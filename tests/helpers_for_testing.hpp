--- conflicted
+++ resolved
@@ -105,7 +105,6 @@
     int _i;
 };
 
-<<<<<<< HEAD
 template <typename T>
 struct CustomAllocator {
     using value_type = T;
@@ -120,16 +119,11 @@
     }
 };
 
-/// @brief Custom expectation for testing if a KASSERT fails.
-#define EXPECT_KASSERT_FAILS(CODE, FAILURE_MESSAGE) \
-    EXPECT_EXIT({ CODE; }, testing::KilledBySignal(SIGABRT), FAILURE_MESSAGE);
-=======
 //
 // Makros to test for failed KASSERT() statements.
 // Note that these makros could already be defined if we included the header that turns assertions into exceptions.
 // In this case, we keep the current definition.
 //
->>>>>>> ce7b7e51
 
 #ifndef EXPECT_KASSERT_FAILS
     #if KASSERT_ENABLED(KAMPING_ASSERTION_LEVEL_HEAVY)
