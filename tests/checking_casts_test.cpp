// This file is part of KaMPIng.
//
// Copyright 2021 The KaMPIng Authors
//
// KaMPIng is free software : you can redistribute it and/or modify it under the
// terms of the GNU Lesser General Public License as published by the Free
// Software Foundation, either version 3 of the License, or (at your option) any
// later version. KaMPIng is distributed in the hope that it will be useful, but
// WITHOUT ANY WARRANTY; without even the implied warranty of MERCHANTABILITY or
// FITNESS FOR A PARTICULAR PURPOSE.  See the GNU Lesser General Public License
// for more details.
//
// You should have received a copy of the GNU Lesser General Public License
// along with KaMPIng.  If not, see <https://www.gnu.org/licenses/>.

#include <cstddef>
#include <cstdint>
#include <limits>
#include <memory>
#include <stdexcept>

#include <gmock/gmock.h>
#include <gtest/gtest-death-test.h>
#include <gtest/gtest.h>
#include <kassert/kassert.hpp>

#include "kamping/assertion_levels.hpp"
#include "kamping/checking_casts.hpp"

using namespace ::testing;
using namespace ::kamping;

TEST(CheckingCastTest, in_range) {
  uint8_t u8val = 200;
  EXPECT_TRUE(in_range<uint8_t>(u8val));
  EXPECT_TRUE(in_range<uint16_t>(u8val));
  EXPECT_TRUE(in_range<uint32_t>(u8val));
  EXPECT_TRUE(in_range<uint64_t>(u8val));
  EXPECT_FALSE(in_range<int8_t>(u8val));
  EXPECT_TRUE(in_range<int16_t>(u8val));
  EXPECT_TRUE(in_range<int32_t>(u8val));
  EXPECT_TRUE(in_range<int64_t>(u8val));
  u8val = 10;
  EXPECT_TRUE(in_range<int8_t>(u8val));

  auto intMax = std::numeric_limits<int>::max();
  EXPECT_TRUE(in_range<long int>(intMax));
  EXPECT_TRUE(in_range<uintmax_t>(intMax));
  EXPECT_TRUE(in_range<intmax_t>(intMax));

  auto intNeg = -1;
  EXPECT_TRUE(in_range<long int>(intNeg));
  EXPECT_FALSE(in_range<uintmax_t>(intNeg));
  EXPECT_TRUE(in_range<intmax_t>(intNeg));
  EXPECT_FALSE(in_range<size_t>(intNeg));
  EXPECT_TRUE(in_range<short int>(intNeg));

  size_t sizeT = 10000;
  EXPECT_TRUE(in_range<int>(sizeT));
  sizeT = std::numeric_limits<size_t>::max() - 1000;
  EXPECT_FALSE(in_range<int>(sizeT));
  EXPECT_TRUE(in_range<uintmax_t>(sizeT));

  unsigned long a = 16;
  EXPECT_TRUE(in_range<unsigned char>(a));

  // Cast large values into narrower types.
  EXPECT_FALSE(in_range<uint8_t>(std::numeric_limits<uint16_t>::max()));
  EXPECT_FALSE(in_range<uint16_t>(std::numeric_limits<uint32_t>::max() - 1000));
  EXPECT_FALSE(in_range<uint32_t>(std::numeric_limits<uint64_t>::max() - 133742)
  );

  EXPECT_FALSE(in_range<int8_t>(std::numeric_limits<int16_t>::max()));
  EXPECT_FALSE(in_range<int8_t>(std::numeric_limits<int16_t>::min()));
  EXPECT_FALSE(in_range<int16_t>(std::numeric_limits<int32_t>::max()));
  EXPECT_FALSE(in_range<int16_t>(std::numeric_limits<int32_t>::min()));
  EXPECT_FALSE(in_range<int32_t>(std::numeric_limits<int64_t>::max()));
  EXPECT_FALSE(in_range<int32_t>(std::numeric_limits<int64_t>::min()));
}

TEST(CheckingCastTest, asserting_cast) {
  uint8_t u8val = 200;

  // Verify that asserting_cast does not crash
  // This works by exiting with a 0 code after the expression and letting
  // gtest check whether that exit occurred. From
  // https://stackoverflow.com/questions/60594487/expect-no-death-in-google-test
  EXPECT_EXIT(
    {
      asserting_cast<uint8_t>(u8val);
      fprintf(stderr, "Still alive!");
      exit(0);
    },
    ::testing::ExitedWithCode(0), "Still alive"
  );

  if constexpr (KASSERT_ASSERTION_LEVEL >= kamping::assert::normal) {
    // According to the googletest documentation, throwing an exception is
    // not considered a death. This ASSERT should therefore only succeed if
    // an assert() fails, not if an exception is thrown.
    EXPECT_DEATH(asserting_cast<int8_t>(u8val), "FAILED ASSERTION");
  } else {
    EXPECT_EXIT(
<<<<<<< HEAD
      {
        asserting_cast<int8_t>(u8val);
        fprintf(stderr, "Still alive!");
        exit(0);
      },
      ::testing::ExitedWithCode(0), "Still alive"
    );
  }
=======
        {
            asserting_cast<uint8_t>(u8val);
            fprintf(stderr, "Still alive!");
            exit(0);
        },
        ::testing::ExitedWithCode(0),
        "Still alive"
    );

    if constexpr (KASSERT_ASSERTION_LEVEL >= kamping::assert::normal) {
        // According to the googletest documentation, throwing an exception is not considered a death.
        // This ASSERT should therefore only succeed if an assert() fails, not if an exception is thrown.
        EXPECT_DEATH(asserting_cast<int8_t>(u8val), "FAILED ASSERTION");
    } else {
        EXPECT_EXIT(
            {
                asserting_cast<int8_t>(u8val);
                fprintf(stderr, "Still alive!");
                exit(0);
            },
            ::testing::ExitedWithCode(0),
            "Still alive"
        );
    }
>>>>>>> 924a72a9
}

///
/// @brief Checks if a functions fails with a std::range_error exception if
/// exception mode is enabled and an assertion when exception mode is disabled
/// using google test.
///
/// @tparam Lambda Function to check for failures.
/// @param callable Function to check for failures.
/// @param what Substring that should be contained in the output of what() of
/// the thrown exception. Ignored if empty.
///
template <typename Lambda>
void checkThrowOrAssert(
  Lambda&& callable, [[maybe_unused]] std::string const& what = std::string()
) {
#if KASSERT_EXCEPTION_MODE == 0
<<<<<<< HEAD
  if constexpr (KASSERT_ASSERTION_LEVEL >= kassert::assert::kthrow) {
    EXPECT_DEATH(callable(), "FAILED");
  } else {
    EXPECT_EXIT(
      {
        callable();
        fprintf(stderr, "Still alive!");
        exit(0);
      },
      ::testing::ExitedWithCode(0), "Still alive"
    );
  }
=======
    if constexpr (KASSERT_ASSERTION_LEVEL >= kassert::assert::kthrow) {
        EXPECT_DEATH(callable(), "FAILED");
    } else {
        EXPECT_EXIT(
            {
                callable();
                fprintf(stderr, "Still alive!");
                exit(0);
            },
            ::testing::ExitedWithCode(0),
            "Still alive"
        );
    }
>>>>>>> 924a72a9
#else
  EXPECT_THROW(callable(), std::range_error);
  if (!what.empty()) {
    try {
      callable();
    } catch (std::exception& e) {
      EXPECT_THAT(e.what(), HasSubstr(what));
    }
  }
#endif
}

TEST(CheckingCastTest, throwing_cast) {
  uint8_t u8val = 200;

  // A valid cast does not throw an exception.
  EXPECT_NO_THROW(throwing_cast<uint8_t>(u8val));

  // An invalid cast throws an exception.
  checkThrowOrAssert([&]() { return throwing_cast<int8_t>(u8val); });

  // Check the error messages.
  checkThrowOrAssert(
    [&]() { return throwing_cast<int8_t>(1337); },
    "1337 is not representable by the target type."
  );

  // ... for negative values.
  checkThrowOrAssert(
    [&]() { return throwing_cast<uint8_t>(-42); },
    "-42 is not representable by the target type."
  );
}<|MERGE_RESOLUTION|>--- conflicted
+++ resolved
@@ -82,8 +82,8 @@
   uint8_t u8val = 200;
 
   // Verify that asserting_cast does not crash
-  // This works by exiting with a 0 code after the expression and letting
-  // gtest check whether that exit occurred. From
+  // This works by exiting with a 0 code after the expression and letting gtest
+  // check whether that exit occurred. From
   // https://stackoverflow.com/questions/60594487/expect-no-death-in-google-test
   EXPECT_EXIT(
     {
@@ -91,51 +91,26 @@
       fprintf(stderr, "Still alive!");
       exit(0);
     },
-    ::testing::ExitedWithCode(0), "Still alive"
+    ::testing::ExitedWithCode(0),
+    "Still alive"
   );
 
   if constexpr (KASSERT_ASSERTION_LEVEL >= kamping::assert::normal) {
-    // According to the googletest documentation, throwing an exception is
-    // not considered a death. This ASSERT should therefore only succeed if
-    // an assert() fails, not if an exception is thrown.
+    // According to the googletest documentation, throwing an exception is not
+    // considered a death. This ASSERT should therefore only succeed if an
+    // assert() fails, not if an exception is thrown.
     EXPECT_DEATH(asserting_cast<int8_t>(u8val), "FAILED ASSERTION");
   } else {
     EXPECT_EXIT(
-<<<<<<< HEAD
       {
         asserting_cast<int8_t>(u8val);
         fprintf(stderr, "Still alive!");
         exit(0);
       },
-      ::testing::ExitedWithCode(0), "Still alive"
+      ::testing::ExitedWithCode(0),
+      "Still alive"
     );
   }
-=======
-        {
-            asserting_cast<uint8_t>(u8val);
-            fprintf(stderr, "Still alive!");
-            exit(0);
-        },
-        ::testing::ExitedWithCode(0),
-        "Still alive"
-    );
-
-    if constexpr (KASSERT_ASSERTION_LEVEL >= kamping::assert::normal) {
-        // According to the googletest documentation, throwing an exception is not considered a death.
-        // This ASSERT should therefore only succeed if an assert() fails, not if an exception is thrown.
-        EXPECT_DEATH(asserting_cast<int8_t>(u8val), "FAILED ASSERTION");
-    } else {
-        EXPECT_EXIT(
-            {
-                asserting_cast<int8_t>(u8val);
-                fprintf(stderr, "Still alive!");
-                exit(0);
-            },
-            ::testing::ExitedWithCode(0),
-            "Still alive"
-        );
-    }
->>>>>>> 924a72a9
 }
 
 ///
@@ -153,7 +128,6 @@
   Lambda&& callable, [[maybe_unused]] std::string const& what = std::string()
 ) {
 #if KASSERT_EXCEPTION_MODE == 0
-<<<<<<< HEAD
   if constexpr (KASSERT_ASSERTION_LEVEL >= kassert::assert::kthrow) {
     EXPECT_DEATH(callable(), "FAILED");
   } else {
@@ -163,24 +137,10 @@
         fprintf(stderr, "Still alive!");
         exit(0);
       },
-      ::testing::ExitedWithCode(0), "Still alive"
+      ::testing::ExitedWithCode(0),
+      "Still alive"
     );
   }
-=======
-    if constexpr (KASSERT_ASSERTION_LEVEL >= kassert::assert::kthrow) {
-        EXPECT_DEATH(callable(), "FAILED");
-    } else {
-        EXPECT_EXIT(
-            {
-                callable();
-                fprintf(stderr, "Still alive!");
-                exit(0);
-            },
-            ::testing::ExitedWithCode(0),
-            "Still alive"
-        );
-    }
->>>>>>> 924a72a9
 #else
   EXPECT_THROW(callable(), std::range_error);
   if (!what.empty()) {
