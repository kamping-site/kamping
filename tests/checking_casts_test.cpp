--- conflicted
+++ resolved
@@ -114,11 +114,7 @@
 ///
 template <typename Lambda>
 void checkThrowOrAssert(Lambda&& callable, [[maybe_unused]] std::string const& what = std::string()) {
-<<<<<<< HEAD
-#ifndef KAMPING_EXCEPTION_MODE
-=======
 #if KASSERT_EXCEPTION_MODE == 0
->>>>>>> e691ac01
     if constexpr (KASSERT_ASSERTION_LEVEL >= kassert::assert::kthrow) {
         EXPECT_DEATH(callable(), "FAILED");
     } else {
