include(KaTestrophe)
include(GoogleTest)

function(kamping_set_kassert_flags KAMPING_TARGET_NAME)
  cmake_parse_arguments(
    "KAMPING"
    "NO_EXCEPTION_MODE"
    ""
<<<<<<< HEAD
    "FILES"
=======
    ""
>>>>>>> 0146f9bb
    ${ARGN}
    )

  # Always run tests with all assertions enabled
  target_compile_definitions(${KAMPING_TARGET_NAME} PRIVATE -DKAMPING_ASSERTION_LEVEL=${KAMPING_HIGHEST_ASSERTION_LEVEL})

  # Explicitly specify exception mode for tests, default to no exception mode
  if (NOT KAMPING_NO_EXCEPTION_MODE)
    target_compile_definitions(${KAMPING_TARGET_NAME} PRIVATE -DKAMPING_EXCEPTION_MODE)
  endif ()
endfunction()

# Convenience wrapper for adding tests for KaMPI.ng
# this creates the target, links googletest and kamping, enables warnings and registers the test
#
# TARGET_NAME the target name
# FILES the files of the target
#
# example: kamping_register_test(mytarget FILES mytarget.cpp)
function(kamping_register_test KAMPING_TARGET_NAME)
  cmake_parse_arguments(
    "KAMPING"
    "NO_EXCEPTION_MODE"
    ""
    "FILES"
    ${ARGN}
    )
  add_executable(${KAMPING_TARGET_NAME} ${KAMPING_FILES})
  target_link_libraries(${KAMPING_TARGET_NAME} PRIVATE gtest gtest_main gmock kamping_base)
  target_compile_options(${KAMPING_TARGET_NAME} PRIVATE ${KAMPING_WARNING_FLAGS})
  gtest_discover_tests(${KAMPING_TARGET_NAME} WORKING_DIRECTORY ${PROJECT_DIR})
  kamping_set_kassert_flags(${KAMPING_TARGET_NAME} ${ARGN}) 
endfunction()

# Convenience wrapper for adding tests for KaMPI.ng which rely on MPI
# this creates the target, links googletest, kamping and MPI, enables warnings and registers the tests
#
# TARGET_NAME the target name
# FILES the files of the target
# CORES the number of MPI ranks to run the test for
#
# example: kamping_register_mpi_test(mytarget FILES mytarget.cpp CORES 1 2 4 8)
function(kamping_register_mpi_test KAMPING_TARGET_NAME)
  cmake_parse_arguments(
    "KAMPING"
    "NO_EXCEPTION_MODE"
    ""
    "FILES;CORES"
    ${ARGN}
    )
  katestrophe_add_test_executable(${KAMPING_TARGET_NAME} FILES ${KAMPING_FILES})
  target_link_libraries(${KAMPING_TARGET_NAME} PRIVATE kamping_base)
  katestrophe_add_mpi_test(${KAMPING_TARGET_NAME} CORES ${KAMPING_CORES} DISCOVER_TESTS)
  kamping_set_kassert_flags(${KAMPING_TARGET_NAME} ${ARGN}) 
endfunction()

# Convenience wrapper for registering a set of tests that should fail to compile and require KaMPI.ng to be linked.
#
# TARGET prefix for the targets to be built
# FILES the list of files to include in the target
# SECTIONS sections of the compilation test to build
#
function(kamping_register_compilation_failure_test KAMPING_TARGET_NAME)
  cmake_parse_arguments(
    "KAMPING"
    "NO_EXCEPTION_MODE"
    ""
    "FILES;SECTIONS"
    ${ARGN}
    )
  katestrophe_add_compilation_failure_test(
    TARGET ${KAMPING_TARGET_NAME}
    FILES ${KAMPING_FILES}
    SECTIONS ${KAMPING_SECTIONS}
    LIBRARIES kamping_base
    )
  kamping_set_kassert_flags(${KAMPING_TARGET_NAME} ${ARGN}) 
endfunction()<|MERGE_RESOLUTION|>--- conflicted
+++ resolved
@@ -6,11 +6,7 @@
     "KAMPING"
     "NO_EXCEPTION_MODE"
     ""
-<<<<<<< HEAD
-    "FILES"
-=======
     ""
->>>>>>> 0146f9bb
     ${ARGN}
     )
 
