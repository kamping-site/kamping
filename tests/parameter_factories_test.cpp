--- conflicted
+++ resolved
@@ -1013,7 +1013,6 @@
     }
 }
 
-<<<<<<< HEAD
 TEST(ParameterFactoriesTest, out_parameter_without_passed_parameters) {
     {
         auto data_buf = recv_counts_out();
@@ -1039,7 +1038,8 @@
         EXPECT_EQ(data_buf.is_modifiable, true);
         EXPECT_EQ(data_buf.buffer_type, internal::BufferType::out_buffer);
     }
-=======
+}
+
 // values_on_rank_0 can never be an out parameter and never be lib allocated, it's always an in parameter.
 TEST(ParameterFactoriesTest, values_on_rank_0_single_value_in_basics) {
     {
@@ -1062,7 +1062,9 @@
     auto             gen_via_int_vec = values_on_rank_0(int_vec);
     Span<int>        expected_span{int_vec.data(), int_vec.size()};
     using ExpectedValueType = int;
-    testing::test_const_buffer<ExpectedValueType>(gen_via_int_vec, ParameterType::values_on_rank_0, expected_span);
+    testing::test_const_buffer<ExpectedValueType>(
+        gen_via_int_vec, ParameterType::values_on_rank_0, BufferType::in_buffer, expected_span
+    );
 }
 
 TEST(ParameterFactoriesTest, values_on_rank_0_basics_const_int_vector) {
@@ -1071,7 +1073,7 @@
     Span<const int>        expected_span{const_int_vec.data(), const_int_vec.size()};
     using ExpectedValueType = int;
     testing::test_const_buffer<ExpectedValueType>(
-        gen_via_const_int_vec, ParameterType::values_on_rank_0, expected_span
+        gen_via_const_int_vec, ParameterType::values_on_rank_0, BufferType::in_buffer, expected_span
     );
 }
 
@@ -1080,7 +1082,9 @@
     std::vector<int> const expected          = const_int_vec;
     auto                   gen_via_moved_vec = values_on_rank_0(std::move(const_int_vec));
     using ExpectedValueType                  = int;
-    testing::test_owning_buffer<ExpectedValueType>(gen_via_moved_vec, ParameterType::values_on_rank_0, expected);
+    testing::test_owning_buffer<ExpectedValueType>(
+        gen_via_moved_vec, ParameterType::values_on_rank_0, BufferType::in_buffer, expected
+    );
 }
 
 TEST(ParameterFactoriesTest, values_on_rank_0_basics_vector_from_function) {
@@ -1092,7 +1096,7 @@
     auto                   gen_via_vec_from_function = values_on_rank_0(make_vector());
     using ExpectedValueType                          = int;
     testing::test_owning_buffer<ExpectedValueType>(
-        gen_via_vec_from_function, ParameterType::values_on_rank_0, expected
+        gen_via_vec_from_function, ParameterType::values_on_rank_0, BufferType::in_buffer, expected
     );
 }
 
@@ -1101,7 +1105,7 @@
     auto             gen_via_vec_from_function = values_on_rank_0({1, 2, 3, 4, 5, 6, 5, 4, 3, 2, 1});
     using ExpectedValueType                    = int;
     testing::test_owning_buffer<ExpectedValueType>(
-        gen_via_vec_from_function, ParameterType::values_on_rank_0, expected
+        gen_via_vec_from_function, ParameterType::values_on_rank_0, BufferType::in_buffer, expected
     );
 }
 
@@ -1109,27 +1113,37 @@
     {
         uint8_t value                     = 11;
         auto    gen_single_element_buffer = values_on_rank_0(value);
-        testing::test_single_element_buffer(gen_single_element_buffer, ParameterType::values_on_rank_0, value);
+        testing::test_single_element_buffer(
+            gen_single_element_buffer, ParameterType::values_on_rank_0, BufferType::in_buffer, value
+        );
     }
     {
         uint16_t value                     = 4211;
         auto     gen_single_element_buffer = values_on_rank_0(value);
-        testing::test_single_element_buffer(gen_single_element_buffer, ParameterType::values_on_rank_0, value);
+        testing::test_single_element_buffer(
+            gen_single_element_buffer, ParameterType::values_on_rank_0, BufferType::in_buffer, value
+        );
     }
     {
         uint32_t value                     = 4096;
         auto     gen_single_element_buffer = values_on_rank_0(value);
-        testing::test_single_element_buffer(gen_single_element_buffer, ParameterType::values_on_rank_0, value);
+        testing::test_single_element_buffer(
+            gen_single_element_buffer, ParameterType::values_on_rank_0, BufferType::in_buffer, value
+        );
     }
     {
         uint64_t value                     = 555555;
         auto     gen_single_element_buffer = values_on_rank_0(value);
-        testing::test_single_element_buffer(gen_single_element_buffer, ParameterType::values_on_rank_0, value);
+        testing::test_single_element_buffer(
+            gen_single_element_buffer, ParameterType::values_on_rank_0, BufferType::in_buffer, value
+        );
     }
     {
         // pass value as rvalue
         auto gen_single_element_buffer = values_on_rank_0(42051);
-        testing::test_single_element_buffer(gen_single_element_buffer, ParameterType::values_on_rank_0, 42051);
+        testing::test_single_element_buffer(
+            gen_single_element_buffer, ParameterType::values_on_rank_0, BufferType::in_buffer, 42051
+        );
     }
     {
         struct CustomType {
@@ -1144,12 +1158,15 @@
         {
             CustomType value                     = {843290834, -482, 'a'};
             auto       gen_single_element_buffer = values_on_rank_0(value);
-            testing::test_single_element_buffer(gen_single_element_buffer, ParameterType::values_on_rank_0, value);
+            testing::test_single_element_buffer(
+                gen_single_element_buffer, ParameterType::values_on_rank_0, BufferType::in_buffer, value
+            );
         }
         {
             auto gen_single_element_buffer = values_on_rank_0(CustomType{843290834, -482, 'a'});
             testing::test_single_element_buffer(
-                gen_single_element_buffer, ParameterType::values_on_rank_0, CustomType{843290834, -482, 'a'}
+                gen_single_element_buffer, ParameterType::values_on_rank_0, BufferType::in_buffer,
+                CustomType{843290834, -482, 'a'}
             );
         }
     }
@@ -1165,18 +1182,19 @@
     [[maybe_unused]] auto gen_int_vec_owning_buffer        = values_on_rank_0(std::vector<uint8_t>{0, 0, 0, 0, 0, 0});
 
     bool const single_result = std::is_same_v<
-        decltype(gen_single_element_buffer), SingleElementConstBuffer<uint8_t, ParameterType::values_on_rank_0>>;
+        decltype(gen_single_element_buffer),
+        SingleElementConstBuffer<uint8_t, ParameterType::values_on_rank_0, BufferType::in_buffer>>;
     EXPECT_TRUE(single_result);
     bool const vec_result = std::is_same_v<
-        decltype(gen_int_vec_buffer), ContainerBasedConstBuffer<std::vector<uint8_t>, ParameterType::values_on_rank_0>>;
+        decltype(gen_int_vec_buffer),
+        ContainerBasedConstBuffer<std::vector<uint8_t>, ParameterType::values_on_rank_0, BufferType::in_buffer>>;
     EXPECT_TRUE(vec_result);
     bool const owning_single_result = std::is_same_v<
         decltype(gen_single_element_owning_buffer),
-        SingleElementOwningBuffer<uint8_t, ParameterType::values_on_rank_0>>;
+        SingleElementOwningBuffer<uint8_t, ParameterType::values_on_rank_0, BufferType::in_buffer>>;
     EXPECT_TRUE(owning_single_result);
     bool const owning_vec_result = std::is_same_v<
         decltype(gen_int_vec_owning_buffer),
-        ContainerBasedOwningBuffer<std::vector<uint8_t>, ParameterType::values_on_rank_0>>;
+        ContainerBasedOwningBuffer<std::vector<uint8_t>, ParameterType::values_on_rank_0, BufferType::in_buffer>>;
     EXPECT_TRUE(owning_vec_result);
->>>>>>> 5e421f1b
 }