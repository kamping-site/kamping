// This file is part of KaMPI.ng.
//
// Copyright 2021 The KaMPI.ng Authors
//
// KaMPI.ng is free software : you can redistribute it and/or modify it under the terms of the GNU Lesser General Public
// License as published by the Free Software Foundation, either version 3 of the License, or (at your option) any later
// version. KaMPI.ng is distributed in the hope that it will be useful, but WITHOUT ANY WARRANTY; without even the
// implied warranty of MERCHANTABILITY or FITNESS FOR A PARTICULAR PURPOSE.  See the GNU Lesser General Public License
// for more details.
//
// You should have received a copy of the GNU Lesser General Public License along with KaMPI.ng.  If not, see
// <https://www.gnu.org/licenses/>.

#include <gtest/gtest.h>

#include "helpers_for_testing.hpp"
#include "kamping/parameter_factories.hpp"

using namespace ::kamping;
using namespace ::kamping::internal;

namespace testing {
template <typename ExpectedValueType, typename GeneratedBuffer, typename T>
void test_const_buffer(
    const GeneratedBuffer& generated_buffer, kamping::internal::ParameterType expected_parameter_type,
    kamping::internal::Span<T>& expected_span) {
    // value_type of a buffer should be the same as the value_type of the underlying container
    static_assert(std::is_same_v<typename GeneratedBuffer::value_type, ExpectedValueType>);

    EXPECT_FALSE(GeneratedBuffer::is_modifiable);
    EXPECT_EQ(GeneratedBuffer::parameter_type, expected_parameter_type);

    auto span = generated_buffer.get();
    static_assert(std::is_pointer_v<decltype(span.data())>, "Member ptr of internal::Span is not a pointer.");
    static_assert(
        std::is_const_v<std::remove_pointer_t<decltype(span.data())>>,
        "Member data() of internal::Span does not point to const memory.");

    EXPECT_EQ(span.data(), expected_span.data());
    EXPECT_EQ(span.size(), expected_span.size());
    // TODO redundant?
    for (size_t i = 0; i < expected_span.size(); ++i) {
        EXPECT_EQ(span.data()[i], expected_span.data()[i]);
<<<<<<< HEAD
=======
    }
}

template <typename ExpectedValueType, typename GeneratedBuffer, typename T>
void test_modifiable_buffer(
    GeneratedBuffer& generated_buffer, kamping::internal::ParameterType expected_parameter_type,
    kamping::internal::Span<T>& expected_span) {
    // value_type of a buffer should be the same as the value_type of the underlying container
    static_assert(std::is_same_v<typename GeneratedBuffer::value_type, ExpectedValueType>);

    EXPECT_TRUE(GeneratedBuffer::is_modifiable);
    EXPECT_EQ(GeneratedBuffer::parameter_type, expected_parameter_type);

    auto span = generated_buffer.get();
    static_assert(std::is_pointer_v<decltype(span.data())>, "Member ptr of internal::Span is not a pointer.");
    static_assert(
        !std::is_const_v<std::remove_pointer_t<decltype(span.data())>>,
        "Member data() of internal::Span does point to const memory.");

    EXPECT_EQ(span.data(), expected_span.data());
    EXPECT_EQ(span.size(), expected_span.size());
    // TODO redundant?
    for (size_t i = 0; i < expected_span.size(); ++i) {
        EXPECT_EQ(span.data()[i], expected_span.data()[i]);
>>>>>>> 4b07e3a4
    }
}

template <typename ExpectedValueType, typename GeneratedBuffer, typename UnderlyingContainer>
void test_user_allocated_buffer(
    GeneratedBuffer& generated_buffer, kamping::internal::ParameterType expected_parameter_type,
    UnderlyingContainer& underlying_container) {
    // value_type of a buffer should be the same as the value_type of the underlying container
    static_assert(std::is_same_v<typename GeneratedBuffer::value_type, ExpectedValueType>);

    EXPECT_TRUE(GeneratedBuffer::is_modifiable);
    EXPECT_EQ(GeneratedBuffer::parameter_type, expected_parameter_type);

    auto resize_write_check = [&](size_t nb_elements) {
        generated_buffer.resize(nb_elements);
        ExpectedValueType* ptr = generated_buffer.data();
        EXPECT_EQ(ptr, std::data(underlying_container));
        for (size_t i = 0; i < nb_elements; ++i) {
            ptr[i] = static_cast<ExpectedValueType>(nb_elements - i);
            EXPECT_EQ(ptr[i], underlying_container[i]);
        }
    };
    resize_write_check(10);
    resize_write_check(30);
    resize_write_check(5);
}

template <typename ExpectedValueType, typename GeneratedBuffer>
void test_library_allocated_buffer(
    GeneratedBuffer& generated_buffer, kamping::internal::ParameterType expected_parameter_type) {
    // value_type of a buffer should be the same as the value_type of the underlying container
    static_assert(std::is_same_v<typename GeneratedBuffer::value_type, ExpectedValueType>);

    EXPECT_TRUE(GeneratedBuffer::is_modifiable);
    EXPECT_EQ(GeneratedBuffer::parameter_type, expected_parameter_type);

<<<<<<< HEAD
    // TODO how to test this?
    for (size_t size: std::vector<size_t>{10, 30, 5}) {
        generated_buffer.resize(size);
        std::ignore = generated_buffer.data();
=======
    // TODO How can we test if the underlying storage resizes correctly to x elements when calling
    // generated_buffer.resize(x)?
    for (size_t size: std::vector<size_t>{10, 30, 5}) {
        generated_buffer.resize(size);
        EXPECT_EQ(generated_buffer.size(), size);
>>>>>>> 4b07e3a4
    }
}

template <typename ExpectedValueType, typename GeneratedBuffer>
void test_single_element_buffer(
    GeneratedBuffer const& generatedbuffer, kamping::internal::ParameterType expected_parameter_type,
    ExpectedValueType const value, bool should_be_modifiable = false) {
    static_assert(std::is_same_v<typename GeneratedBuffer::value_type, ExpectedValueType>);

    EXPECT_EQ(GeneratedBuffer::is_modifiable, should_be_modifiable);
    EXPECT_EQ(GeneratedBuffer::parameter_type, expected_parameter_type);

    auto get_result = generatedbuffer.get();
    EXPECT_EQ(get_result.size(), 1);
    EXPECT_EQ(*(get_result.data()), value);
}

} // namespace testing

TEST(ParameterFactoriesTest, send_buf_basics_int_vector) {
    std::vector<int> int_vec{1, 2, 3, 4, 5, 6, 5, 4, 3, 2, 1};
    auto             gen_via_int_vec = send_buf(int_vec);
    Span<int>        expected_span{int_vec.data(), int_vec.size()};
    using ExpectedValueType = int;
    testing::test_const_buffer<ExpectedValueType>(gen_via_int_vec, ParameterType::send_buf, expected_span);
}

TEST(ParameterFactoriesTest, send_buf_basics_const_int_vector) {
    std::vector<int> const const_int_vec{1, 2, 3, 4, 5, 6, 5, 4, 3, 2, 1};
    auto                   gen_via_const_int_vec = send_buf(const_int_vec);
    Span<const int>        expected_span{const_int_vec.data(), const_int_vec.size()};
    using ExpectedValueType = int;
    testing::test_const_buffer<ExpectedValueType>(gen_via_const_int_vec, ParameterType::send_buf, expected_span);
}

TEST(ParameterFactoriesTest, send_buf_single_element) {
    {
        uint8_t value                     = 11;
        auto    gen_single_element_buffer = send_buf(value);
        testing::test_single_element_buffer(gen_single_element_buffer, ParameterType::send_buf, value);
    }
    {
        uint16_t value                     = 4211;
        auto     gen_single_element_buffer = send_buf(value);
        testing::test_single_element_buffer(gen_single_element_buffer, ParameterType::send_buf, value);
    }
    {
        uint32_t value                     = 4096;
        auto     gen_single_element_buffer = send_buf(value);
        testing::test_single_element_buffer(gen_single_element_buffer, ParameterType::send_buf, value);
    }
    {
        uint64_t value                     = 555555;
        auto     gen_single_element_buffer = send_buf(value);
        testing::test_single_element_buffer(gen_single_element_buffer, ParameterType::send_buf, value);
    }
    {
        struct CustomType {
            uint64_t v1;
            int      v2;
            char     v3;

            bool operator==(CustomType const& other) const {
                return std::tie(v1, v2, v3) == std::tie(other.v1, other.v2, other.v3);
            }
        }; // struct CustomType
        CustomType value                     = {843290834, -482, 'a'};
        auto       gen_single_element_buffer = send_buf(value);
        testing::test_single_element_buffer(gen_single_element_buffer, ParameterType::send_buf, value);
    }
}

TEST(ParameterFactoriesTest, send_buf_switch) {
    uint8_t              value  = 0;
    std::vector<uint8_t> values = {0, 0, 0, 0, 0, 0};

    [[maybe_unused]] auto gen_single_element_buffer = send_buf(value);
    [[maybe_unused]] auto gen_int_vec_buffer        = send_buf(values);

    bool const single_result =
        std::is_same_v<decltype(gen_single_element_buffer), SingleElementConstBuffer<uint8_t, ParameterType::send_buf>>;
    EXPECT_TRUE(single_result);
    bool const vec_result = std::is_same_v<
        decltype(gen_int_vec_buffer), ContainerBasedConstBuffer<std::vector<uint8_t>, ParameterType::send_buf>>;
    EXPECT_TRUE(vec_result);
}

TEST(ParameterFactoriesTest, send_buf_ignored) {
    auto ignored_send_buf = send_buf(ignore<int>);
    EXPECT_EQ(ignored_send_buf.get().data(), nullptr);
    EXPECT_EQ(ignored_send_buf.get().size(), 0);
}

TEST(ParameterFactoriesTest, send_counts_basics_int_vector) {
    std::vector<int> int_vec{1, 2, 3, 4, 5, 6, 5, 4, 3, 2, 1};
    auto             gen_via_int_vec = send_counts(int_vec);
    Span<int>        expected_span{int_vec.data(), int_vec.size()};
    using ExpectedValueType = int;
    testing::test_const_buffer<ExpectedValueType>(gen_via_int_vec, ParameterType::send_counts, expected_span);
}

TEST(ParameterFactoriesTest, send_counts_basics_const_int_vector) {
    std::vector<int> const const_int_vec{1, 2, 3, 4, 5, 6, 5, 4, 3, 2, 1};
    auto                   gen_via_const_int_vec = send_counts(const_int_vec);
    Span<const int>        expected_span{const_int_vec.data(), const_int_vec.size()};
    using ExpectedValueType = int;
    testing::test_const_buffer<ExpectedValueType>(gen_via_const_int_vec, ParameterType::send_counts, expected_span);
}

TEST(ParameterFactoriesTest, recv_counts_in_basics_int_vector) {
    std::vector<int> int_vec{1, 2, 3, 4, 5, 6, 5, 4, 3, 2, 1};
    auto             gen_via_int_vec = recv_counts(int_vec);
    Span<int>        expected_span{int_vec.data(), int_vec.size()};
    using ExpectedValueType = int;
    testing::test_const_buffer<ExpectedValueType>(gen_via_int_vec, ParameterType::recv_counts, expected_span);
}

TEST(ParameterFactoriesTest, recv_counts_in_basics_const_int_vector) {
    std::vector<int> const const_int_vec{1, 2, 3, 4, 5, 6, 5, 4, 3, 2, 1};
    auto                   gen_via_const_int_vec = recv_counts(const_int_vec);
    Span<const int>        expected_span{const_int_vec.data(), const_int_vec.size()};
    using ExpectedValueType = int;
    testing::test_const_buffer<ExpectedValueType>(gen_via_const_int_vec, ParameterType::recv_counts, expected_span);
}

TEST(ParameterFactoriesTest, send_displs_in_basics_int_vector) {
    std::vector<int> int_vec{1, 2, 3, 4, 5, 6, 5, 4, 3, 2, 1};
    auto             gen_via_int_vec = send_displs(int_vec);
    Span<int>        expected_span{int_vec.data(), int_vec.size()};
    using ExpectedValueType = int;
    testing::test_const_buffer<ExpectedValueType>(gen_via_int_vec, ParameterType::send_displs, expected_span);
}

TEST(ParameterFactoriesTest, send_displs_in_basics_const_int_vector) {
    std::vector<int> const const_int_vec{1, 2, 3, 4, 5, 6, 5, 4, 3, 2, 1};
    auto                   gen_via_const_int_vec = send_displs(const_int_vec);
    Span<const int>        expected_span{const_int_vec.data(), const_int_vec.size()};
    using ExpectedValueType = int;
    testing::test_const_buffer<ExpectedValueType>(gen_via_const_int_vec, ParameterType::send_displs, expected_span);
}

TEST(ParameterFactoriesTest, recv_displs_in_basics_int_vector) {
    std::vector<int> int_vec{1, 2, 3, 4, 5, 6, 5, 4, 3, 2, 1};
    auto             gen_via_int_vec = recv_displs(int_vec);
    Span<int>        expected_span{int_vec.data(), int_vec.size()};
    using ExpectedValueType = int;
    testing::test_const_buffer<ExpectedValueType>(gen_via_int_vec, ParameterType::recv_displs, expected_span);
}

TEST(ParameterFactoriesTest, recv_displs_in_basics_const_int_vector) {
    std::vector<int> const const_int_vec{1, 2, 3, 4, 5, 6, 5, 4, 3, 2, 1};
    auto                   gen_via_const_int_vec = recv_displs(const_int_vec);
    Span<const int>        expected_span{const_int_vec.data(), const_int_vec.size()};
    using ExpectedValueType = int;
    testing::test_const_buffer<ExpectedValueType>(gen_via_const_int_vec, ParameterType::recv_displs, expected_span);
}

TEST(ParameterFactoriesTest, recv_buf_basics_user_alloc) {
    const size_t     size = 10;
    std::vector<int> int_vec(size);
    auto             buffer_on_user_alloc_vector = recv_buf(int_vec);
    using ExpectedValueType                      = int;
    testing::test_user_allocated_buffer<ExpectedValueType>(
        buffer_on_user_alloc_vector, ParameterType::recv_buf, int_vec);
}

TEST(ParameterFactoriesTest, recv_buf_basics_library_alloc) {
    auto buffer_based_on_library_alloc_vector = recv_buf(NewContainer<std::vector<int>>{});
    using ExpectedValueType                   = int;
    testing::test_library_allocated_buffer<ExpectedValueType>(
        buffer_based_on_library_alloc_vector, ParameterType::recv_buf);
}

TEST(ParameterFactoriesTest, send_displs_out_basics_user_alloc) {
    const size_t     size = 10;
    std::vector<int> int_vec(size);
    auto             buffer_based_on_user_alloc_vector = send_displs_out(int_vec);
    using ExpectedValueType                            = int;
    testing::test_user_allocated_buffer<ExpectedValueType>(
        buffer_based_on_user_alloc_vector, ParameterType::send_displs, int_vec);
}

TEST(ParameterFactoriesTest, send_displs_out_basics_library_alloc) {
    auto buffer_based_on_library_alloc_vector = send_displs_out(NewContainer<std::vector<int>>{});
    using ExpectedValueType                   = int;
    testing::test_library_allocated_buffer<ExpectedValueType>(
        buffer_based_on_library_alloc_vector, ParameterType::send_displs);
}

TEST(ParameterFactoriesTest, recv_counts_out_basics_user_alloc) {
    const size_t     size = 10;
    std::vector<int> int_vec(size);
    auto             buffer_based_on_user_alloc_buffer    = recv_counts_out(int_vec);
    auto             buffer_based_on_library_alloc_vector = recv_counts_out(NewContainer<std::vector<int>>{});
    using ExpectedValueType                               = int;
    testing::test_user_allocated_buffer<ExpectedValueType>(
        buffer_based_on_user_alloc_buffer, ParameterType::recv_counts, int_vec);
}

TEST(ParameterFactoriesTest, recv_counts_out_basics_library_alloc) {
    auto buffer_based_on_library_alloc_vector = recv_counts_out(NewContainer<std::vector<int>>{});
    using ExpectedValueType                   = int;
    testing::test_library_allocated_buffer<ExpectedValueType>(
        buffer_based_on_library_alloc_vector, ParameterType::recv_counts);
}

TEST(ParameterFactoriesTest, recv_displs_out_basics_user_alloc) {
    const size_t     size = 10;
    std::vector<int> int_vec(size);
    auto             buffer_based_on_user_alloc_vector = recv_displs_out(int_vec);
    using ExpectedValueType                            = int;
    testing::test_user_allocated_buffer<ExpectedValueType>(
        buffer_based_on_user_alloc_vector, ParameterType::recv_displs, int_vec);
}

TEST(ParameterFactoriesTest, recv_displs_out_basics_library_alloc) {
    auto buffer_based_on_library_alloc_vector = recv_displs_out(NewContainer<std::vector<int>>{});
    using ExpectedValueType                   = int;
    testing::test_library_allocated_buffer<ExpectedValueType>(
        buffer_based_on_library_alloc_vector, ParameterType::recv_displs);
}

TEST(ParameterFactoriesTest, root_basics) {
    auto root_obj = root(22);
    EXPECT_EQ(root_obj.rank(), 22);
}

TEST(ParameterFactoriesTest, send_recv_buf_basics_int_vector) {
    std::vector<int> int_vec{1, 2, 3, 4, 5, 6, 5, 4, 3, 2, 1};
    auto             gen_via_int_vec = send_recv_buf(int_vec);
    Span<int>        expected_span{int_vec.data(), int_vec.size()};
    using ExpectedValueType = int;
    testing::test_modifiable_buffer<ExpectedValueType>(gen_via_int_vec, ParameterType::send_recv_buf, expected_span);
}

TEST(ParameterFactoriesTest, send_recv_buf_basics_const_int_vector) {
    std::vector<int> const const_int_vec{1, 2, 3, 4, 5, 6, 5, 4, 3, 2, 1};
    auto                   gen_via_const_int_vec = send_recv_buf(const_int_vec);
    Span<const int>        expected_span{const_int_vec.data(), const_int_vec.size()};
    using ExpectedValueType = int;
    testing::test_const_buffer<ExpectedValueType>(gen_via_const_int_vec, ParameterType::send_recv_buf, expected_span);
}

TEST(ParameterFactoriesTest, send_recv_buf_single_element) {
    {
        uint8_t value                     = 11;
        auto    gen_single_element_buffer = send_recv_buf(value);
        testing::test_single_element_buffer(gen_single_element_buffer, ParameterType::send_recv_buf, value, true);
    }
    {
        uint16_t value                     = 4211;
        auto     gen_single_element_buffer = send_recv_buf(value);
        testing::test_single_element_buffer(gen_single_element_buffer, ParameterType::send_recv_buf, value, true);
    }
    {
        const uint32_t value                     = 4096;
        auto           gen_single_element_buffer = send_recv_buf(value);
        testing::test_single_element_buffer(gen_single_element_buffer, ParameterType::send_recv_buf, value, false);
    }
    {
        const uint64_t value                     = 555555;
        auto           gen_single_element_buffer = send_recv_buf(value);
        testing::test_single_element_buffer(gen_single_element_buffer, ParameterType::send_recv_buf, value, false);
    }
    {
        struct CustomType {
            uint64_t v1;
            int      v2;
            char     v3;

            bool operator==(CustomType const& other) const {
                return std::tie(v1, v2, v3) == std::tie(other.v1, other.v2, other.v3);
            }
        }; // struct CustomType
        CustomType value                     = {843290834, -482, 'a'};
        auto       gen_single_element_buffer = send_recv_buf(value);
        testing::test_single_element_buffer(gen_single_element_buffer, ParameterType::send_recv_buf, value, true);
    }
}

TEST(ParameterFactoriesTest, single_and_multiple_element_const_send_recv_buffer_type) {
    const uint8_t              value  = 0;
    const std::vector<uint8_t> values = {0, 0, 0, 0, 0, 0};

    auto gen_single_element_buffer = send_recv_buf(value);
    auto gen_int_vec_buffer        = send_recv_buf(values);

    bool const single_result = std::is_same_v<
        decltype(gen_single_element_buffer), SingleElementConstBuffer<uint8_t, ParameterType::send_recv_buf>>;
    EXPECT_TRUE(single_result);
    bool const vec_result = std::is_same_v<
        decltype(gen_int_vec_buffer), ContainerBasedConstBuffer<std::vector<uint8_t>, ParameterType::send_recv_buf>>;
    EXPECT_TRUE(vec_result);
}

TEST(ParameterFactoriesTest, single_and_multiple_element_modifiable_send_recv_buffer_type) {
    uint8_t              value  = 0;
    std::vector<uint8_t> values = {0, 0, 0, 0, 0, 0};

    auto gen_single_element_buffer = send_recv_buf(value);
    auto gen_int_vec_buffer        = send_recv_buf(values);

    bool const single_result = std::is_same_v<
        decltype(gen_single_element_buffer), SingleElementModifiableBuffer<uint8_t, ParameterType::send_recv_buf>>;
    EXPECT_TRUE(single_result);
    bool const vec_result = std::is_same_v<
        decltype(gen_int_vec_buffer),
        UserAllocatedContainerBasedBuffer<std::vector<uint8_t>, ParameterType::send_recv_buf>>;
    EXPECT_TRUE(vec_result);
}

TEST(ParameterFactoriesTest, send_recv_buf_basics_user_alloc) {
    const size_t     size = 10;
    std::vector<int> int_vec(size);
    auto             buffer_on_user_alloc_vector = send_recv_buf(int_vec);
    using ExpectedValueType                      = int;
    testing::test_user_allocated_buffer<ExpectedValueType>(
        buffer_on_user_alloc_vector, ParameterType::send_recv_buf, int_vec);
}

TEST(ParameterFactoriesTest, send_recv_buf_basics_library_alloc) {
    auto buffer_based_on_library_alloc_vector = send_recv_buf(NewContainer<std::vector<int>>{});
    using ExpectedValueType                   = int;
    testing::test_library_allocated_buffer<ExpectedValueType>(
        buffer_based_on_library_alloc_vector, ParameterType::send_recv_buf);
}

TEST(ParameterFactoriesTest, send_recv_buf_custom_type_library_alloc) {
    struct CustomType {
        uint64_t v1;
        int      v2;
        char     v3;

        bool operator==(CustomType const& other) const {
            return std::tie(v1, v2, v3) == std::tie(other.v1, other.v2, other.v3);
        }
    }; // struct CustomType

    auto buffer_based_on_library_alloc_vector = send_recv_buf(NewContainer<std::vector<CustomType>>{});
    using ExpectedValueType                   = CustomType;
    testing::test_library_allocated_buffer<ExpectedValueType>(
        buffer_based_on_library_alloc_vector, ParameterType::send_recv_buf);
}

TEST(ParameterFactoriesTest, send_recv_buf_custom_container_library_alloc) {
    auto buffer_based_on_library_alloc_vector = send_recv_buf(NewContainer<testing::OwnContainer<int>>{});
    using ExpectedValueType                   = int;
    testing::test_library_allocated_buffer<ExpectedValueType>(
        buffer_based_on_library_alloc_vector, ParameterType::send_recv_buf);
}

TEST(ParameterFactoriesTest, recv_count_in_basics) {
    auto recv_count_in_obj = recv_count(42);
    EXPECT_EQ(recv_count_in_obj.recv_count(), 42);
    EXPECT_FALSE(decltype(recv_count_in_obj)::is_modifiable);
}

TEST(ParameterFactoriesTest, recv_count_out_basics) {
    int  recv_count;
    auto recv_count_out_obj = recv_count_out(recv_count);
    recv_count_out_obj.set_recv_count(42);
    EXPECT_EQ(recv_count_out_obj.recv_count(), 42);
    EXPECT_EQ(recv_count, 42);
    EXPECT_TRUE(decltype(recv_count_out_obj)::is_modifiable);
}<|MERGE_RESOLUTION|>--- conflicted
+++ resolved
@@ -41,8 +41,6 @@
     // TODO redundant?
     for (size_t i = 0; i < expected_span.size(); ++i) {
         EXPECT_EQ(span.data()[i], expected_span.data()[i]);
-<<<<<<< HEAD
-=======
     }
 }
 
@@ -67,7 +65,6 @@
     // TODO redundant?
     for (size_t i = 0; i < expected_span.size(); ++i) {
         EXPECT_EQ(span.data()[i], expected_span.data()[i]);
->>>>>>> 4b07e3a4
     }
 }
 
@@ -104,18 +101,11 @@
     EXPECT_TRUE(GeneratedBuffer::is_modifiable);
     EXPECT_EQ(GeneratedBuffer::parameter_type, expected_parameter_type);
 
-<<<<<<< HEAD
-    // TODO how to test this?
-    for (size_t size: std::vector<size_t>{10, 30, 5}) {
-        generated_buffer.resize(size);
-        std::ignore = generated_buffer.data();
-=======
     // TODO How can we test if the underlying storage resizes correctly to x elements when calling
     // generated_buffer.resize(x)?
     for (size_t size: std::vector<size_t>{10, 30, 5}) {
         generated_buffer.resize(size);
         EXPECT_EQ(generated_buffer.size(), size);
->>>>>>> 4b07e3a4
     }
 }
 
