// This file is part of KaMPIng.
//
// Copyright 2021-2022 The KaMPIng Authors
//
// KaMPIng is free software : you can redistribute it and/or modify it under the
// terms of the GNU Lesser General Public License as published by the Free
// Software Foundation, either version 3 of the License, or (at your option) any
// later version. KaMPIng is distributed in the hope that it will be useful, but
// WITHOUT ANY WARRANTY; without even the implied warranty of MERCHANTABILITY or
// FITNESS FOR A PARTICULAR PURPOSE.  See the GNU Lesser General Public License
// for more details.
//
// You should have received a copy of the GNU Lesser General Public License
// along with KaMPIng.  If not, see <https://www.gnu.org/licenses/>.

#include <type_traits>
#include <vector>

#include <gtest/gtest.h>

#include "helpers_for_testing.hpp"
#include "kamping/mpi_datatype.hpp"
#include "kamping/mpi_function_wrapper_helpers.hpp"
#include "kamping/parameter_factories.hpp"
#include "kamping/parameter_objects.hpp"
#include "kamping/parameter_type_definitions.hpp"
#include "legacy_parameter_objects.hpp"

using namespace ::kamping;
using namespace ::kamping::internal;

namespace testing {
template <typename ExpectedValueType, typename GeneratedBuffer, typename T>
void test_const_buffer(
  const GeneratedBuffer&           generated_buffer,
  kamping::internal::ParameterType expected_parameter_type,
  Span<T>&                         expected_span
) {
  // value_type of a buffer should be the same as the value_type of the
  // underlying container
  static_assert(std::is_same_v<
                typename GeneratedBuffer::value_type, ExpectedValueType>);

  EXPECT_FALSE(GeneratedBuffer::is_modifiable);
  EXPECT_EQ(GeneratedBuffer::parameter_type, expected_parameter_type);

  auto span = generated_buffer.get();
  static_assert(
    std::is_pointer_v<decltype(span.data())>,
    "Member ptr of internal::Span is not a pointer."
  );
  static_assert(
    std::is_const_v<std::remove_pointer_t<decltype(span.data())>>,
    "Member data() of internal::Span does not point to const memory."
  );

  EXPECT_EQ(span.data(), expected_span.data());
  EXPECT_EQ(span.size(), expected_span.size());
  // TODO redundant?
  for (size_t i = 0; i < expected_span.size(); ++i) {
    EXPECT_EQ(span.data()[i], expected_span.data()[i]);
  }
}

template <
  typename ExpectedValueType, typename GeneratedBuffer,
  typename ExpectedValueContainer>
void test_owning_buffer(
  const GeneratedBuffer&           generated_buffer,
  kamping::internal::ParameterType expected_parameter_type,
  ExpectedValueContainer&&         expected_value_container
) {
  // value_type of a buffer should be the same as the value_type of the
  // underlying container
  static_assert(std::is_same_v<
                typename GeneratedBuffer::value_type, ExpectedValueType>);

  EXPECT_FALSE(GeneratedBuffer::is_modifiable);
  EXPECT_EQ(GeneratedBuffer::parameter_type, expected_parameter_type);

  auto span = generated_buffer.get();
  static_assert(
    std::is_pointer_v<decltype(span.data())>,
    "Member ptr of internal::Span is not a pointer."
  );
  static_assert(
    std::is_const_v<std::remove_pointer_t<decltype(span.data())>>,
    "Member data() of internal::Span does not point to const memory."
  );

  EXPECT_EQ(span.size(), expected_value_container.size());
  for (size_t i = 0; i < expected_value_container.size(); ++i) {
    EXPECT_EQ(span.data()[i], expected_value_container[i]);
  }
}

template <typename ExpectedValueType, typename GeneratedBuffer, typename T>
void test_modifiable_buffer(
  GeneratedBuffer&                 generated_buffer,
  kamping::internal::ParameterType expected_parameter_type,
  Span<T>&                         expected_span
) {
  // value_type of a buffer should be the same as the value_type of the
  // underlying container
  static_assert(std::is_same_v<
                typename GeneratedBuffer::value_type, ExpectedValueType>);

  EXPECT_TRUE(GeneratedBuffer::is_modifiable);
  EXPECT_EQ(GeneratedBuffer::parameter_type, expected_parameter_type);

  auto span = generated_buffer.get();
  static_assert(
    std::is_pointer_v<decltype(span.data())>,
    "Member ptr of internal::Span is not a pointer."
  );
  static_assert(
    !std::is_const_v<std::remove_pointer_t<decltype(span.data())>>,
    "Member data() of internal::Span does point to const memory."
  );

  EXPECT_EQ(span.data(), expected_span.data());
  EXPECT_EQ(span.size(), expected_span.size());
  // TODO redundant?
  for (size_t i = 0; i < expected_span.size(); ++i) {
    EXPECT_EQ(span.data()[i], expected_span.data()[i]);
  }
}

template <
  typename ExpectedValueType, typename GeneratedBuffer,
  typename UnderlyingContainer>
void test_user_allocated_buffer(
  GeneratedBuffer&                 generated_buffer,
  kamping::internal::ParameterType expected_parameter_type,
  UnderlyingContainer&             underlying_container
) {
  // value_type of a buffer should be the same as the value_type of the
  // underlying container
  static_assert(std::is_same_v<
                typename GeneratedBuffer::value_type, ExpectedValueType>);

  EXPECT_TRUE(GeneratedBuffer::is_modifiable);
  EXPECT_EQ(GeneratedBuffer::parameter_type, expected_parameter_type);

  auto resize_write_check = [&](size_t nb_elements) {
    generated_buffer.resize(nb_elements);
    ExpectedValueType* ptr = generated_buffer.data();
    EXPECT_EQ(ptr, std::data(underlying_container));
    for (size_t i = 0; i < nb_elements; ++i) {
      ptr[i] = static_cast<ExpectedValueType>(nb_elements - i);
      EXPECT_EQ(ptr[i], underlying_container[i]);
    }
  };
  resize_write_check(10);
  resize_write_check(30);
  resize_write_check(5);
}

template <typename ExpectedValueType, typename GeneratedBuffer>
void test_library_allocated_buffer(
  GeneratedBuffer&                 generated_buffer,
  kamping::internal::ParameterType expected_parameter_type
) {
  // value_type of a buffer should be the same as the value_type of the
  // underlying container
  static_assert(std::is_same_v<
                typename GeneratedBuffer::value_type, ExpectedValueType>);

  EXPECT_TRUE(GeneratedBuffer::is_modifiable);
  EXPECT_EQ(GeneratedBuffer::parameter_type, expected_parameter_type);

  // TODO How can we test if the underlying storage resizes correctly to x
  // elements when calling generated_buffer.resize(x)?
  for (size_t size: std::vector<size_t>{10, 30, 5}) {
    generated_buffer.resize(size);
    EXPECT_EQ(generated_buffer.size(), size);
  }
}

template <typename ExpectedValueType, typename GeneratedBuffer>
void test_single_element_buffer(
  GeneratedBuffer const&           generatedbuffer,
  kamping::internal::ParameterType expected_parameter_type,
  ExpectedValueType const value, bool should_be_modifiable = false
) {
  static_assert(std::is_same_v<
                typename GeneratedBuffer::value_type, ExpectedValueType>);

  EXPECT_EQ(GeneratedBuffer::is_modifiable, should_be_modifiable);
  EXPECT_EQ(GeneratedBuffer::parameter_type, expected_parameter_type);

  auto get_result = generatedbuffer.get();
  EXPECT_EQ(get_result.size(), 1);
  EXPECT_EQ(*(get_result.data()), value);
}

} // namespace testing

TEST(ParameterFactoriesTest, send_buf_basics_int_vector) {
  std::vector<int> int_vec{1, 2, 3, 4, 5, 6, 5, 4, 3, 2, 1};
  auto             gen_via_int_vec = send_buf(int_vec);
  Span<int>        expected_span{int_vec.data(), int_vec.size()};
  using ExpectedValueType = int;
  testing::test_const_buffer<ExpectedValueType>(
    gen_via_int_vec, ParameterType::send_buf, expected_span
  );
}

TEST(ParameterFactoriesTest, send_buf_basics_const_int_vector) {
  std::vector<int> const const_int_vec{1, 2, 3, 4, 5, 6, 5, 4, 3, 2, 1};
  auto                   gen_via_const_int_vec = send_buf(const_int_vec);
  Span<const int> expected_span{const_int_vec.data(), const_int_vec.size()};
  using ExpectedValueType = int;
  testing::test_const_buffer<ExpectedValueType>(
    gen_via_const_int_vec, ParameterType::send_buf, expected_span
  );
}

TEST(ParameterFactoriesTest, send_buf_basics_moved_vector) {
  std::vector<int> const const_int_vec{1, 2, 3, 4, 5, 6, 5, 4, 3, 2, 1};
  std::vector<int> const expected          = const_int_vec;
  auto                   gen_via_moved_vec = send_buf(std::move(const_int_vec));
  using ExpectedValueType                  = int;
  testing::test_owning_buffer<ExpectedValueType>(
    gen_via_moved_vec, ParameterType::send_buf, expected
  );
}

TEST(ParameterFactoriesTest, send_buf_basics_vector_from_function) {
  auto make_vector = []() {
    std::vector<int> vec{1, 2, 3, 4, 5, 6, 5, 4, 3, 2, 1};
    return vec;
  };
  std::vector<int> const expected                  = make_vector();
  auto                   gen_via_vec_from_function = send_buf(make_vector());
  using ExpectedValueType                          = int;
  testing::test_owning_buffer<ExpectedValueType>(
    gen_via_vec_from_function, ParameterType::send_buf, expected
  );
}

TEST(ParameterFactoriesTest, send_buf_basics_vector_from_initializer_list) {
  std::vector<int> expected      = {1, 2, 3, 4, 5, 6, 5, 4, 3, 2, 1};
  auto gen_via_vec_from_function = send_buf({1, 2, 3, 4, 5, 6, 5, 4, 3, 2, 1});
  using ExpectedValueType        = int;
  testing::test_owning_buffer<ExpectedValueType>(
    gen_via_vec_from_function, ParameterType::send_buf, expected
  );
}

TEST(ParameterFactoriesTest, send_buf_single_element) {
  {
    uint8_t value                     = 11;
    auto    gen_single_element_buffer = send_buf(value);
    testing::test_single_element_buffer(
      gen_single_element_buffer, ParameterType::send_buf, value
    );
  }
  {
    uint16_t value                     = 4211;
    auto     gen_single_element_buffer = send_buf(value);
    testing::test_single_element_buffer(
      gen_single_element_buffer, ParameterType::send_buf, value
    );
  }
  {
    uint32_t value                     = 4096;
    auto     gen_single_element_buffer = send_buf(value);
    testing::test_single_element_buffer(
      gen_single_element_buffer, ParameterType::send_buf, value
    );
  }
  {
    uint64_t value                     = 555555;
    auto     gen_single_element_buffer = send_buf(value);
    testing::test_single_element_buffer(
      gen_single_element_buffer, ParameterType::send_buf, value
    );
  }
  {
    // pass value as rvalue
    auto gen_single_element_buffer = send_buf(42051);
    testing::test_single_element_buffer(
      gen_single_element_buffer, ParameterType::send_buf, 42051
    );
  }
  {
    struct CustomType {
      uint64_t v1;
      int      v2;
      char     v3;

      bool operator==(CustomType const& other) const {
        return std::tie(v1, v2, v3) == std::tie(other.v1, other.v2, other.v3);
      }
    }; // struct CustomType
    {
      CustomType value                     = {843290834, -482, 'a'};
      auto       gen_single_element_buffer = send_buf(value);
      testing::test_single_element_buffer(
        gen_single_element_buffer, ParameterType::send_buf, value
      );
    }
    {
      auto gen_single_element_buffer =
        send_buf(CustomType{843290834, -482, 'a'});
      testing::test_single_element_buffer(
        gen_single_element_buffer, ParameterType::send_buf,
        CustomType{843290834, -482, 'a'}
      );
    }
  }
}

TEST(ParameterFactoriesTest, send_buf_switch) {
  uint8_t              value  = 0;
  std::vector<uint8_t> values = {0, 0, 0, 0, 0, 0};

  [[maybe_unused]] auto gen_single_element_buffer        = send_buf(value);
  [[maybe_unused]] auto gen_int_vec_buffer               = send_buf(values);
  [[maybe_unused]] auto gen_single_element_owning_buffer = send_buf(uint8_t(0));
  [[maybe_unused]] auto gen_int_vec_owning_buffer =
    send_buf(std::vector<uint8_t>{0, 0, 0, 0, 0, 0});

  bool const single_result = std::is_same_v<
    decltype(gen_single_element_buffer),
    SingleElementConstBuffer<uint8_t, ParameterType::send_buf>>;
  EXPECT_TRUE(single_result);
  bool const vec_result = std::is_same_v<
    decltype(gen_int_vec_buffer),
    ContainerBasedConstBuffer<std::vector<uint8_t>, ParameterType::send_buf>>;
  EXPECT_TRUE(vec_result);
  bool const owning_single_result = std::is_same_v<
    decltype(gen_single_element_owning_buffer),
    SingleElementOwningBuffer<uint8_t, ParameterType::send_buf>>;
  EXPECT_TRUE(owning_single_result);
  bool const owning_vec_result = std::is_same_v<
    decltype(gen_int_vec_owning_buffer),
    ContainerBasedOwningBuffer<std::vector<uint8_t>, ParameterType::send_buf>>;
  EXPECT_TRUE(owning_vec_result);
}

TEST(ParameterFactoriesTest, send_buf_ignored) {
  auto ignored_send_buf = send_buf(ignore<int>);
  EXPECT_EQ(ignored_send_buf.get().data(), nullptr);
  EXPECT_EQ(ignored_send_buf.get().size(), 0);
}

TEST(ParameterFactoriesTest, send_counts_basics_int_vector) {
  std::vector<int> int_vec{1, 2, 3, 4, 5, 6, 5, 4, 3, 2, 1};
  auto             gen_via_int_vec = send_counts(int_vec);
  Span<int>        expected_span{int_vec.data(), int_vec.size()};
  using ExpectedValueType = int;
  testing::test_const_buffer<ExpectedValueType>(
    gen_via_int_vec, ParameterType::send_counts, expected_span
  );
}

TEST(ParameterFactoriesTest, send_counts_basics_const_int_vector) {
  std::vector<int> const const_int_vec{1, 2, 3, 4, 5, 6, 5, 4, 3, 2, 1};
  auto                   gen_via_const_int_vec = send_counts(const_int_vec);
  Span<const int> expected_span{const_int_vec.data(), const_int_vec.size()};
  using ExpectedValueType = int;
  testing::test_const_buffer<ExpectedValueType>(
    gen_via_const_int_vec, ParameterType::send_counts, expected_span
  );
}

TEST(ParameterFactoriesTest, send_counts_basics_moved_int_vector) {
  std::vector<int> int_vec{1, 2, 3, 4, 5, 6, 5, 4, 3, 2, 1};
  auto             expected        = int_vec;
  auto             gen_via_int_vec = send_counts(std::move(int_vec));
  Span<int>        expected_span{int_vec.data(), int_vec.size()};
  using ExpectedValueType = int;
  testing::test_owning_buffer<ExpectedValueType>(
    gen_via_int_vec, ParameterType::send_counts, expected
  );
}

TEST(ParameterFactoriesTest, send_counts_basics_initializer_list) {
  std::vector<int> expected{1, 2, 3, 4, 5, 6, 5, 4, 3, 2, 1};
  auto             gen_via_int_initializer_list =
    send_counts({1, 2, 3, 4, 5, 6, 5, 4, 3, 2, 1});
  using ExpectedValueType = int;
  testing::test_owning_buffer<ExpectedValueType>(
    gen_via_int_initializer_list, ParameterType::send_counts, expected
  );
}

TEST(ParameterFactoriesTest, recv_counts_in_basics_int_vector) {
  std::vector<int> int_vec{1, 2, 3, 4, 5, 6, 5, 4, 3, 2, 1};
  auto             gen_via_int_vec = recv_counts(int_vec);
  Span<int>        expected_span{int_vec.data(), int_vec.size()};
  using ExpectedValueType = int;
  testing::test_const_buffer<ExpectedValueType>(
    gen_via_int_vec, ParameterType::recv_counts, expected_span
  );
}

TEST(ParameterFactoriesTest, recv_counts_in_basics_const_int_vector) {
  std::vector<int> const const_int_vec{1, 2, 3, 4, 5, 6, 5, 4, 3, 2, 1};
  auto                   gen_via_const_int_vec = recv_counts(const_int_vec);
  Span<const int> expected_span{const_int_vec.data(), const_int_vec.size()};
  using ExpectedValueType = int;
  testing::test_const_buffer<ExpectedValueType>(
    gen_via_const_int_vec, ParameterType::recv_counts, expected_span
  );
}

TEST(ParameterFactoriesTest, recv_counts_in_basics_moved_vector) {
  std::vector<int> int_vec{1, 2, 3, 4, 5, 6, 5, 4, 3, 2, 1};
  auto             expected          = int_vec;
  auto             gen_via_moved_vec = recv_counts(std::move(int_vec));
  using ExpectedValueType            = int;
  testing::test_owning_buffer<ExpectedValueType>(
    gen_via_moved_vec, ParameterType::recv_counts, expected
  );
}

TEST(ParameterFactoriesTest, recv_counts_in_basics_initializer_list) {
  std::vector<int> expected{1, 2, 3, 4, 5, 6, 5, 4, 3, 2, 1};
  auto             gen_via_initializer_list =
    recv_counts({1, 2, 3, 4, 5, 6, 5, 4, 3, 2, 1});
  using ExpectedValueType = int;
  testing::test_owning_buffer<ExpectedValueType>(
    gen_via_initializer_list, ParameterType::recv_counts, expected
  );
}

TEST(ParameterFactoriesTest, send_displs_in_basics_int_vector) {
  std::vector<int> int_vec{1, 2, 3, 4, 5, 6, 5, 4, 3, 2, 1};
  auto             gen_via_int_vec = send_displs(int_vec);
  Span<int>        expected_span{int_vec.data(), int_vec.size()};
  using ExpectedValueType = int;
  testing::test_const_buffer<ExpectedValueType>(
    gen_via_int_vec, ParameterType::send_displs, expected_span
  );
}

TEST(ParameterFactoriesTest, send_displs_in_basics_const_int_vector) {
  std::vector<int> const const_int_vec{1, 2, 3, 4, 5, 6, 5, 4, 3, 2, 1};
  auto                   gen_via_const_int_vec = send_displs(const_int_vec);
  Span<const int> expected_span{const_int_vec.data(), const_int_vec.size()};
  using ExpectedValueType = int;
  testing::test_const_buffer<ExpectedValueType>(
    gen_via_const_int_vec, ParameterType::send_displs, expected_span
  );
}

TEST(ParameterFactoriesTest, send_displs_in_basics_moved_vector) {
  std::vector<int> int_vec{1, 2, 3, 4, 5, 6, 5, 4, 3, 2, 1};
  auto             expected          = int_vec;
  auto             gen_via_moved_vec = send_displs(std::move(int_vec));
  using ExpectedValueType            = int;
  testing::test_owning_buffer<ExpectedValueType>(
    gen_via_moved_vec, ParameterType::send_displs, expected
  );
}

TEST(ParameterFactoriesTest, send_displs_in_basics_initializer_list) {
  std::vector<int> expected{1, 2, 3, 4, 5, 6, 5, 4, 3, 2, 1};
  auto             gen_via_initializer_list =
    send_displs({1, 2, 3, 4, 5, 6, 5, 4, 3, 2, 1});
  using ExpectedValueType = int;
  testing::test_owning_buffer<ExpectedValueType>(
    gen_via_initializer_list, ParameterType::send_displs, expected
  );
}

TEST(ParameterFactoriesTest, recv_displs_in_basics_int_vector) {
  std::vector<int> int_vec{1, 2, 3, 4, 5, 6, 5, 4, 3, 2, 1};
  auto             gen_via_int_vec = recv_displs(int_vec);
  Span<int>        expected_span{int_vec.data(), int_vec.size()};
  using ExpectedValueType = int;
  testing::test_const_buffer<ExpectedValueType>(
    gen_via_int_vec, ParameterType::recv_displs, expected_span
  );
}

TEST(ParameterFactoriesTest, recv_displs_in_basics_const_int_vector) {
  std::vector<int> const const_int_vec{1, 2, 3, 4, 5, 6, 5, 4, 3, 2, 1};
  auto                   gen_via_const_int_vec = recv_displs(const_int_vec);
  Span<const int> expected_span{const_int_vec.data(), const_int_vec.size()};
  using ExpectedValueType = int;
  testing::test_const_buffer<ExpectedValueType>(
    gen_via_const_int_vec, ParameterType::recv_displs, expected_span
  );
}

TEST(ParameterFactoriesTest, recv_displs_in_basics_moved_vector) {
  std::vector<int> int_vec{1, 2, 3, 4, 5, 6, 5, 4, 3, 2, 1};
  auto             expected          = int_vec;
  auto             gen_via_moved_vec = recv_displs(std::move(int_vec));
  using ExpectedValueType            = int;
  testing::test_owning_buffer<ExpectedValueType>(
    gen_via_moved_vec, ParameterType::recv_displs, expected
  );
}

TEST(ParameterFactoriesTest, recv_displs_in_basics_initializer_list) {
  std::vector<int> expected{1, 2, 3, 4, 5, 6, 5, 4, 3, 2, 1};
  auto             gen_via_initializer_list =
    recv_displs({1, 2, 3, 4, 5, 6, 5, 4, 3, 2, 1});
  using ExpectedValueType = int;
  testing::test_owning_buffer<ExpectedValueType>(
    gen_via_initializer_list, ParameterType::recv_displs, expected
  );
}

TEST(ParameterFactoriesTest, recv_buf_basics_user_alloc) {
  const size_t     size = 10;
  std::vector<int> int_vec(size);
  auto             buffer_on_user_alloc_vector = recv_buf(int_vec);
  using ExpectedValueType                      = int;
  testing::test_user_allocated_buffer<ExpectedValueType>(
    buffer_on_user_alloc_vector, ParameterType::recv_buf, int_vec
  );
}

TEST(ParameterFactoriesTest, recv_buf_basics_library_alloc) {
  auto buffer_based_on_library_alloc_vector =
    recv_buf(NewContainer<std::vector<int>>{});
  using ExpectedValueType = int;
  testing::test_library_allocated_buffer<ExpectedValueType>(
    buffer_based_on_library_alloc_vector, ParameterType::recv_buf
  );
}

TEST(ParameterFactoriesTest, send_displs_out_basics_user_alloc) {
  const size_t     size = 10;
  std::vector<int> int_vec(size);
  auto             buffer_based_on_user_alloc_vector = send_displs_out(int_vec);
  using ExpectedValueType                            = int;
  testing::test_user_allocated_buffer<ExpectedValueType>(
    buffer_based_on_user_alloc_vector, ParameterType::send_displs, int_vec
  );
}

TEST(ParameterFactoriesTest, send_displs_out_basics_library_alloc) {
  auto buffer_based_on_library_alloc_vector =
    send_displs_out(NewContainer<std::vector<int>>{});
  using ExpectedValueType = int;
  testing::test_library_allocated_buffer<ExpectedValueType>(
    buffer_based_on_library_alloc_vector, ParameterType::send_displs
  );
}

TEST(ParameterFactoriesTest, recv_counts_out_basics_user_alloc) {
  const size_t     size = 10;
  std::vector<int> int_vec(size);
  auto             buffer_based_on_user_alloc_buffer = recv_counts_out(int_vec);
  auto             buffer_based_on_library_alloc_vector =
    recv_counts_out(NewContainer<std::vector<int>>{});
  using ExpectedValueType = int;
  testing::test_user_allocated_buffer<ExpectedValueType>(
    buffer_based_on_user_alloc_buffer, ParameterType::recv_counts, int_vec
  );
}

TEST(ParameterFactoriesTest, recv_counts_out_basics_library_alloc) {
  auto buffer_based_on_library_alloc_vector =
    recv_counts_out(NewContainer<std::vector<int>>{});
  using ExpectedValueType = int;
  testing::test_library_allocated_buffer<ExpectedValueType>(
    buffer_based_on_library_alloc_vector, ParameterType::recv_counts
  );
}

TEST(ParameterFactoriesTest, recv_displs_out_basics_user_alloc) {
  const size_t     size = 10;
  std::vector<int> int_vec(size);
  auto             buffer_based_on_user_alloc_vector = recv_displs_out(int_vec);
  using ExpectedValueType                            = int;
  testing::test_user_allocated_buffer<ExpectedValueType>(
    buffer_based_on_user_alloc_vector, ParameterType::recv_displs, int_vec
  );
}

TEST(ParameterFactoriesTest, recv_displs_out_basics_library_alloc) {
  auto buffer_based_on_library_alloc_vector =
    recv_displs_out(NewContainer<std::vector<int>>{});
  using ExpectedValueType = int;
  testing::test_library_allocated_buffer<ExpectedValueType>(
    buffer_based_on_library_alloc_vector, ParameterType::recv_displs
  );
}

TEST(ParameterFactoriesTest, root_basics) {
  auto root_obj = root(22);
  EXPECT_EQ(root_obj.rank(), 22);
}

TEST(ParameterFactoriesTest, send_recv_buf_basics_int_vector) {
  std::vector<int> int_vec{1, 2, 3, 4, 5, 6, 5, 4, 3, 2, 1};
  auto             gen_via_int_vec = send_recv_buf(int_vec);
  Span<int>        expected_span{int_vec.data(), int_vec.size()};
  using ExpectedValueType = int;
  testing::test_modifiable_buffer<ExpectedValueType>(
    gen_via_int_vec, ParameterType::send_recv_buf, expected_span
  );
}

TEST(ParameterFactoriesTest, send_recv_buf_basics_const_int_vector) {
  std::vector<int> const const_int_vec{1, 2, 3, 4, 5, 6, 5, 4, 3, 2, 1};
  auto                   gen_via_const_int_vec = send_recv_buf(const_int_vec);
  Span<const int> expected_span{const_int_vec.data(), const_int_vec.size()};
  using ExpectedValueType = int;
  testing::test_const_buffer<ExpectedValueType>(
    gen_via_const_int_vec, ParameterType::send_recv_buf, expected_span
  );
}

TEST(ParameterFactoriesTest, send_recv_buf_single_element) {
  {
    uint8_t value                     = 11;
    auto    gen_single_element_buffer = send_recv_buf(value);
    testing::test_single_element_buffer(
      gen_single_element_buffer, ParameterType::send_recv_buf, value, true
    );
  }
  {
    uint16_t value                     = 4211;
    auto     gen_single_element_buffer = send_recv_buf(value);
    testing::test_single_element_buffer(
      gen_single_element_buffer, ParameterType::send_recv_buf, value, true
    );
  }
  {
    const uint32_t value                     = 4096;
    auto           gen_single_element_buffer = send_recv_buf(value);
    testing::test_single_element_buffer(
      gen_single_element_buffer, ParameterType::send_recv_buf, value, false
    );
  }
  {
    const uint64_t value                     = 555555;
    auto           gen_single_element_buffer = send_recv_buf(value);
    testing::test_single_element_buffer(
      gen_single_element_buffer, ParameterType::send_recv_buf, value, false
    );
  }
  {
    struct CustomType {
      uint64_t v1;
      int      v2;
      char     v3;

      bool operator==(CustomType const& other) const {
        return std::tie(v1, v2, v3) == std::tie(other.v1, other.v2, other.v3);
      }
    }; // struct CustomType
    CustomType value                     = {843290834, -482, 'a'};
    auto       gen_single_element_buffer = send_recv_buf(value);
    testing::test_single_element_buffer(
      gen_single_element_buffer, ParameterType::send_recv_buf, value, true
    );
  }
}

TEST(
  ParameterFactoriesTest,
  single_and_multiple_element_const_send_recv_buffer_type
) {
  const uint8_t              value  = 0;
  const std::vector<uint8_t> values = {0, 0, 0, 0, 0, 0};

  auto gen_single_element_buffer = send_recv_buf(value);
  auto gen_int_vec_buffer        = send_recv_buf(values);

  bool const single_result = std::is_same_v<
    decltype(gen_single_element_buffer),
    SingleElementConstBuffer<uint8_t, ParameterType::send_recv_buf>>;
  EXPECT_TRUE(single_result);
  bool const vec_result = std::is_same_v<
    decltype(gen_int_vec_buffer),
    ContainerBasedConstBuffer<
      std::vector<uint8_t>, ParameterType::send_recv_buf>>;
  EXPECT_TRUE(vec_result);
}

TEST(
  ParameterFactoriesTest,
  single_and_multiple_element_modifiable_send_recv_buffer_type
) {
  uint8_t              value  = 0;
  std::vector<uint8_t> values = {0, 0, 0, 0, 0, 0};

  auto gen_single_element_buffer = send_recv_buf(value);
  auto gen_int_vec_buffer        = send_recv_buf(values);

  bool const single_result = std::is_same_v<
    decltype(gen_single_element_buffer),
    SingleElementModifiableBuffer<uint8_t, ParameterType::send_recv_buf>>;
  EXPECT_TRUE(single_result);
  bool const vec_result = std::is_same_v<
    decltype(gen_int_vec_buffer),
    UserAllocatedContainerBasedBuffer<
      std::vector<uint8_t>, ParameterType::send_recv_buf>>;
  EXPECT_TRUE(vec_result);
}

TEST(ParameterFactoriesTest, send_recv_buf_basics_user_alloc) {
  const size_t     size = 10;
  std::vector<int> int_vec(size);
  auto             buffer_on_user_alloc_vector = send_recv_buf(int_vec);
  using ExpectedValueType                      = int;
  testing::test_user_allocated_buffer<ExpectedValueType>(
    buffer_on_user_alloc_vector, ParameterType::send_recv_buf, int_vec
  );
}

TEST(ParameterFactoriesTest, send_recv_buf_basics_library_alloc) {
  auto buffer_based_on_library_alloc_vector =
    send_recv_buf(NewContainer<std::vector<int>>{});
  using ExpectedValueType = int;
  testing::test_library_allocated_buffer<ExpectedValueType>(
    buffer_based_on_library_alloc_vector, ParameterType::send_recv_buf
  );
}

TEST(ParameterFactoriesTest, send_recv_buf_custom_type_library_alloc) {
  struct CustomType {
    uint64_t v1;
    int      v2;
    char     v3;

    bool operator==(CustomType const& other) const {
      return std::tie(v1, v2, v3) == std::tie(other.v1, other.v2, other.v3);
    }
  }; // struct CustomType

  auto buffer_based_on_library_alloc_vector =
    send_recv_buf(NewContainer<std::vector<CustomType>>{});
  using ExpectedValueType = CustomType;
  testing::test_library_allocated_buffer<ExpectedValueType>(
    buffer_based_on_library_alloc_vector, ParameterType::send_recv_buf
  );
}

TEST(ParameterFactoriesTest, send_recv_buf_custom_container_library_alloc) {
  auto buffer_based_on_library_alloc_vector =
    send_recv_buf(NewContainer<testing::OwnContainer<int>>{});
  using ExpectedValueType = int;
  testing::test_library_allocated_buffer<ExpectedValueType>(
    buffer_based_on_library_alloc_vector, ParameterType::send_recv_buf
  );
}

<<<<<<< HEAD
TEST(ParameterFactoriesTest, recv_count_in_basics) {
  {
    int  value             = 42;
    auto recv_count_in_obj = recv_count(value);
    EXPECT_EQ(*recv_count_in_obj.get().data(), 42);
    EXPECT_FALSE(decltype(recv_count_in_obj)::is_modifiable);
  }

  {
    // passed as rvalue
    auto recv_count_in_obj = recv_count(42);
    EXPECT_EQ(*recv_count_in_obj.get().data(), 42);
    EXPECT_FALSE(decltype(recv_count_in_obj)::is_modifiable);
  }
}

TEST(ParameterFactoriesTest, recv_count_out_basics) {
  int  recv_count;
  auto recv_count_out_obj          = recv_count_out(recv_count);
  *recv_count_out_obj.get().data() = 42;
  EXPECT_EQ(*recv_count_out_obj.get().data(), 42);
  EXPECT_EQ(recv_count, 42);
  EXPECT_TRUE(decltype(recv_count_out_obj)::is_modifiable);
}

TEST(ParameterFactoriesTest, recv_count_out_lib_allocated_basics) {
  auto recv_count_out_obj          = recv_count_out(NewContainer<int>{});
  *recv_count_out_obj.get().data() = 42;
  EXPECT_EQ(*recv_count_out_obj.get().data(), 42);
  EXPECT_TRUE(decltype(recv_count_out_obj)::is_modifiable);
  EXPECT_TRUE(has_extract_v<decltype(recv_count_out_obj)>);
=======
TEST(ParameterFactoriesTest, recv_counts_single_value_in_basics) {
    {
        int  value             = 42;
        auto recv_count_in_obj = recv_counts(value);
        EXPECT_EQ(*recv_count_in_obj.get().data(), 42);
        EXPECT_FALSE(decltype(recv_count_in_obj)::is_modifiable);
    }

    {
        // passed as rvalue
        auto recv_count_in_obj = recv_counts(42);
        EXPECT_EQ(*recv_count_in_obj.get().data(), 42);
        EXPECT_FALSE(decltype(recv_count_in_obj)::is_modifiable);
    }
}

TEST(ParameterFactoriesTest, recv_counts_out_single_value_basics) {
    int  recv_count;
    auto recv_count_out_obj          = recv_counts_out(recv_count);
    *recv_count_out_obj.get().data() = 42;
    EXPECT_EQ(*recv_count_out_obj.get().data(), 42);
    EXPECT_EQ(recv_count, 42);
    EXPECT_TRUE(decltype(recv_count_out_obj)::is_modifiable);
}

TEST(ParameterFactoriesTest, recv_counts_out_single_value_lib_allocated_basics) {
    auto recv_count_out_obj          = recv_counts_out(NewContainer<int>{});
    *recv_count_out_obj.get().data() = 42;
    EXPECT_EQ(*recv_count_out_obj.get().data(), 42);
    EXPECT_TRUE(decltype(recv_count_out_obj)::is_modifiable);
    EXPECT_TRUE(has_extract_v<decltype(recv_count_out_obj)>);
>>>>>>> 0476c9af
}

TEST(ParameterFactoriesTest, make_data_buffer) {
  {
    // Constant, container, referencing, user allocated
    std::vector<int>                  vec;
    constexpr internal::ParameterType type = internal::ParameterType::send_buf;
    auto                              data_buf =
      internal::make_data_buffer<type, BufferModifiability::constant>(vec);
    EXPECT_EQ(data_buf.parameter_type, type);
    EXPECT_FALSE(data_buf.is_modifiable);
    EXPECT_FALSE(data_buf.is_single_element);
    // As this buffer is referencing, the addresses of vec ad
    // data_buf.underlying() should be the same.
    EXPECT_EQ(&vec, &data_buf.underlying());
    static_assert(
      std::is_same_v<
        decltype(data_buf)::MemberTypeWithConstAndRef, std::vector<int> const&>,
      "Referencing buffers must hold a reference to their data."
    );
    // extract() as proxy for lib allocated DataBuffers
    EXPECT_FALSE(has_extract_v<decltype(data_buf)>);
  }
  {
    // Modifiable, container, referencing, user allocated
    std::vector<int>                  vec;
    constexpr internal::ParameterType type = internal::ParameterType::send_buf;
    auto                              data_buf =
      internal::make_data_buffer<type, BufferModifiability::modifiable>(vec);
    EXPECT_EQ(data_buf.parameter_type, type);
    EXPECT_TRUE(data_buf.is_modifiable);
    EXPECT_FALSE(data_buf.is_single_element);
    // As this buffer is referencing, the addresses of vec ad
    // data_buf.underlying() should be the same.
    EXPECT_EQ(&vec, &data_buf.underlying());
    static_assert(
      std::is_same_v<
        decltype(data_buf)::MemberTypeWithConstAndRef, std::vector<int>&>,
      "Referencing buffers must hold a reference to their data."
    );
    // extract() as proxy for lib allocated DataBuffers
    EXPECT_FALSE(has_extract_v<decltype(data_buf)>);
  }
  {
    // Constant, single element, referencing, user allocated
    int                               single_int;
    constexpr internal::ParameterType type = internal::ParameterType::send_buf;
    auto                              data_buf =
      internal::make_data_buffer<type, BufferModifiability::constant>(single_int
      );
    EXPECT_EQ(data_buf.parameter_type, type);
    EXPECT_FALSE(data_buf.is_modifiable);
    EXPECT_TRUE(data_buf.is_single_element);
    // As this buffer is referencing, the addresses of vec ad
    // data_buf.underlying() should be the same.
    EXPECT_EQ(&single_int, &data_buf.underlying());
    static_assert(
      std::is_same_v<decltype(data_buf)::MemberTypeWithConstAndRef, int const&>,
      "Referencing buffers must hold a reference to their data."
    );
    // extract() as proxy for lib allocated DataBuffers
    EXPECT_FALSE(has_extract_v<decltype(data_buf)>);
  }
  {
    // Constant, container, owning, user allocated
    std::vector<int>                  vec;
    constexpr internal::ParameterType type = internal::ParameterType::send_buf;
    auto                              data_buf =
      internal::make_data_buffer<type, BufferModifiability::constant>(
        std::move(vec)
      );
    EXPECT_EQ(data_buf.parameter_type, type);
    EXPECT_FALSE(data_buf.is_modifiable);
    EXPECT_FALSE(data_buf.is_single_element);
    static_assert(
      std::is_same_v<
        decltype(data_buf)::MemberTypeWithConstAndRef, std::vector<int> const>,
      "Owning buffers must hold their data directly."
    );
    // extract() as proxy for lib allocated DataBuffers
    EXPECT_FALSE(has_extract_v<decltype(data_buf)>);
  }

  {
    // modifiable, container, owning, library allocated
    constexpr internal::ParameterType type = internal::ParameterType::send_buf;
    auto                              data_buf =
      internal::make_data_buffer<type, BufferModifiability::modifiable>(
        NewContainer<std::vector<int>>{}
      );
    EXPECT_EQ(data_buf.parameter_type, type);
    EXPECT_TRUE(data_buf.is_modifiable);
    EXPECT_FALSE(data_buf.is_single_element);
    static_assert(
      std::is_same_v<
        decltype(data_buf)::MemberTypeWithConstAndRef, std::vector<int>>,
      "Owning buffers must hold their data directly."
    );
    // extract() as proxy for lib allocated DataBuffers
    EXPECT_TRUE(has_extract_v<decltype(data_buf)>);
  }
  {
    // Modifiable, single element, owning, lib_allocated
    constexpr internal::ParameterType type = internal::ParameterType::send_buf;
    auto                              data_buf =
      internal::make_data_buffer<type, BufferModifiability::modifiable>(
        NewContainer<int>{}
      );
    EXPECT_EQ(data_buf.parameter_type, type);
    EXPECT_TRUE(data_buf.is_modifiable);
    EXPECT_TRUE(data_buf.is_single_element);
    static_assert(
      std::is_same_v<decltype(data_buf)::MemberTypeWithConstAndRef, int>,
      "Owning buffers must hold their data directly."
    );
    // extract() as proxy for lib allocated DataBuffers
    EXPECT_TRUE(has_extract_v<decltype(data_buf)>);
  }
  {
    // Modifiable, container, owning, user_allocated with initializer_list
    constexpr internal::ParameterType type = internal::ParameterType::send_buf;
    auto                              data_buf =
      internal::make_data_buffer<type, BufferModifiability::modifiable>(
        {1, 2, 3}
      );
    EXPECT_EQ(data_buf.parameter_type, type);
    EXPECT_TRUE(data_buf.is_modifiable);
    EXPECT_FALSE(data_buf.is_single_element);
    static_assert(
      std::is_same_v<
        decltype(data_buf)::MemberTypeWithConstAndRef, std::vector<int>>,
      "Owning buffers must hold their data directly."
    );
    // extract() as proxy for lib allocated DataBuffers
    EXPECT_FALSE(has_extract_v<decltype(data_buf)>);
  }
  {
    // Constant, container, owning, user_allocated with initializer_list
    constexpr internal::ParameterType type = internal::ParameterType::send_buf;
    auto                              data_buf =
      internal::make_data_buffer<type, BufferModifiability::constant>({1, 2, 3}
      );
    EXPECT_EQ(data_buf.parameter_type, type);
    EXPECT_FALSE(data_buf.is_modifiable);
    EXPECT_FALSE(data_buf.is_single_element);
    static_assert(
      std::is_same_v<
        decltype(data_buf)::MemberTypeWithConstAndRef, const std::vector<int>>,
      "Owning buffers must hold their data directly."
    );
    // extract() as proxy for lib allocated DataBuffers
    EXPECT_FALSE(has_extract_v<decltype(data_buf)>);
  }
}

TEST(ParameterFactoriesTest, make_data_buffer_boolean_value) {
  // use a custom container, because std::vector<bool> is not supported (see
  // compilation failure tests)
  {
    // Constant, container, referencing, user allocated
    testing::OwnContainer<bool>       vec  = {true, false};
    constexpr internal::ParameterType type = internal::ParameterType::send_buf;
    auto                              data_buf =
      internal::make_data_buffer<type, BufferModifiability::constant>(vec);
    EXPECT_EQ(data_buf.parameter_type, type);
    EXPECT_FALSE(data_buf.is_modifiable);
    EXPECT_FALSE(data_buf.is_single_element);
    // As this buffer is referencing, the addresses of vec ad
    // data_buf.underlying() should be the same.
    EXPECT_EQ(&vec, &data_buf.underlying());
    static_assert(
      std::is_same_v<
        decltype(data_buf)::MemberTypeWithConstAndRef,
        testing::OwnContainer<bool> const&>,
      "Referencing buffers must hold a reference to their data."
    );
    // extract() as proxy for lib allocated DataBuffers
    EXPECT_FALSE(has_extract_v<decltype(data_buf)>);
  }
  {
    // Modifiable, container, referencing, user allocated
    testing::OwnContainer<bool>       vec  = {true, false};
    constexpr internal::ParameterType type = internal::ParameterType::send_buf;
    auto                              data_buf =
      internal::make_data_buffer<type, BufferModifiability::modifiable>(vec);
    EXPECT_EQ(data_buf.parameter_type, type);
    EXPECT_TRUE(data_buf.is_modifiable);
    EXPECT_FALSE(data_buf.is_single_element);
    // As this buffer is referencing, the addresses of vec ad
    // data_buf.underlying() should be the same.
    EXPECT_EQ(&vec, &data_buf.underlying());
    static_assert(
      std::is_same_v<
        decltype(data_buf)::MemberTypeWithConstAndRef,
        testing::OwnContainer<bool>&>,
      "Referencing buffers must hold a reference to their data."
    );
    // extract() as proxy for lib allocated DataBuffers
    EXPECT_FALSE(has_extract_v<decltype(data_buf)>);
  }
  {
    // Constant, single element, referencing, user allocated
    bool                              single_bool;
    constexpr internal::ParameterType type = internal::ParameterType::send_buf;
    auto                              data_buf =
      internal::make_data_buffer<type, BufferModifiability::constant>(
        single_bool
      );
    EXPECT_EQ(data_buf.parameter_type, type);
    EXPECT_FALSE(data_buf.is_modifiable);
    EXPECT_TRUE(data_buf.is_single_element);
    // As this buffer is referencing, the addresses of vec ad
    // data_buf.underlying() should be the same.
    EXPECT_EQ(&single_bool, &data_buf.underlying());
    static_assert(
      std::is_same_v<
        decltype(data_buf)::MemberTypeWithConstAndRef, bool const&>,
      "Referencing buffers must hold a reference to their data."
    );
    // extract() as proxy for lib allocated DataBuffers
    EXPECT_FALSE(has_extract_v<decltype(data_buf)>);
  }
  {
    // Constant, container, owning, user allocated
    testing::OwnContainer<bool>       vec  = {true, false};
    constexpr internal::ParameterType type = internal::ParameterType::send_buf;
    auto                              data_buf =
      internal::make_data_buffer<type, BufferModifiability::constant>(
        std::move(vec)
      );
    EXPECT_EQ(data_buf.parameter_type, type);
    EXPECT_FALSE(data_buf.is_modifiable);
    EXPECT_FALSE(data_buf.is_single_element);
    static_assert(
      std::is_same_v<
        decltype(data_buf)::MemberTypeWithConstAndRef,
        testing::OwnContainer<bool> const>,
      "Owning buffers must hold their data directly."
    );
    // extract() as proxy for lib allocated DataBuffers
    EXPECT_FALSE(has_extract_v<decltype(data_buf)>);
  }

  {
    // modifiable, container, owning, library allocated
    constexpr internal::ParameterType type = internal::ParameterType::send_buf;
    auto                              data_buf =
      internal::make_data_buffer<type, BufferModifiability::modifiable>(
        NewContainer<testing::OwnContainer<bool>>{}
      );
    EXPECT_EQ(data_buf.parameter_type, type);
    EXPECT_TRUE(data_buf.is_modifiable);
    EXPECT_FALSE(data_buf.is_single_element);
    static_assert(
      std::is_same_v<
        decltype(data_buf)::MemberTypeWithConstAndRef,
        testing::OwnContainer<bool>>,
      "Owning buffers must hold their data directly."
    );
    // extract() as proxy for lib allocated DataBuffers
    EXPECT_TRUE(has_extract_v<decltype(data_buf)>);
  }
  {
    // Modifiable, single element, owning, lib_allocated
    constexpr internal::ParameterType type = internal::ParameterType::send_buf;
    auto                              data_buf =
      internal::make_data_buffer<type, BufferModifiability::modifiable>(
        NewContainer<bool>{}
      );
    EXPECT_EQ(data_buf.parameter_type, type);
    EXPECT_TRUE(data_buf.is_modifiable);
    EXPECT_TRUE(data_buf.is_single_element);
    static_assert(
      std::is_same_v<decltype(data_buf)::MemberTypeWithConstAndRef, bool>,
      "Owning buffers must hold their data directly."
    );
    // extract() as proxy for lib allocated DataBuffers
    EXPECT_TRUE(has_extract_v<decltype(data_buf)>);
  }
  {
    // Modifiable, container, owning, user_allocated with initializer_list
    constexpr internal::ParameterType type = internal::ParameterType::send_buf;
    auto                              data_buf =
      internal::make_data_buffer<type, BufferModifiability::modifiable>(
        {true, false, true}
      );
    EXPECT_EQ(data_buf.parameter_type, type);
    EXPECT_TRUE(data_buf.is_modifiable);
    EXPECT_FALSE(data_buf.is_single_element);
    static_assert(
      std::is_same_v<
        decltype(data_buf)::MemberTypeWithConstAndRef, std::vector<kabool>>,
      "Initializer lists of type bool have to be converted to "
      "std::vector<kabool>."
    );
    // extract() as proxy for lib allocated DataBuffers
    EXPECT_FALSE(has_extract_v<decltype(data_buf)>);
  }
  {
    // Constant, container, owning, user_allocated with initializer_list
    constexpr internal::ParameterType type = internal::ParameterType::send_buf;
    auto                              data_buf =
      internal::make_data_buffer<type, BufferModifiability::constant>(
        {true, false, true}
      );
    EXPECT_EQ(data_buf.parameter_type, type);
    EXPECT_FALSE(data_buf.is_modifiable);
    EXPECT_FALSE(data_buf.is_single_element);
    static_assert(
      std::is_same_v<
        decltype(data_buf)::MemberTypeWithConstAndRef,
        const std::vector<kabool>>,
      "Initializer lists of type bool have to be converted to "
      "std::vector<kabool>."
    );
    // extract() as proxy for lib allocated DataBuffers
    EXPECT_FALSE(has_extract_v<decltype(data_buf)>);
  }
}<|MERGE_RESOLUTION|>--- conflicted
+++ resolved
@@ -746,71 +746,39 @@
   );
 }
 
-<<<<<<< HEAD
-TEST(ParameterFactoriesTest, recv_count_in_basics) {
+TEST(ParameterFactoriesTest, recv_counts_single_value_in_basics) {
   {
     int  value             = 42;
-    auto recv_count_in_obj = recv_count(value);
+    auto recv_count_in_obj = recv_counts(value);
     EXPECT_EQ(*recv_count_in_obj.get().data(), 42);
     EXPECT_FALSE(decltype(recv_count_in_obj)::is_modifiable);
   }
 
   {
     // passed as rvalue
-    auto recv_count_in_obj = recv_count(42);
+    auto recv_count_in_obj = recv_counts(42);
     EXPECT_EQ(*recv_count_in_obj.get().data(), 42);
     EXPECT_FALSE(decltype(recv_count_in_obj)::is_modifiable);
   }
 }
 
-TEST(ParameterFactoriesTest, recv_count_out_basics) {
+TEST(ParameterFactoriesTest, recv_counts_out_single_value_basics) {
   int  recv_count;
-  auto recv_count_out_obj          = recv_count_out(recv_count);
+  auto recv_count_out_obj          = recv_counts_out(recv_count);
   *recv_count_out_obj.get().data() = 42;
   EXPECT_EQ(*recv_count_out_obj.get().data(), 42);
   EXPECT_EQ(recv_count, 42);
   EXPECT_TRUE(decltype(recv_count_out_obj)::is_modifiable);
 }
 
-TEST(ParameterFactoriesTest, recv_count_out_lib_allocated_basics) {
-  auto recv_count_out_obj          = recv_count_out(NewContainer<int>{});
+TEST(
+  ParameterFactoriesTest, recv_counts_out_single_value_lib_allocated_basics
+) {
+  auto recv_count_out_obj          = recv_counts_out(NewContainer<int>{});
   *recv_count_out_obj.get().data() = 42;
   EXPECT_EQ(*recv_count_out_obj.get().data(), 42);
   EXPECT_TRUE(decltype(recv_count_out_obj)::is_modifiable);
   EXPECT_TRUE(has_extract_v<decltype(recv_count_out_obj)>);
-=======
-TEST(ParameterFactoriesTest, recv_counts_single_value_in_basics) {
-    {
-        int  value             = 42;
-        auto recv_count_in_obj = recv_counts(value);
-        EXPECT_EQ(*recv_count_in_obj.get().data(), 42);
-        EXPECT_FALSE(decltype(recv_count_in_obj)::is_modifiable);
-    }
-
-    {
-        // passed as rvalue
-        auto recv_count_in_obj = recv_counts(42);
-        EXPECT_EQ(*recv_count_in_obj.get().data(), 42);
-        EXPECT_FALSE(decltype(recv_count_in_obj)::is_modifiable);
-    }
-}
-
-TEST(ParameterFactoriesTest, recv_counts_out_single_value_basics) {
-    int  recv_count;
-    auto recv_count_out_obj          = recv_counts_out(recv_count);
-    *recv_count_out_obj.get().data() = 42;
-    EXPECT_EQ(*recv_count_out_obj.get().data(), 42);
-    EXPECT_EQ(recv_count, 42);
-    EXPECT_TRUE(decltype(recv_count_out_obj)::is_modifiable);
-}
-
-TEST(ParameterFactoriesTest, recv_counts_out_single_value_lib_allocated_basics) {
-    auto recv_count_out_obj          = recv_counts_out(NewContainer<int>{});
-    *recv_count_out_obj.get().data() = 42;
-    EXPECT_EQ(*recv_count_out_obj.get().data(), 42);
-    EXPECT_TRUE(decltype(recv_count_out_obj)::is_modifiable);
-    EXPECT_TRUE(has_extract_v<decltype(recv_count_out_obj)>);
->>>>>>> 0476c9af
 }
 
 TEST(ParameterFactoriesTest, make_data_buffer) {
