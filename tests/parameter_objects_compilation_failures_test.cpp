// This file is part of KaMPIng.
//
// Copyright 2021 The KaMPIng Authors
//
// KaMPIng is free software : you can redistribute it and/or modify it under the
// terms of the GNU Lesser General Public License as published by the Free
// Software Foundation, either version 3 of the License, or (at your option) any
// later version. KaMPIng is distributed in the hope that it will be useful, but
// WITHOUT ANY WARRANTY; without even the implied warranty of MERCHANTABILITY or
// FITNESS FOR A PARTICULAR PURPOSE.  See the GNU Lesser General Public License
// for more details.
//
// You should have received a copy of the GNU Lesser General Public License
// along with KaMPIng.  If not, see <https://www.gnu.org/licenses/>.

#include <vector>

#include "kamping/parameter_objects.hpp"
#include "legacy_parameter_objects.hpp"

int main(int /*argc*/, char** /*argv*/) {
  using namespace ::kamping;
  using namespace ::kamping::internal;
  using ContainerType                = std::vector<int>;
  const ParameterType parameter_type = ParameterType::recv_buf;

  const ContainerType const_container;
  ContainerBasedConstBuffer<ContainerType, parameter_type>
    container_based_const_buffer(const_container);

  SingleElementConstBuffer<int, parameter_type> single_elem_const_buffer(42);

  int elem = 42;
  SingleElementModifiableBuffer<int, parameter_type>
    single_elem_modifiable_buffer(elem);

  LibAllocatedSingleElementBuffer<int, parameter_type>
    lib_alloc_single_element_buffer;

  ContainerType container;
  UserAllocatedContainerBasedBuffer<ContainerType, parameter_type>
    user_alloc_container_based_buffer(container);

  LibAllocatedContainerBasedBuffer<ContainerType, parameter_type>
    lib_alloc_container_based_buffer;

  Root root(42);

  OperationBuilder op_builder(ops::plus<>(), commutative);

#if defined(COPY_CONSTRUCT_CONTAINER_CONST_BUFFER)
  // should not be possible to copy construct a buffer (for performance
  // reasons)
  auto tmp = container_based_const_buffer;
#elif defined(COPY_ASSIGN_CONTAINER_CONST_BUFFER)
  // should not be possible to copy assign a buffer (for performance reasons)
  container_based_const_buffer = container_based_const_buffer;
#elif defined(COPY_CONSTRUCT_SINGLE_ELMENT_CONST_BUFFER)
  // should not be possible to copy construct a buffer (for performance
  // reasons)
  auto tmp = single_elem_const_buffer;
#elif defined(COPY_ASSIGN_SINGLE_ELMENT_CONST_BUFFER)
  // should not be possible to copy assign a buffer (for performance reasons)
  single_elem_const_buffer = single_elem_const_buffer;
#elif defined(COPY_CONSTRUCT_SINGLE_ELMENT_MODIFIABLE_BUFFER)
  // should not be possible to copy construct a buffer (for performance
  // reasons)
  auto tmp = single_elem_modifiable_buffer;
#elif defined(COPY_ASSIGN_SINGLE_ELMENT_MODIFIABLE_BUFFER)
  // should not be possible to copy assign a buffer (for performance reasons)
  single_elem_modifiable_buffer = single_elem_modifiable_buffer;
#elif defined(COPY_CONSTRUCT_USER_ALLOC_CONTAINER_BUFFER)
  // should not be possible to copy construct a buffer (for performance
  // reasons)
  auto tmp = user_alloc_container_based_buffer;
#elif defined(COPY_ASSIGN_USER_ALLOC_CONTAINER_BUFFER)
  // should not be possible to copy assign a buffer (for performance reasons)
  user_alloc_container_based_buffer = user_alloc_container_based_buffer;
#elif defined(COPY_CONSTRUCT_LIB_ALLOC_CONTAINER_BUFFER)
  // should not be possible to copy construct a buffer (for performance
  // reasons)
  auto tmp = lib_alloc_container_based_buffer;
#elif defined(COPY_ASSIGN_LIB_ALLOC_CONTAINER_BUFFER)
  // should not be possible to copy assign a buffer (for performance reasons)
  lib_alloc_container_based_buffer = lib_alloc_container_based_buffer;
#elif defined(COPY_CONSTRUCT_LIB_ALLOC_SINGLE_ELEMENT_BUFFER)
  // should not be possible to copy construct a buffer (for performance
  // reasons)
  auto tmp = lib_alloc_single_element_buffer;
#elif defined(COPY_ASSIGN_LIB_ALLOC_SINGLE_ELEMENT_BUFFER)
  // should not be possible to copy assign a buffer (for performance reasons)
  lib_alloc_single_element_buffer = lib_alloc_single_element_buffer;
#elif defined(COPY_CONSTRUCT_ROOT_BUFFER)
  // should not be possible to copy construct a buffer (for performance
  // reasons)
  auto tmp = root;
#elif defined(COPY_ASSIGN_ROOT_BUFFER)
  // should not be possible to copy assign a buffer (for performance reasons)
  root = root;
#elif defined(COPY_CONSTRUCT_OP_BUILDER_BUFFER)
  // should not be possible to copy construct a buffer (for performance
  // reasons)
  auto tmp = op_builder;
#elif defined(COPY_ASSIGN_OP_BUILDER_BUFFER)
  // should not be possible to copy assign a buffer (for performance reasons)
  op_builder = op_builder;
#elif defined(VALUE_CONSTRUCTOR_REFERENCING_DATA_BUFFER)
  // should not be possible to value (or rvalue) construct a referencing
  // DataBuffer
  DataBuffer<
    std::vector<int>, ParameterType::send_buf, BufferModifiability::modifiable,
    BufferOwnership::referencing>
    foo{std::vector<int>()};
#elif defined(DEFAULT_CONSTRUCT_USER_ALLOCATED_DATA_BUFFER)
<<<<<<< HEAD
  // should not be possible to default construct a user defined DataBuffer
  DataBuffer<
    std::vector<int>, ParameterType::send_buf, BufferModifiability::modifiable,
    BufferOwnership::owning, BufferAllocation::user_allocated>
    foo{};
#elif defined(EXTRACT_USER_ALLOCATED_DATA_BUFFER)
  // should not be possible to extract a user allocated DataBuffer
  DataBuffer<
    std::vector<int>, ParameterType::send_buf, BufferModifiability::modifiable,
    BufferOwnership::owning, BufferAllocation::user_allocated>
       foo{std::vector<int>()};
  auto bar = foo.extract();
#elif defined(RESIZE_CONST_DATA_BUFFER)
  // should not be possible to resize a constant DataBuffer
  DataBuffer<
    std::vector<int>, ParameterType::send_buf, BufferModifiability::constant,
    BufferOwnership::owning, BufferAllocation::user_allocated>
       foo{std::vector<int>()};
  auto bar = foo.resize(0);
#elif defined(GET_SINGLE_ELEMENT_ON_VECTOR)
  // should not be possible to call `get_single_element()` on a container
  // based buffer
  DataBuffer<
    std::vector<int>, ParameterType::send_buf, BufferModifiability::constant,
    BufferOwnership::owning, BufferAllocation::user_allocated>
    foo{std::vector<int>()};
  foo.get_single_element();
#elif defined(ACCESS_CONST_VECTOR_BOOL)
  // should not be possible to do something useful with a container based on
  // std::vector<bool>
  const DataBuffer<
    std::vector<bool>, ParameterType::send_buf, BufferModifiability::constant,
    BufferOwnership::owning, BufferAllocation::user_allocated>
    foo{std::vector<bool>()};
  foo.underlying();
#elif defined(ACCESS_VECTOR_BOOL)
  // should not be possible to do something useful with a container based on
  // std::vector<bool>
  DataBuffer<
    std::vector<bool>, ParameterType::send_buf, BufferModifiability::modifiable,
    BufferOwnership::owning, BufferAllocation::user_allocated>
    foo{std::vector<bool>()};
  foo.underlying();
=======
    // should not be possible to default construct a user defined DataBuffer
    DataBuffer<
        std::vector<int>,
        ParameterType::send_buf,
        BufferModifiability::modifiable,
        BufferOwnership::owning,
        BufferAllocation::user_allocated>
        foo{};
#elif defined(EXTRACT_USER_ALLOCATED_DATA_BUFFER)
    // should not be possible to extract a user allocated DataBuffer
    DataBuffer<
        std::vector<int>,
        ParameterType::send_buf,
        BufferModifiability::modifiable,
        BufferOwnership::owning,
        BufferAllocation::user_allocated>
         foo{std::vector<int>()};
    auto bar = foo.extract();
#elif defined(RESIZE_CONST_DATA_BUFFER)
    // should not be possible to resize a constant DataBuffer
    DataBuffer<
        std::vector<int>,
        ParameterType::send_buf,
        BufferModifiability::constant,
        BufferOwnership::owning,
        BufferAllocation::user_allocated>
         foo{std::vector<int>()};
    auto bar = foo.resize(0);
#elif defined(GET_SINGLE_ELEMENT_ON_VECTOR)
    // should not be possible to call `get_single_element()` on a container based buffer
    DataBuffer<
        std::vector<int>,
        ParameterType::send_buf,
        BufferModifiability::constant,
        BufferOwnership::owning,
        BufferAllocation::user_allocated>
        foo{std::vector<int>()};
    foo.get_single_element();
#elif defined(ACCESS_CONST_VECTOR_BOOL)
    // should not be possible to do something useful with a container based on std::vector<bool>
    const DataBuffer<
        std::vector<bool>,
        ParameterType::send_buf,
        BufferModifiability::constant,
        BufferOwnership::owning,
        BufferAllocation::user_allocated>
        foo{std::vector<bool>()};
    foo.underlying();
#elif defined(ACCESS_VECTOR_BOOL)
    // should not be possible to do something useful with a container based on std::vector<bool>
    DataBuffer<
        std::vector<bool>,
        ParameterType::send_buf,
        BufferModifiability::modifiable,
        BufferOwnership::owning,
        BufferAllocation::user_allocated>
        foo{std::vector<bool>()};
    foo.underlying();
>>>>>>> 924a72a9
#else
// If none of the above sections is active, this file will compile successfully.
#endif
}<|MERGE_RESOLUTION|>--- conflicted
+++ resolved
@@ -49,57 +49,49 @@
   OperationBuilder op_builder(ops::plus<>(), commutative);
 
 #if defined(COPY_CONSTRUCT_CONTAINER_CONST_BUFFER)
-  // should not be possible to copy construct a buffer (for performance
-  // reasons)
+  // should not be possible to copy construct a buffer (for performance reasons)
   auto tmp = container_based_const_buffer;
 #elif defined(COPY_ASSIGN_CONTAINER_CONST_BUFFER)
   // should not be possible to copy assign a buffer (for performance reasons)
   container_based_const_buffer = container_based_const_buffer;
 #elif defined(COPY_CONSTRUCT_SINGLE_ELMENT_CONST_BUFFER)
-  // should not be possible to copy construct a buffer (for performance
-  // reasons)
+  // should not be possible to copy construct a buffer (for performance reasons)
   auto tmp = single_elem_const_buffer;
 #elif defined(COPY_ASSIGN_SINGLE_ELMENT_CONST_BUFFER)
   // should not be possible to copy assign a buffer (for performance reasons)
   single_elem_const_buffer = single_elem_const_buffer;
 #elif defined(COPY_CONSTRUCT_SINGLE_ELMENT_MODIFIABLE_BUFFER)
-  // should not be possible to copy construct a buffer (for performance
-  // reasons)
+  // should not be possible to copy construct a buffer (for performance reasons)
   auto tmp = single_elem_modifiable_buffer;
 #elif defined(COPY_ASSIGN_SINGLE_ELMENT_MODIFIABLE_BUFFER)
   // should not be possible to copy assign a buffer (for performance reasons)
   single_elem_modifiable_buffer = single_elem_modifiable_buffer;
 #elif defined(COPY_CONSTRUCT_USER_ALLOC_CONTAINER_BUFFER)
-  // should not be possible to copy construct a buffer (for performance
-  // reasons)
+  // should not be possible to copy construct a buffer (for performance reasons)
   auto tmp = user_alloc_container_based_buffer;
 #elif defined(COPY_ASSIGN_USER_ALLOC_CONTAINER_BUFFER)
   // should not be possible to copy assign a buffer (for performance reasons)
   user_alloc_container_based_buffer = user_alloc_container_based_buffer;
 #elif defined(COPY_CONSTRUCT_LIB_ALLOC_CONTAINER_BUFFER)
-  // should not be possible to copy construct a buffer (for performance
-  // reasons)
+  // should not be possible to copy construct a buffer (for performance reasons)
   auto tmp = lib_alloc_container_based_buffer;
 #elif defined(COPY_ASSIGN_LIB_ALLOC_CONTAINER_BUFFER)
   // should not be possible to copy assign a buffer (for performance reasons)
   lib_alloc_container_based_buffer = lib_alloc_container_based_buffer;
 #elif defined(COPY_CONSTRUCT_LIB_ALLOC_SINGLE_ELEMENT_BUFFER)
-  // should not be possible to copy construct a buffer (for performance
-  // reasons)
+  // should not be possible to copy construct a buffer (for performance reasons)
   auto tmp = lib_alloc_single_element_buffer;
 #elif defined(COPY_ASSIGN_LIB_ALLOC_SINGLE_ELEMENT_BUFFER)
   // should not be possible to copy assign a buffer (for performance reasons)
   lib_alloc_single_element_buffer = lib_alloc_single_element_buffer;
 #elif defined(COPY_CONSTRUCT_ROOT_BUFFER)
-  // should not be possible to copy construct a buffer (for performance
-  // reasons)
+  // should not be possible to copy construct a buffer (for performance reasons)
   auto tmp = root;
 #elif defined(COPY_ASSIGN_ROOT_BUFFER)
   // should not be possible to copy assign a buffer (for performance reasons)
   root = root;
 #elif defined(COPY_CONSTRUCT_OP_BUILDER_BUFFER)
-  // should not be possible to copy construct a buffer (for performance
-  // reasons)
+  // should not be possible to copy construct a buffer (for performance reasons)
   auto tmp = op_builder;
 #elif defined(COPY_ASSIGN_OP_BUILDER_BUFFER)
   // should not be possible to copy assign a buffer (for performance reasons)
@@ -108,114 +100,73 @@
   // should not be possible to value (or rvalue) construct a referencing
   // DataBuffer
   DataBuffer<
-    std::vector<int>, ParameterType::send_buf, BufferModifiability::modifiable,
+    std::vector<int>,
+    ParameterType::send_buf,
+    BufferModifiability::modifiable,
     BufferOwnership::referencing>
     foo{std::vector<int>()};
 #elif defined(DEFAULT_CONSTRUCT_USER_ALLOCATED_DATA_BUFFER)
-<<<<<<< HEAD
   // should not be possible to default construct a user defined DataBuffer
   DataBuffer<
-    std::vector<int>, ParameterType::send_buf, BufferModifiability::modifiable,
-    BufferOwnership::owning, BufferAllocation::user_allocated>
+    std::vector<int>,
+    ParameterType::send_buf,
+    BufferModifiability::modifiable,
+    BufferOwnership::owning,
+    BufferAllocation::user_allocated>
     foo{};
 #elif defined(EXTRACT_USER_ALLOCATED_DATA_BUFFER)
   // should not be possible to extract a user allocated DataBuffer
   DataBuffer<
-    std::vector<int>, ParameterType::send_buf, BufferModifiability::modifiable,
-    BufferOwnership::owning, BufferAllocation::user_allocated>
+    std::vector<int>,
+    ParameterType::send_buf,
+    BufferModifiability::modifiable,
+    BufferOwnership::owning,
+    BufferAllocation::user_allocated>
        foo{std::vector<int>()};
   auto bar = foo.extract();
 #elif defined(RESIZE_CONST_DATA_BUFFER)
   // should not be possible to resize a constant DataBuffer
   DataBuffer<
-    std::vector<int>, ParameterType::send_buf, BufferModifiability::constant,
-    BufferOwnership::owning, BufferAllocation::user_allocated>
+    std::vector<int>,
+    ParameterType::send_buf,
+    BufferModifiability::constant,
+    BufferOwnership::owning,
+    BufferAllocation::user_allocated>
        foo{std::vector<int>()};
   auto bar = foo.resize(0);
 #elif defined(GET_SINGLE_ELEMENT_ON_VECTOR)
-  // should not be possible to call `get_single_element()` on a container
-  // based buffer
+  // should not be possible to call `get_single_element()` on a container based
+  // buffer
   DataBuffer<
-    std::vector<int>, ParameterType::send_buf, BufferModifiability::constant,
-    BufferOwnership::owning, BufferAllocation::user_allocated>
+    std::vector<int>,
+    ParameterType::send_buf,
+    BufferModifiability::constant,
+    BufferOwnership::owning,
+    BufferAllocation::user_allocated>
     foo{std::vector<int>()};
   foo.get_single_element();
 #elif defined(ACCESS_CONST_VECTOR_BOOL)
   // should not be possible to do something useful with a container based on
   // std::vector<bool>
   const DataBuffer<
-    std::vector<bool>, ParameterType::send_buf, BufferModifiability::constant,
-    BufferOwnership::owning, BufferAllocation::user_allocated>
+    std::vector<bool>,
+    ParameterType::send_buf,
+    BufferModifiability::constant,
+    BufferOwnership::owning,
+    BufferAllocation::user_allocated>
     foo{std::vector<bool>()};
   foo.underlying();
 #elif defined(ACCESS_VECTOR_BOOL)
   // should not be possible to do something useful with a container based on
   // std::vector<bool>
   DataBuffer<
-    std::vector<bool>, ParameterType::send_buf, BufferModifiability::modifiable,
-    BufferOwnership::owning, BufferAllocation::user_allocated>
+    std::vector<bool>,
+    ParameterType::send_buf,
+    BufferModifiability::modifiable,
+    BufferOwnership::owning,
+    BufferAllocation::user_allocated>
     foo{std::vector<bool>()};
   foo.underlying();
-=======
-    // should not be possible to default construct a user defined DataBuffer
-    DataBuffer<
-        std::vector<int>,
-        ParameterType::send_buf,
-        BufferModifiability::modifiable,
-        BufferOwnership::owning,
-        BufferAllocation::user_allocated>
-        foo{};
-#elif defined(EXTRACT_USER_ALLOCATED_DATA_BUFFER)
-    // should not be possible to extract a user allocated DataBuffer
-    DataBuffer<
-        std::vector<int>,
-        ParameterType::send_buf,
-        BufferModifiability::modifiable,
-        BufferOwnership::owning,
-        BufferAllocation::user_allocated>
-         foo{std::vector<int>()};
-    auto bar = foo.extract();
-#elif defined(RESIZE_CONST_DATA_BUFFER)
-    // should not be possible to resize a constant DataBuffer
-    DataBuffer<
-        std::vector<int>,
-        ParameterType::send_buf,
-        BufferModifiability::constant,
-        BufferOwnership::owning,
-        BufferAllocation::user_allocated>
-         foo{std::vector<int>()};
-    auto bar = foo.resize(0);
-#elif defined(GET_SINGLE_ELEMENT_ON_VECTOR)
-    // should not be possible to call `get_single_element()` on a container based buffer
-    DataBuffer<
-        std::vector<int>,
-        ParameterType::send_buf,
-        BufferModifiability::constant,
-        BufferOwnership::owning,
-        BufferAllocation::user_allocated>
-        foo{std::vector<int>()};
-    foo.get_single_element();
-#elif defined(ACCESS_CONST_VECTOR_BOOL)
-    // should not be possible to do something useful with a container based on std::vector<bool>
-    const DataBuffer<
-        std::vector<bool>,
-        ParameterType::send_buf,
-        BufferModifiability::constant,
-        BufferOwnership::owning,
-        BufferAllocation::user_allocated>
-        foo{std::vector<bool>()};
-    foo.underlying();
-#elif defined(ACCESS_VECTOR_BOOL)
-    // should not be possible to do something useful with a container based on std::vector<bool>
-    DataBuffer<
-        std::vector<bool>,
-        ParameterType::send_buf,
-        BufferModifiability::modifiable,
-        BufferOwnership::owning,
-        BufferAllocation::user_allocated>
-        foo{std::vector<bool>()};
-    foo.underlying();
->>>>>>> 924a72a9
 #else
 // If none of the above sections is active, this file will compile successfully.
 #endif
