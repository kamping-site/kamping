--- conflicted
+++ resolved
@@ -134,19 +134,12 @@
     foo.get_single_element();
 #elif defined(ACCESS_CONST_VECTOR_BOOL)
     // should not be possible to do something useful with a container based on std::vector<bool>
-<<<<<<< HEAD
     DataBuffer<
-        std::vector<bool>, ParameterType::send_buf, BufferModifiability::constant, BufferOwnership::owning,
-        BufferAllocation::user_allocated> const foo{std::vector<bool>()};
-=======
-    const DataBuffer<
         std::vector<bool>,
         ParameterType::send_buf,
         BufferModifiability::constant,
         BufferOwnership::owning,
-        BufferAllocation::user_allocated>
-        foo{std::vector<bool>()};
->>>>>>> 924a72a9
+        BufferAllocation::user_allocated> const foo{std::vector<bool>()};
     foo.underlying();
 #elif defined(ACCESS_VECTOR_BOOL)
     // should not be possible to do something useful with a container based on std::vector<bool>
