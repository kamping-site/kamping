--- conflicted
+++ resolved
@@ -2,16 +2,14 @@
 //
 // Copyright 2021 The KaMPIng Authors
 //
-// KaMPIng is free software : you can redistribute it and/or modify it under the
-// terms of the GNU Lesser General Public License as published by the Free
-// Software Foundation, either version 3 of the License, or (at your option) any
-// later version. KaMPIng is distributed in the hope that it will be useful, but
-// WITHOUT ANY WARRANTY; without even the implied warranty of MERCHANTABILITY or
-// FITNESS FOR A PARTICULAR PURPOSE.  See the GNU Lesser General Public License
+// KaMPIng is free software : you can redistribute it and/or modify it under the terms of the GNU Lesser General Public
+// License as published by the Free Software Foundation, either version 3 of the License, or (at your option) any later
+// version. KaMPIng is distributed in the hope that it will be useful, but WITHOUT ANY WARRANTY; without even the
+// implied warranty of MERCHANTABILITY or FITNESS FOR A PARTICULAR PURPOSE.  See the GNU Lesser General Public License
 // for more details.
 //
-// You should have received a copy of the GNU Lesser General Public License
-// along with KaMPIng.  If not, see <https://www.gnu.org/licenses/>.
+// You should have received a copy of the GNU Lesser General Public License along with KaMPIng.  If not, see
+// <https://www.gnu.org/licenses/>.
 
 #include <vector>
 
@@ -24,182 +22,133 @@
     using ContainerType                = std::vector<int>;
     const ParameterType parameter_type = ParameterType::recv_buf;
 
-    const ContainerType const_container;
-    ContainerBasedConstBuffer<ContainerType, parameter_type>
-        container_based_const_buffer(const_container);
+    const ContainerType                                      const_container;
+    ContainerBasedConstBuffer<ContainerType, parameter_type> container_based_const_buffer(const_container);
 
     SingleElementConstBuffer<int, parameter_type> single_elem_const_buffer(42);
 
-    int elem = 42;
-    SingleElementModifiableBuffer<int, parameter_type>
-        single_elem_modifiable_buffer(elem);
+    int                                                elem = 42;
+    SingleElementModifiableBuffer<int, parameter_type> single_elem_modifiable_buffer(elem);
 
-    LibAllocatedSingleElementBuffer<int, parameter_type>
-        lib_alloc_single_element_buffer;
+    LibAllocatedSingleElementBuffer<int, parameter_type> lib_alloc_single_element_buffer;
 
-    ContainerType container;
-    UserAllocatedContainerBasedBuffer<ContainerType, parameter_type>
-        user_alloc_container_based_buffer(container);
+    ContainerType                                                    container;
+    UserAllocatedContainerBasedBuffer<ContainerType, parameter_type> user_alloc_container_based_buffer(container);
 
-    LibAllocatedContainerBasedBuffer<ContainerType, parameter_type>
-        lib_alloc_container_based_buffer;
+    LibAllocatedContainerBasedBuffer<ContainerType, parameter_type> lib_alloc_container_based_buffer;
 
     Root root(42);
 
     OperationBuilder op_builder(ops::plus<>(), commutative);
 
 #if defined(COPY_CONSTRUCT_CONTAINER_CONST_BUFFER)
-    // should not be possible to copy construct a buffer (for performance
-    // reasons)
+    // should not be possible to copy construct a buffer (for performance reasons)
     auto tmp = container_based_const_buffer;
 #elif defined(COPY_ASSIGN_CONTAINER_CONST_BUFFER)
     // should not be possible to copy assign a buffer (for performance reasons)
     container_based_const_buffer = container_based_const_buffer;
 #elif defined(COPY_CONSTRUCT_SINGLE_ELMENT_CONST_BUFFER)
-    // should not be possible to copy construct a buffer (for performance
-    // reasons)
+    // should not be possible to copy construct a buffer (for performance reasons)
     auto tmp = single_elem_const_buffer;
 #elif defined(COPY_ASSIGN_SINGLE_ELMENT_CONST_BUFFER)
     // should not be possible to copy assign a buffer (for performance reasons)
     single_elem_const_buffer = single_elem_const_buffer;
 #elif defined(COPY_CONSTRUCT_SINGLE_ELMENT_MODIFIABLE_BUFFER)
-    // should not be possible to copy construct a buffer (for performance
-    // reasons)
+    // should not be possible to copy construct a buffer (for performance reasons)
     auto tmp = single_elem_modifiable_buffer;
 #elif defined(COPY_ASSIGN_SINGLE_ELMENT_MODIFIABLE_BUFFER)
     // should not be possible to copy assign a buffer (for performance reasons)
     single_elem_modifiable_buffer = single_elem_modifiable_buffer;
 #elif defined(COPY_CONSTRUCT_USER_ALLOC_CONTAINER_BUFFER)
-    // should not be possible to copy construct a buffer (for performance
-    // reasons)
+    // should not be possible to copy construct a buffer (for performance reasons)
     auto tmp = user_alloc_container_based_buffer;
 #elif defined(COPY_ASSIGN_USER_ALLOC_CONTAINER_BUFFER)
     // should not be possible to copy assign a buffer (for performance reasons)
     user_alloc_container_based_buffer = user_alloc_container_based_buffer;
 #elif defined(COPY_CONSTRUCT_LIB_ALLOC_CONTAINER_BUFFER)
-    // should not be possible to copy construct a buffer (for performance
-    // reasons)
+    // should not be possible to copy construct a buffer (for performance reasons)
     auto tmp = lib_alloc_container_based_buffer;
 #elif defined(COPY_ASSIGN_LIB_ALLOC_CONTAINER_BUFFER)
     // should not be possible to copy assign a buffer (for performance reasons)
     lib_alloc_container_based_buffer = lib_alloc_container_based_buffer;
 #elif defined(COPY_CONSTRUCT_LIB_ALLOC_SINGLE_ELEMENT_BUFFER)
-    // should not be possible to copy construct a buffer (for performance
-    // reasons)
+    // should not be possible to copy construct a buffer (for performance reasons)
     auto tmp = lib_alloc_single_element_buffer;
 #elif defined(COPY_ASSIGN_LIB_ALLOC_SINGLE_ELEMENT_BUFFER)
     // should not be possible to copy assign a buffer (for performance reasons)
     lib_alloc_single_element_buffer = lib_alloc_single_element_buffer;
 #elif defined(COPY_CONSTRUCT_ROOT_BUFFER)
-    // should not be possible to copy construct a buffer (for performance
-    // reasons)
+    // should not be possible to copy construct a buffer (for performance reasons)
     auto tmp = root;
 #elif defined(COPY_ASSIGN_ROOT_BUFFER)
     // should not be possible to copy assign a buffer (for performance reasons)
     root = root;
 #elif defined(COPY_CONSTRUCT_OP_BUILDER_BUFFER)
-    // should not be possible to copy construct a buffer (for performance
-    // reasons)
+    // should not be possible to copy construct a buffer (for performance reasons)
     auto tmp = op_builder;
 #elif defined(COPY_ASSIGN_OP_BUILDER_BUFFER)
     // should not be possible to copy assign a buffer (for performance reasons)
     op_builder = op_builder;
 #elif defined(VALUE_CONSTRUCTOR_REFERENCING_DATA_BUFFER)
-    // should not be possible to value (or rvalue) construct a referencing
-    // DataBuffer
-    DataBuffer<
-        std::vector<int>, ParameterType::send_buf,
-        BufferModifiability::modifiable, BufferOwnership::referencing>
+    // should not be possible to value (or rvalue) construct a referencing DataBuffer
+    DataBuffer<std::vector<int>, ParameterType::send_buf, BufferModifiability::modifiable, BufferOwnership::referencing>
         foo{std::vector<int>()};
 #elif defined(DEFAULT_CONSTRUCT_USER_ALLOCATED_DATA_BUFFER)
     // should not be possible to default construct a user defined DataBuffer
     DataBuffer<
-<<<<<<< HEAD
-        std::vector<int>, ParameterType::send_buf,
-        BufferModifiability::modifiable, BufferOwnership::owning,
-=======
         std::vector<int>,
         ParameterType::send_buf,
         BufferModifiability::modifiable,
         BufferOwnership::owning,
->>>>>>> 924a72a9
         BufferAllocation::user_allocated>
         foo{};
 #elif defined(EXTRACT_USER_ALLOCATED_DATA_BUFFER)
     // should not be possible to extract a user allocated DataBuffer
     DataBuffer<
-<<<<<<< HEAD
-        std::vector<int>, ParameterType::send_buf,
-        BufferModifiability::modifiable, BufferOwnership::owning,
-=======
         std::vector<int>,
         ParameterType::send_buf,
         BufferModifiability::modifiable,
         BufferOwnership::owning,
->>>>>>> 924a72a9
         BufferAllocation::user_allocated>
          foo{std::vector<int>()};
     auto bar = foo.extract();
 #elif defined(RESIZE_CONST_DATA_BUFFER)
     // should not be possible to resize a constant DataBuffer
     DataBuffer<
-<<<<<<< HEAD
-        std::vector<int>, ParameterType::send_buf,
-        BufferModifiability::constant, BufferOwnership::owning,
-=======
         std::vector<int>,
         ParameterType::send_buf,
         BufferModifiability::constant,
         BufferOwnership::owning,
->>>>>>> 924a72a9
         BufferAllocation::user_allocated>
          foo{std::vector<int>()};
     auto bar = foo.resize(0);
 #elif defined(GET_SINGLE_ELEMENT_ON_VECTOR)
-    // should not be possible to call `get_single_element()` on a container
-    // based buffer
+    // should not be possible to call `get_single_element()` on a container based buffer
     DataBuffer<
-<<<<<<< HEAD
-        std::vector<int>, ParameterType::send_buf,
-        BufferModifiability::constant, BufferOwnership::owning,
-=======
         std::vector<int>,
         ParameterType::send_buf,
         BufferModifiability::constant,
         BufferOwnership::owning,
->>>>>>> 924a72a9
         BufferAllocation::user_allocated>
         foo{std::vector<int>()};
     foo.get_single_element();
 #elif defined(ACCESS_CONST_VECTOR_BOOL)
-    // should not be possible to do something useful with a container based on
-    // std::vector<bool>
+    // should not be possible to do something useful with a container based on std::vector<bool>
     const DataBuffer<
-<<<<<<< HEAD
-        std::vector<bool>, ParameterType::send_buf,
-        BufferModifiability::constant, BufferOwnership::owning,
-=======
         std::vector<bool>,
         ParameterType::send_buf,
         BufferModifiability::constant,
         BufferOwnership::owning,
->>>>>>> 924a72a9
         BufferAllocation::user_allocated>
         foo{std::vector<bool>()};
     foo.underlying();
 #elif defined(ACCESS_VECTOR_BOOL)
-    // should not be possible to do something useful with a container based on
-    // std::vector<bool>
+    // should not be possible to do something useful with a container based on std::vector<bool>
     DataBuffer<
-<<<<<<< HEAD
-        std::vector<bool>, ParameterType::send_buf,
-        BufferModifiability::modifiable, BufferOwnership::owning,
-=======
         std::vector<bool>,
         ParameterType::send_buf,
         BufferModifiability::modifiable,
         BufferOwnership::owning,
->>>>>>> 924a72a9
         BufferAllocation::user_allocated>
         foo{std::vector<bool>()};
     foo.underlying();
