// This file is part of KaMPIng.
//
// Copyright 2022 The KaMPIng Authors
//
// KaMPIng is free software : you can redistribute it and/or modify it under the
// terms of the GNU Lesser General Public License as published by the Free
// Software Foundation, either version 3 of the License, or (at your option) any
// later version. KaMPIng is distributed in the hope that it will be useful, but
// WITHOUT ANY WARRANTY; without even the implied warranty of MERCHANTABILITY or
// FITNESS FOR A PARTICULAR PURPOSE.  See the GNU Lesser General Public License
// for more details.
//
// You should have received a copy of the GNU Lesser General Public License
// along with KaMPIng.  If not, see <https://www.gnu.org/licenses/>.

#include "../test_assertions.hpp"

#include <numeric>
#include <vector>

#include <gmock/gmock.h>
#include <gtest/gtest.h>

#include "../helpers_for_testing.hpp"
#include "kamping/collectives/scatter.hpp"
#include "kamping/comm_helper/is_same_on_all_ranks.hpp"
#include "kamping/communicator.hpp"

using namespace ::kamping;
using namespace ::testing;

namespace {
std::vector<int> create_input_vector_on_root(
  Communicator const& comm, int const elements_per_rank, int root = -1
) {
  if (root < 0) {
    root = comm.root_signed();
  }

  std::vector<int> input;
  if (comm.rank_signed() == root) {
    input.resize(static_cast<std::size_t>(elements_per_rank) * comm.size());
    for (int rank = 0; rank < comm.size_signed(); ++rank) {
      auto begin = input.begin() + rank * elements_per_rank;
      auto end   = begin + elements_per_rank;
      std::fill(begin, end, rank);
    }
  }
  return input;
}
} // namespace

TEST(ScatterTest, scatter_single_element_no_recv_buffer) {
  Communicator comm;

  auto const input  = create_input_vector_on_root(comm, 1);
  auto const result = comm.scatter(send_buf(input)).extract_recv_buffer();

  ASSERT_EQ(result.size(), 1);
  EXPECT_EQ(result.front(), comm.rank());
}

TEST(ScatterTest, scatter_single_element_with_recv_buffer) {
  Communicator comm;

  auto const       input = create_input_vector_on_root(comm, 1);
  std::vector<int> result;
  comm.scatter(send_buf(input), recv_buf(result));

  ASSERT_EQ(result.size(), 1);
  EXPECT_EQ(result.front(), comm.rank());
}

TEST(ScatterTest, scatter_single_element_with_recv_count) {
  Communicator comm;

<<<<<<< HEAD
  auto const input = create_input_vector_on_root(comm, 1);
  auto const result =
    comm.scatter(send_buf(input), recv_count(1)).extract_recv_buffer();
=======
    auto const input  = create_input_vector_on_root(comm, 1);
    auto const result = comm.scatter(send_buf(input), recv_counts(1)).extract_recv_buffer();
>>>>>>> 0476c9af

  ASSERT_EQ(result.size(), 1);
  EXPECT_EQ(result.front(), comm.rank());
}

TEST(ScatterTest, scatter_extract_recv_count) {
  Communicator comm;

  auto const input = create_input_vector_on_root(comm, 1);

<<<<<<< HEAD
  EXPECT_EQ(comm.scatter(send_buf(input)).extract_recv_count(), 1);

  int recv_count_value;
  comm.scatter(send_buf(input), recv_count_out(recv_count_value));
  EXPECT_EQ(recv_count_value, 1);
=======
    EXPECT_EQ(comm.scatter(send_buf(input)).extract_recv_counts(), 1);

    int recv_count_value;
    comm.scatter(send_buf(input), recv_counts_out(recv_count_value));
    EXPECT_EQ(recv_count_value, 1);
>>>>>>> 0476c9af
}

TEST(ScatterTest, scatter_multiple_elements) {
  int const elements_per_pe = 4;

  Communicator comm;

  auto const input  = create_input_vector_on_root(comm, elements_per_pe);
  auto const result = comm.scatter(send_buf(input)).extract_recv_buffer();

  ASSERT_EQ(result.size(), elements_per_pe);
  EXPECT_THAT(result, Each(comm.rank()));
}

TEST(ScatterTest, scatter_with_send_buf_only_on_root_with_recv_buf) {
  Communicator comm;

  auto const       input = create_input_vector_on_root(comm, 1);
  std::vector<int> result;
  if (comm.is_root()) {
    comm.scatter(send_buf(input), recv_buf(result));
  } else {
    comm.scatter(send_buf(ignore<int>), recv_buf(result));
  }

  ASSERT_EQ(result.size(), 1);
  EXPECT_EQ(result.front(), comm.rank());
}

TEST(ScatterTest, scatter_with_send_buf_only_on_root) {
  Communicator comm;

  auto const input = create_input_vector_on_root(comm, 1);
  auto const result =
    (comm.is_root())
      ? comm.scatter(send_buf(input)).extract_recv_buffer()
      : comm.scatter(send_buf(ignore<int>)).extract_recv_buffer();

  ASSERT_EQ(result.size(), 1);
  EXPECT_EQ(result.front(), comm.rank());
}

TEST(ScatterTest, scatter_with_root_arg) {
  Communicator comm;
  int const    root = comm.size_signed() - 1; // use last PE as root

  auto const input = create_input_vector_on_root(comm, 1, root);
  auto const result =
    comm.scatter(send_buf(input), kamping::root(root)).extract_recv_buffer();

  ASSERT_EQ(result.size(), 1);
  EXPECT_EQ(result.front(), comm.rank());
}

TEST(ScatterTest, scatter_with_nonzero_root_comm) {
  Communicator comm;
  comm.root(comm.size() - 1);

  auto const input  = create_input_vector_on_root(comm, 1);
  auto const result = comm.scatter(send_buf(input)).extract_recv_buffer();

  ASSERT_EQ(result.size(), 1);
  EXPECT_EQ(result.front(), comm.rank());
}

TEST(ScatterTest, scatter_with_recv_count_out) {
  Communicator comm;

<<<<<<< HEAD
  auto const input = create_input_vector_on_root(comm, 2);
  int        recv_count;
  auto const result = comm.scatter(send_buf(input), recv_count_out(recv_count))
                        .extract_recv_buffer();
=======
    auto const input = create_input_vector_on_root(comm, 2);
    int        recv_count;
    auto const result = comm.scatter(send_buf(input), recv_counts_out(recv_count)).extract_recv_buffer();
>>>>>>> 0476c9af

  EXPECT_EQ(result.size(), 2);
  EXPECT_EQ(recv_count, 2);
}

TEST(ScatterTest, scatter_with_custom_sendbuf_and_type) {
  Communicator comm;
  struct Data {
    int value;
  };

  ::testing::OwnContainer<Data> input(static_cast<std::size_t>(comm.size()));
  if (comm.is_root()) {
    for (size_t rank = 0; rank < comm.size(); ++rank) {
      input[rank].value = asserting_cast<int>(rank);
    }
  }

  auto const result = comm.scatter(send_buf(input)).extract_recv_buffer();

  ASSERT_EQ(result.size(), 1);
  EXPECT_EQ(result.front().value, comm.rank());
}

TEST(ScatterTest, scatter_with_nonempty_sendbuf_on_non_root) {
  Communicator comm;

  std::vector<int> input(static_cast<std::size_t>(comm.size()));
  for (size_t rank = 0; rank < comm.size(); ++rank) {
    input[rank] = asserting_cast<int>(rank);
  }

  auto const result = comm.scatter(send_buf(input)).extract_recv_buffer();

  ASSERT_EQ(result.size(), 1);
  EXPECT_EQ(result.front(), comm.rank());
}

TEST(ScatterTest, scatter_different_roots_on_different_processes) {
  Communicator comm;
  auto const   input = create_input_vector_on_root(comm, 1);
  if (comm.size() > 1) {
    EXPECT_KASSERT_FAILS(comm.scatter(send_buf(input), root(comm.rank())), "");
  }
}<|MERGE_RESOLUTION|>--- conflicted
+++ resolved
@@ -74,14 +74,9 @@
 TEST(ScatterTest, scatter_single_element_with_recv_count) {
   Communicator comm;
 
-<<<<<<< HEAD
   auto const input = create_input_vector_on_root(comm, 1);
   auto const result =
-    comm.scatter(send_buf(input), recv_count(1)).extract_recv_buffer();
-=======
-    auto const input  = create_input_vector_on_root(comm, 1);
-    auto const result = comm.scatter(send_buf(input), recv_counts(1)).extract_recv_buffer();
->>>>>>> 0476c9af
+    comm.scatter(send_buf(input), recv_counts(1)).extract_recv_buffer();
 
   ASSERT_EQ(result.size(), 1);
   EXPECT_EQ(result.front(), comm.rank());
@@ -92,19 +87,11 @@
 
   auto const input = create_input_vector_on_root(comm, 1);
 
-<<<<<<< HEAD
-  EXPECT_EQ(comm.scatter(send_buf(input)).extract_recv_count(), 1);
+  EXPECT_EQ(comm.scatter(send_buf(input)).extract_recv_counts(), 1);
 
   int recv_count_value;
-  comm.scatter(send_buf(input), recv_count_out(recv_count_value));
+  comm.scatter(send_buf(input), recv_counts_out(recv_count_value));
   EXPECT_EQ(recv_count_value, 1);
-=======
-    EXPECT_EQ(comm.scatter(send_buf(input)).extract_recv_counts(), 1);
-
-    int recv_count_value;
-    comm.scatter(send_buf(input), recv_counts_out(recv_count_value));
-    EXPECT_EQ(recv_count_value, 1);
->>>>>>> 0476c9af
 }
 
 TEST(ScatterTest, scatter_multiple_elements) {
@@ -173,16 +160,10 @@
 TEST(ScatterTest, scatter_with_recv_count_out) {
   Communicator comm;
 
-<<<<<<< HEAD
   auto const input = create_input_vector_on_root(comm, 2);
   int        recv_count;
-  auto const result = comm.scatter(send_buf(input), recv_count_out(recv_count))
+  auto const result = comm.scatter(send_buf(input), recv_counts_out(recv_count))
                         .extract_recv_buffer();
-=======
-    auto const input = create_input_vector_on_root(comm, 2);
-    int        recv_count;
-    auto const result = comm.scatter(send_buf(input), recv_counts_out(recv_count)).extract_recv_buffer();
->>>>>>> 0476c9af
 
   EXPECT_EQ(result.size(), 2);
   EXPECT_EQ(recv_count, 2);
