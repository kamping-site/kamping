--- conflicted
+++ resolved
@@ -90,31 +90,36 @@
   int              num_transferred_values = 3;
   std::iota(values.begin(), values.end(), comm.rank() * 10);
   kamping::Span<int> transfer_view(
-    values.data(), asserting_cast<size_t>(num_transferred_values)
+    values.data(),
+    asserting_cast<size_t>(num_transferred_values)
   );
 
   comm.bcast(send_recv_buf(transfer_view));
   EXPECT_EQ(values.size(), 5);
   EXPECT_THAT(
-    values, ElementsAre(0, 1, 2, comm.rank() * 10 + 3, comm.rank() * 10 + 4)
+    values,
+    ElementsAre(0, 1, 2, comm.rank() * 10 + 3, comm.rank() * 10 + 4)
   );
 
   std::iota(values.begin(), values.end(), comm.rank() * 10);
   comm.bcast(send_recv_buf(transfer_view), recv_counts(num_transferred_values));
   EXPECT_EQ(values.size(), 5);
   EXPECT_THAT(
-    values, ElementsAre(0, 1, 2, comm.rank() * 10 + 3, comm.rank() * 10 + 4)
+    values,
+    ElementsAre(0, 1, 2, comm.rank() * 10 + 3, comm.rank() * 10 + 4)
   );
 
   std::iota(values.begin(), values.end(), comm.rank() * 10);
   num_transferred_values = -1;
   comm.bcast(
-    send_recv_buf(transfer_view), recv_counts_out(num_transferred_values)
+    send_recv_buf(transfer_view),
+    recv_counts_out(num_transferred_values)
   );
   EXPECT_EQ(values.size(), 5);
   EXPECT_EQ(num_transferred_values, 3);
   EXPECT_THAT(
-    values, ElementsAre(0, 1, 2, comm.rank() * 10 + 3, comm.rank() * 10 + 4)
+    values,
+    ElementsAre(0, 1, 2, comm.rank() * 10 + 3, comm.rank() * 10 + 4)
   );
 }
 
@@ -130,7 +135,8 @@
     }
 
     comm.bcast(
-      send_recv_buf(values), recv_counts(asserting_cast<int>(num_values))
+      send_recv_buf(values),
+      recv_counts(asserting_cast<int>(num_values))
     );
     EXPECT_EQ(values.size(), num_values);
     EXPECT_THAT(values, Each(Eq(comm.root())));
@@ -144,7 +150,8 @@
       if (comm.is_root()) {
         EXPECT_KASSERT_FAILS(
           comm.bcast(
-            send_recv_buf(values), recv_counts(asserting_cast<int>(num_values))
+            send_recv_buf(values),
+            recv_counts(asserting_cast<int>(num_values))
           ),
           ""
         );
@@ -153,7 +160,6 @@
       }
     }
 
-<<<<<<< HEAD
     { // All ranks provide a recv_count, but they differ.
       const size_t                  num_values             = 4;
       [[maybe_unused]] const size_t alternative_num_values = 3;
@@ -162,7 +168,8 @@
       if (comm.is_root()) {
         EXPECT_KASSERT_FAILS(
           comm.bcast(
-            send_recv_buf(values), recv_counts(asserting_cast<int>(num_values))
+            send_recv_buf(values),
+            recv_counts(asserting_cast<int>(num_values))
           ),
           ""
         );
@@ -175,40 +182,6 @@
           ""
         );
       }
-=======
-    if (comm.size() > 1) {
-        { // Some ranks provide a recv_count, some don't.
-            const size_t num_values = 4;
-
-            std::vector<int> values(num_values);
-            if (comm.is_root()) {
-                EXPECT_KASSERT_FAILS(
-                    comm.bcast(send_recv_buf(values), recv_counts(asserting_cast<int>(num_values))),
-                    ""
-                );
-            } else {
-                EXPECT_KASSERT_FAILS(comm.bcast(send_recv_buf(values)), "");
-            }
-        }
-
-        { // All ranks provide a recv_count, but they differ.
-            const size_t                  num_values             = 4;
-            [[maybe_unused]] const size_t alternative_num_values = 3;
-
-            std::vector<int> values(num_values);
-            if (comm.is_root()) {
-                EXPECT_KASSERT_FAILS(
-                    comm.bcast(send_recv_buf(values), recv_counts(asserting_cast<int>(num_values))),
-                    ""
-                );
-            } else {
-                EXPECT_KASSERT_FAILS(
-                    comm.bcast(send_recv_buf(values), recv_counts(asserting_cast<int>(alternative_num_values))),
-                    ""
-                );
-            }
-        }
->>>>>>> 924a72a9
     }
   }
 }
@@ -346,14 +319,16 @@
       if (comm.is_root()) {
         values.resize(asserting_cast<size_t>(num_elements));
         EXPECT_KASSERT_FAILS(
-          comm.bcast(send_recv_buf(values), recv_counts(num_elements)), ""
+          comm.bcast(send_recv_buf(values), recv_counts(num_elements)),
+          ""
         );
       } else {
         values.resize(comm.rank());
         [[maybe_unused]] int num_elements_received = -1;
         EXPECT_KASSERT_FAILS(
           comm.bcast(
-            send_recv_buf(values), recv_counts_out(num_elements_received)
+            send_recv_buf(values),
+            recv_counts_out(num_elements_received)
           ),
           ""
         );
@@ -395,7 +370,8 @@
     std::fill(values.begin(), values.end(), comm.rank());
   }
   comm.bcast(
-    send_recv_buf(values), recv_counts(asserting_cast<int>(num_values))
+    send_recv_buf(values),
+    recv_counts(asserting_cast<int>(num_values))
   );
   EXPECT_EQ(values.size(), num_values);
   EXPECT_THAT(values, Each(Eq(comm.root())));
