// This file is part of KaMPI.ng.
//
// Copyright 2022 The KaMPI.ng Authors
//
// KaMPI.ng is free software : you can redistribute it and/or modify it under
// the terms of the GNU Lesser General Public License as published by the Free
// Software Foundation, either version 3 of the License, or (at your option) any
// later version. KaMPI.ng is distributed in the hope that it will be useful,
// but WITHOUT ANY WARRANTY; without even the implied warranty of
// MERCHANTABILITY or FITNESS FOR A PARTICULAR PURPOSE.  See the GNU Lesser
// General Public License for more details.
//
// You should have received a copy of the GNU Lesser General Public License
// along with KaMPI.ng.  If not, see <https://www.gnu.org/licenses/>.

#include "../test_assertions.hpp"

#include <numeric>

#include <gmock/gmock-matchers.h>
#include <gtest/gtest.h>

#include "../helpers_for_testing.hpp"
#include "kamping/collectives/bcast.hpp"
#include "kamping/communicator.hpp"
#include "kamping/parameter_factories.hpp"

using namespace ::kamping;
using namespace ::testing;

TEST(BcastTest, single_element) {
    Communicator comm;

    // Basic use case, broadcast a single POD.
    size_t value = comm.rank();
    comm.bcast(send_recv_buf(value));
    EXPECT_EQ(value, comm.root());

    // TODO Using the unnamed first parameter.
    // value++;
    // comm.bcast(value);
    // EXPECT_EQ(value, comm.root() + 1);

    // Broadcast a single POD to all processes, manually specify the root
    // process.
    assert(comm.size() > 0);
    const size_t root = comm.size() - 1;
    value             = comm.rank();
    comm.bcast(send_recv_buf(value), kamping::root(root));
    EXPECT_EQ(value, root);

    // Broadcast a single POD to all processes, use a non-default communicator's
    // root.
    value = comm.rank();
    comm.root(root);
    ASSERT_EQ(root, comm.root());
    comm.bcast(send_recv_buf(value));
    EXPECT_EQ(value, root);

    // Broadcast a single POD to all processes, manually specify the recv_count.
    value = comm.rank();
<<<<<<< HEAD
    /// @todo Uncomment, once EXPECT_KASSERT_FAILS supports KASSERTs which fail
    /// only on some ranks.
    // EXPECT_KASSERT_FAILS(comm.bcast(send_recv_buf(value), recv_count(0)),
    // "");
    comm.bcast(send_recv_buf(value), recv_count(1));
=======
    /// @todo Uncomment, once EXPECT_KASSERT_FAILS supports KASSERTs which fail only on some ranks.
    // EXPECT_KASSERT_FAILS(comm.bcast(send_recv_buf(value), recv_count(0)), "");
    comm.bcast(send_recv_buf(value), recv_counts(1));
>>>>>>> 0476c9af
    EXPECT_EQ(value, root);
    /// @todo Uncomment, once EXPECT_KASSERT_FAILS supports KASSERTs which fail
    /// only on some ranks.
    // EXPECT_KASSERT_FAILS(comm.bcast(send_recv_buf(value), recv_count(2)),
    // "");
}

TEST(BcastTest, single_element_bool) {
    Communicator comm;

    // Basic use case, broadcast a single POD.

    bool value;
    if (comm.is_root()) {
        value = true;
    } else {
        value = false;
    }
    comm.bcast(send_recv_buf(value));
    EXPECT_EQ(value, true);
}

TEST(Bcasttest, vector_partial_transfer) {
    Communicator comm;

    std::vector<int> values(5);
    int              num_transferred_values = 3;
    std::iota(values.begin(), values.end(), comm.rank() * 10);
    kamping::Span<int> transfer_view(
        values.data(), asserting_cast<size_t>(num_transferred_values)
    );

    comm.bcast(send_recv_buf(transfer_view));
    EXPECT_EQ(values.size(), 5);
    EXPECT_THAT(
        values, ElementsAre(0, 1, 2, comm.rank() * 10 + 3, comm.rank() * 10 + 4)
    );

    std::iota(values.begin(), values.end(), comm.rank() * 10);
<<<<<<< HEAD
    comm.bcast(
        send_recv_buf(transfer_view), recv_count(num_transferred_values)
    );
=======
    comm.bcast(send_recv_buf(transfer_view), recv_counts(num_transferred_values));
>>>>>>> 0476c9af
    EXPECT_EQ(values.size(), 5);
    EXPECT_THAT(
        values, ElementsAre(0, 1, 2, comm.rank() * 10 + 3, comm.rank() * 10 + 4)
    );

    std::iota(values.begin(), values.end(), comm.rank() * 10);
    num_transferred_values = -1;
<<<<<<< HEAD
    comm.bcast(
        send_recv_buf(transfer_view), recv_count_out(num_transferred_values)
    );
=======
    comm.bcast(send_recv_buf(transfer_view), recv_counts_out(num_transferred_values));
>>>>>>> 0476c9af
    EXPECT_EQ(values.size(), 5);
    EXPECT_EQ(num_transferred_values, 3);
    EXPECT_THAT(
        values, ElementsAre(0, 1, 2, comm.rank() * 10 + 3, comm.rank() * 10 + 4)
    );
}

TEST(BcastTest, vector_recv_count) {
    Communicator comm;

    { // All ranks provide the same recv_count.
        const size_t num_values = 4;

        std::vector<int> values(num_values);
        if (comm.is_root()) {
            std::fill(values.begin(), values.end(), comm.rank());
        }

        comm.bcast(send_recv_buf(values), recv_counts(asserting_cast<int>(num_values)));
        EXPECT_EQ(values.size(), num_values);
        EXPECT_THAT(values, Each(Eq(comm.root())));
    }

    if (comm.size() > 1) {
        { // Some ranks provide a recv_count, some don't.
            const size_t num_values = 4;

            std::vector<int> values(num_values);
            if (comm.is_root()) {
                EXPECT_KASSERT_FAILS(
<<<<<<< HEAD
                    comm.bcast(send_recv_buf(values), recv_count(num_values)),
                    ""
=======
                    comm.bcast(send_recv_buf(values), recv_counts(asserting_cast<int>(num_values))), ""
>>>>>>> 0476c9af
                );
            } else {
                EXPECT_KASSERT_FAILS(comm.bcast(send_recv_buf(values)), "");
            }
        }

        { // All ranks provide a recv_count, but they differ.
            const size_t                  num_values             = 4;
            [[maybe_unused]] const size_t alternative_num_values = 3;

            std::vector<int> values(num_values);
            if (comm.is_root()) {
                EXPECT_KASSERT_FAILS(
<<<<<<< HEAD
                    comm.bcast(send_recv_buf(values), recv_count(num_values)),
                    ""
                );
            } else {
                EXPECT_KASSERT_FAILS(
                    comm.bcast(
                        send_recv_buf(values),
                        recv_count(alternative_num_values)
                    ),
                    ""
=======
                    comm.bcast(send_recv_buf(values), recv_counts(asserting_cast<int>(num_values))), ""
                );
            } else {
                EXPECT_KASSERT_FAILS(
                    comm.bcast(send_recv_buf(values), recv_counts(asserting_cast<int>(alternative_num_values))), ""
>>>>>>> 0476c9af
                );
            }
        }
    }
}

TEST(BcastTest, vector_recv_count_not_equal_to_vector_size) {
    Communicator comm;

    /// @todo Uncomment, once EXPECT_KASSERT_FAILS supports KASSERTs which fail
    /// only on some ranks.
    // { // recv count < vector size
    //     const size_t num_values             = 4;
    //     const int    num_transferred_values = num_values - 1;

    //     std::vector<int> values(num_values);
    //     EXPECT_KASSERT_FAILS(comm.bcast(send_recv_buf(values),
    //     recv_count(num_transferred_values)), "");
    // }

    /// @todo Uncomment, once EXPECT_KASSERT_FAILS supports KASSERTs which fail
    /// only on some ranks.
    // { // recv count > vector size
    //     const size_t num_values             = 4;
    //     const int    num_transferred_values = num_values + 1;

    //     std::vector<int> values(num_values);
    //     EXPECT_KASSERT_FAILS(comm.bcast(send_recv_buf(values),
    //     recv_count(num_transferred_values)), "");
    // }
}

TEST(BcastTest, vector_no_recv_count) {
    Communicator comm;

    { // All send_recv_bufs are already large enough.
        std::vector<int> values(4);
        if (comm.is_root()) {
            std::fill(values.begin(), values.end(), comm.rank());
        }

        comm.bcast(send_recv_buf(values));
        EXPECT_EQ(values.size(), 4);
        EXPECT_THAT(values, Each(Eq(comm.root())));
    }

    { // Some send_recv_bufs need to be resized.
        std::vector<int> values;
        if (comm.is_root()) {
            values.resize(100);
            std::fill(values.begin(), values.end(), comm.rank());
        } else {
            values.resize(0);
        }

        comm.bcast(send_recv_buf(values));
        EXPECT_EQ(values.size(), 100);
        EXPECT_THAT(values, Each(Eq(comm.root())));
    }

    { // All send_recv_bufs are of different size
        comm.root(0);
        std::vector<int> values;

        if (comm.is_root()) {
            values.resize(43);
            std::fill(values.begin(), values.end(), comm.rank());
        } else {
            values.resize(comm.rank());
            std::fill(values.begin(), values.end(), comm.rank());
        }

        comm.bcast(send_recv_buf(values));
        EXPECT_EQ(values.size(), 43);
        EXPECT_THAT(values, Each(Eq(comm.root())));
    }
}

TEST(BcastTest, vector_recv_count_as_out_parameter) {
    Communicator comm;

    { // All send_recv_bufs are already large enough.
        std::vector<int> values(4);
        if (comm.is_root()) {
            std::fill(values.begin(), values.end(), comm.rank());
        }

        int num_elements_received = -1;
<<<<<<< HEAD
        comm.bcast(
            send_recv_buf(values), recv_count_out(num_elements_received)
        );
=======
        comm.bcast(send_recv_buf(values), recv_counts_out(num_elements_received));
>>>>>>> 0476c9af
        EXPECT_EQ(values.size(), 4);
        EXPECT_EQ(num_elements_received, values.size());
        EXPECT_THAT(values, Each(Eq(comm.root())));
    }

    { // Some send_recv_bufs need to be resized.
        std::vector<int> values;
        if (comm.is_root()) {
            values.resize(100);
            std::fill(values.begin(), values.end(), comm.rank());
        } else {
            values.resize(0);
        }

        int num_elements_received = -1;
<<<<<<< HEAD
        comm.bcast(
            send_recv_buf(values), recv_count_out(num_elements_received)
        );
=======
        comm.bcast(send_recv_buf(values), recv_counts_out(num_elements_received));
>>>>>>> 0476c9af
        EXPECT_EQ(values.size(), 100);
        EXPECT_EQ(num_elements_received, values.size());
        EXPECT_THAT(values, Each(Eq(comm.root())));
    }

    { // All send_recv_bufs are of different size.
        comm.root(0);
        std::vector<int> values;

        if (comm.is_root()) {
            values.resize(43);
            std::fill(values.begin(), values.end(), comm.rank());
        } else {
            values.resize(comm.rank());
            std::fill(values.begin(), values.end(), comm.rank());
        }

        int num_elements_received = -1;
<<<<<<< HEAD
        comm.bcast(
            send_recv_buf(values), recv_count_out(num_elements_received)
        );
=======
        comm.bcast(send_recv_buf(values), recv_counts_out(num_elements_received));
>>>>>>> 0476c9af
        EXPECT_EQ(values.size(), 43);
        EXPECT_EQ(num_elements_received, values.size());
        EXPECT_THAT(values, Each(Eq(comm.root())));
    }

    if (comm.size() > 1) {
        { // Root rank provides recv_count, the other ranks need request as an
          // out parameter.
            comm.root(0);
            std::vector<int> values(0);
            int              num_elements = 43;

            if (comm.is_root()) {
                values.resize(asserting_cast<size_t>(num_elements));
<<<<<<< HEAD
                EXPECT_KASSERT_FAILS(
                    comm.bcast(send_recv_buf(values), recv_count(num_elements)),
                    ""
                );
            } else {
                values.resize(comm.rank());
                [[maybe_unused]] int num_elements_received = -1;
                EXPECT_KASSERT_FAILS(
                    comm.bcast(
                        send_recv_buf(values),
                        recv_count_out(num_elements_received)
                    ),
                    ""
                );
=======
                EXPECT_KASSERT_FAILS(comm.bcast(send_recv_buf(values), recv_counts(num_elements)), "");
            } else {
                values.resize(comm.rank());
                [[maybe_unused]] int num_elements_received = -1;
                EXPECT_KASSERT_FAILS(comm.bcast(send_recv_buf(values), recv_counts_out(num_elements_received)), "");
>>>>>>> 0476c9af
            }
        }
    }

    { //
        comm.root(0);
        std::vector<int> values(0);
        int              num_elements = 43;

        if (comm.is_root()) {
            values.resize(asserting_cast<size_t>(num_elements));
            std::fill(values.begin(), values.end(), comm.rank());
            auto result = comm.bcast(send_recv_buf(values));
            EXPECT_EQ(result.extract_recv_counts(), num_elements);
        } else {
            values.resize(comm.rank());
            int num_elements_received = -1;
<<<<<<< HEAD
            comm.bcast(
                send_recv_buf(values), recv_count_out(num_elements_received)
            );
=======
            comm.bcast(send_recv_buf(values), recv_counts_out(num_elements_received));
>>>>>>> 0476c9af
            EXPECT_EQ(num_elements, num_elements_received);
            EXPECT_EQ(num_elements_received, values.size());
        }

        EXPECT_EQ(values.size(), num_elements);
        EXPECT_THAT(values, Each(Eq(comm.root())));
    }
}

TEST(BcastTest, vector_needs_resizing_and_counts_are_given) {
    Communicator comm;

    size_t num_values = 10;

    std::vector<int> values;
    if (comm.is_root()) {
        values.resize(num_values);
        std::fill(values.begin(), values.end(), comm.rank());
    }
<<<<<<< HEAD
    comm.bcast(
        send_recv_buf(values), recv_count(asserting_cast<int>(num_values))
    );
=======
    comm.bcast(send_recv_buf(values), recv_counts(asserting_cast<int>(num_values)));
>>>>>>> 0476c9af
    EXPECT_EQ(values.size(), num_values);
    EXPECT_THAT(values, Each(Eq(comm.root())));
}

TEST(BcastTest, message_of_size_0) {
    Communicator comm;

    std::vector<int> values(0);
    EXPECT_NO_THROW(comm.bcast(send_recv_buf(values)));
    EXPECT_EQ(values.size(), 0);

    values.resize(1);
    /// @todo Uncomment, once EXPECT_KASSERT_FAILS supports KASSERTs which fail
    /// only on some ranks.
    // EXPECT_KASSERT_FAILS(comm.bcast(send_recv_buf(values), recv_count(0)),
    // "");
}

TEST(BcastTest, bcast_single) {
    // bcast_single is a wrapper arount bcast, providing the recv_count(1).
    // There is not much we can test here, that's not already tested by the
    // tests for bcast.

    Communicator comm;

    int value = comm.rank_signed();
    EXPECT_NO_THROW(comm.bcast_single(send_recv_buf(value), root(0)));
    EXPECT_EQ(value, 0);

    std::vector<int> value_vector = {comm.rank_signed()};
    EXPECT_NO_THROW(comm.bcast_single(send_recv_buf(value_vector)));
    EXPECT_EQ(value_vector[0], 0);

    /// @todo Uncomment, once EXPECT_KASSERT_FAILS() supports checking for
    /// assertions which fail only on some ranks.
    // value_vector.resize(2);
    // EXPECT_KASSERT_FAILS(comm.bcast_single(send_recv_buf(value_vector)), "");
    //
    // value_vector.resize(0);
    // EXPECT_KASSERT_FAILS(comm.bcast_single(send_recv_buf(value_vector)), "");
}<|MERGE_RESOLUTION|>--- conflicted
+++ resolved
@@ -59,17 +59,11 @@
 
     // Broadcast a single POD to all processes, manually specify the recv_count.
     value = comm.rank();
-<<<<<<< HEAD
     /// @todo Uncomment, once EXPECT_KASSERT_FAILS supports KASSERTs which fail
     /// only on some ranks.
     // EXPECT_KASSERT_FAILS(comm.bcast(send_recv_buf(value), recv_count(0)),
     // "");
-    comm.bcast(send_recv_buf(value), recv_count(1));
-=======
-    /// @todo Uncomment, once EXPECT_KASSERT_FAILS supports KASSERTs which fail only on some ranks.
-    // EXPECT_KASSERT_FAILS(comm.bcast(send_recv_buf(value), recv_count(0)), "");
     comm.bcast(send_recv_buf(value), recv_counts(1));
->>>>>>> 0476c9af
     EXPECT_EQ(value, root);
     /// @todo Uncomment, once EXPECT_KASSERT_FAILS supports KASSERTs which fail
     /// only on some ranks.
@@ -109,13 +103,9 @@
     );
 
     std::iota(values.begin(), values.end(), comm.rank() * 10);
-<<<<<<< HEAD
     comm.bcast(
-        send_recv_buf(transfer_view), recv_count(num_transferred_values)
-    );
-=======
-    comm.bcast(send_recv_buf(transfer_view), recv_counts(num_transferred_values));
->>>>>>> 0476c9af
+        send_recv_buf(transfer_view), recv_counts(num_transferred_values)
+    );
     EXPECT_EQ(values.size(), 5);
     EXPECT_THAT(
         values, ElementsAre(0, 1, 2, comm.rank() * 10 + 3, comm.rank() * 10 + 4)
@@ -123,13 +113,9 @@
 
     std::iota(values.begin(), values.end(), comm.rank() * 10);
     num_transferred_values = -1;
-<<<<<<< HEAD
     comm.bcast(
-        send_recv_buf(transfer_view), recv_count_out(num_transferred_values)
-    );
-=======
-    comm.bcast(send_recv_buf(transfer_view), recv_counts_out(num_transferred_values));
->>>>>>> 0476c9af
+        send_recv_buf(transfer_view), recv_counts_out(num_transferred_values)
+    );
     EXPECT_EQ(values.size(), 5);
     EXPECT_EQ(num_transferred_values, 3);
     EXPECT_THAT(
@@ -148,7 +134,9 @@
             std::fill(values.begin(), values.end(), comm.rank());
         }
 
-        comm.bcast(send_recv_buf(values), recv_counts(asserting_cast<int>(num_values)));
+        comm.bcast(
+            send_recv_buf(values), recv_counts(asserting_cast<int>(num_values))
+        );
         EXPECT_EQ(values.size(), num_values);
         EXPECT_THAT(values, Each(Eq(comm.root())));
     }
@@ -160,12 +148,11 @@
             std::vector<int> values(num_values);
             if (comm.is_root()) {
                 EXPECT_KASSERT_FAILS(
-<<<<<<< HEAD
-                    comm.bcast(send_recv_buf(values), recv_count(num_values)),
+                    comm.bcast(
+                        send_recv_buf(values),
+                        recv_counts(asserting_cast<int>(num_values))
+                    ),
                     ""
-=======
-                    comm.bcast(send_recv_buf(values), recv_counts(asserting_cast<int>(num_values))), ""
->>>>>>> 0476c9af
                 );
             } else {
                 EXPECT_KASSERT_FAILS(comm.bcast(send_recv_buf(values)), "");
@@ -179,24 +166,19 @@
             std::vector<int> values(num_values);
             if (comm.is_root()) {
                 EXPECT_KASSERT_FAILS(
-<<<<<<< HEAD
-                    comm.bcast(send_recv_buf(values), recv_count(num_values)),
+                    comm.bcast(
+                        send_recv_buf(values),
+                        recv_counts(asserting_cast<int>(num_values))
+                    ),
                     ""
                 );
             } else {
                 EXPECT_KASSERT_FAILS(
                     comm.bcast(
                         send_recv_buf(values),
-                        recv_count(alternative_num_values)
+                        recv_counts(asserting_cast<int>(alternative_num_values))
                     ),
                     ""
-=======
-                    comm.bcast(send_recv_buf(values), recv_counts(asserting_cast<int>(num_values))), ""
-                );
-            } else {
-                EXPECT_KASSERT_FAILS(
-                    comm.bcast(send_recv_buf(values), recv_counts(asserting_cast<int>(alternative_num_values))), ""
->>>>>>> 0476c9af
                 );
             }
         }
@@ -285,13 +267,9 @@
         }
 
         int num_elements_received = -1;
-<<<<<<< HEAD
         comm.bcast(
-            send_recv_buf(values), recv_count_out(num_elements_received)
+            send_recv_buf(values), recv_counts_out(num_elements_received)
         );
-=======
-        comm.bcast(send_recv_buf(values), recv_counts_out(num_elements_received));
->>>>>>> 0476c9af
         EXPECT_EQ(values.size(), 4);
         EXPECT_EQ(num_elements_received, values.size());
         EXPECT_THAT(values, Each(Eq(comm.root())));
@@ -307,13 +285,9 @@
         }
 
         int num_elements_received = -1;
-<<<<<<< HEAD
         comm.bcast(
-            send_recv_buf(values), recv_count_out(num_elements_received)
+            send_recv_buf(values), recv_counts_out(num_elements_received)
         );
-=======
-        comm.bcast(send_recv_buf(values), recv_counts_out(num_elements_received));
->>>>>>> 0476c9af
         EXPECT_EQ(values.size(), 100);
         EXPECT_EQ(num_elements_received, values.size());
         EXPECT_THAT(values, Each(Eq(comm.root())));
@@ -332,13 +306,9 @@
         }
 
         int num_elements_received = -1;
-<<<<<<< HEAD
         comm.bcast(
-            send_recv_buf(values), recv_count_out(num_elements_received)
+            send_recv_buf(values), recv_counts_out(num_elements_received)
         );
-=======
-        comm.bcast(send_recv_buf(values), recv_counts_out(num_elements_received));
->>>>>>> 0476c9af
         EXPECT_EQ(values.size(), 43);
         EXPECT_EQ(num_elements_received, values.size());
         EXPECT_THAT(values, Each(Eq(comm.root())));
@@ -353,9 +323,10 @@
 
             if (comm.is_root()) {
                 values.resize(asserting_cast<size_t>(num_elements));
-<<<<<<< HEAD
                 EXPECT_KASSERT_FAILS(
-                    comm.bcast(send_recv_buf(values), recv_count(num_elements)),
+                    comm.bcast(
+                        send_recv_buf(values), recv_counts(num_elements)
+                    ),
                     ""
                 );
             } else {
@@ -364,17 +335,10 @@
                 EXPECT_KASSERT_FAILS(
                     comm.bcast(
                         send_recv_buf(values),
-                        recv_count_out(num_elements_received)
+                        recv_counts_out(num_elements_received)
                     ),
                     ""
                 );
-=======
-                EXPECT_KASSERT_FAILS(comm.bcast(send_recv_buf(values), recv_counts(num_elements)), "");
-            } else {
-                values.resize(comm.rank());
-                [[maybe_unused]] int num_elements_received = -1;
-                EXPECT_KASSERT_FAILS(comm.bcast(send_recv_buf(values), recv_counts_out(num_elements_received)), "");
->>>>>>> 0476c9af
             }
         }
     }
@@ -392,13 +356,9 @@
         } else {
             values.resize(comm.rank());
             int num_elements_received = -1;
-<<<<<<< HEAD
             comm.bcast(
-                send_recv_buf(values), recv_count_out(num_elements_received)
+                send_recv_buf(values), recv_counts_out(num_elements_received)
             );
-=======
-            comm.bcast(send_recv_buf(values), recv_counts_out(num_elements_received));
->>>>>>> 0476c9af
             EXPECT_EQ(num_elements, num_elements_received);
             EXPECT_EQ(num_elements_received, values.size());
         }
@@ -418,13 +378,9 @@
         values.resize(num_values);
         std::fill(values.begin(), values.end(), comm.rank());
     }
-<<<<<<< HEAD
     comm.bcast(
-        send_recv_buf(values), recv_count(asserting_cast<int>(num_values))
-    );
-=======
-    comm.bcast(send_recv_buf(values), recv_counts(asserting_cast<int>(num_values)));
->>>>>>> 0476c9af
+        send_recv_buf(values), recv_counts(asserting_cast<int>(num_values))
+    );
     EXPECT_EQ(values.size(), num_values);
     EXPECT_THAT(values, Each(Eq(comm.root())));
 }
