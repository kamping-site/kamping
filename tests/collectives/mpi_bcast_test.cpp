--- conflicted
+++ resolved
@@ -2,16 +2,14 @@
 //
 // Copyright 2022 The KaMPI.ng Authors
 //
-// KaMPI.ng is free software : you can redistribute it and/or modify it under
-// the terms of the GNU Lesser General Public License as published by the Free
-// Software Foundation, either version 3 of the License, or (at your option) any
-// later version. KaMPI.ng is distributed in the hope that it will be useful,
-// but WITHOUT ANY WARRANTY; without even the implied warranty of
-// MERCHANTABILITY or FITNESS FOR A PARTICULAR PURPOSE.  See the GNU Lesser
-// General Public License for more details.
+// KaMPI.ng is free software : you can redistribute it and/or modify it under the terms of the GNU Lesser General Public
+// License as published by the Free Software Foundation, either version 3 of the License, or (at your option) any later
+// version. KaMPI.ng is distributed in the hope that it will be useful, but WITHOUT ANY WARRANTY; without even the
+// implied warranty of MERCHANTABILITY or FITNESS FOR A PARTICULAR PURPOSE.  See the GNU Lesser General Public License
+// for more details.
 //
-// You should have received a copy of the GNU Lesser General Public License
-// along with KaMPI.ng.  If not, see <https://www.gnu.org/licenses/>.
+// You should have received a copy of the GNU Lesser General Public License along with KaMPI.ng.  If not, see
+// <https://www.gnu.org/licenses/>.
 
 #include "../test_assertions.hpp"
 
@@ -41,16 +39,14 @@
     // comm.bcast(value);
     // EXPECT_EQ(value, comm.root() + 1);
 
-    // Broadcast a single POD to all processes, manually specify the root
-    // process.
+    // Broadcast a single POD to all processes, manually specify the root process.
     assert(comm.size() > 0);
     const size_t root = comm.size() - 1;
     value             = comm.rank();
     comm.bcast(send_recv_buf(value), kamping::root(root));
     EXPECT_EQ(value, root);
 
-    // Broadcast a single POD to all processes, use a non-default communicator's
-    // root.
+    // Broadcast a single POD to all processes, use a non-default communicator's root.
     value = comm.rank();
     comm.root(root);
     ASSERT_EQ(root, comm.root());
@@ -59,16 +55,12 @@
 
     // Broadcast a single POD to all processes, manually specify the recv_count.
     value = comm.rank();
-    /// @todo Uncomment, once EXPECT_KASSERT_FAILS supports KASSERTs which fail
-    /// only on some ranks.
-    // EXPECT_KASSERT_FAILS(comm.bcast(send_recv_buf(value), recv_count(0)),
-    // "");
+    /// @todo Uncomment, once EXPECT_KASSERT_FAILS supports KASSERTs which fail only on some ranks.
+    // EXPECT_KASSERT_FAILS(comm.bcast(send_recv_buf(value), recv_count(0)), "");
     comm.bcast(send_recv_buf(value), recv_counts(1));
     EXPECT_EQ(value, root);
-    /// @todo Uncomment, once EXPECT_KASSERT_FAILS supports KASSERTs which fail
-    /// only on some ranks.
-    // EXPECT_KASSERT_FAILS(comm.bcast(send_recv_buf(value), recv_count(2)),
-    // "");
+    /// @todo Uncomment, once EXPECT_KASSERT_FAILS supports KASSERTs which fail only on some ranks.
+    // EXPECT_KASSERT_FAILS(comm.bcast(send_recv_buf(value), recv_count(2)), "");
 }
 
 TEST(BcastTest, single_element_bool) {
@@ -92,35 +84,23 @@
     std::vector<int> values(5);
     int              num_transferred_values = 3;
     std::iota(values.begin(), values.end(), comm.rank() * 10);
-    kamping::Span<int> transfer_view(
-        values.data(), asserting_cast<size_t>(num_transferred_values)
-    );
+    kamping::Span<int> transfer_view(values.data(), asserting_cast<size_t>(num_transferred_values));
 
     comm.bcast(send_recv_buf(transfer_view));
     EXPECT_EQ(values.size(), 5);
-    EXPECT_THAT(
-        values, ElementsAre(0, 1, 2, comm.rank() * 10 + 3, comm.rank() * 10 + 4)
-    );
+    EXPECT_THAT(values, ElementsAre(0, 1, 2, comm.rank() * 10 + 3, comm.rank() * 10 + 4));
 
     std::iota(values.begin(), values.end(), comm.rank() * 10);
-    comm.bcast(
-        send_recv_buf(transfer_view), recv_counts(num_transferred_values)
-    );
+    comm.bcast(send_recv_buf(transfer_view), recv_counts(num_transferred_values));
     EXPECT_EQ(values.size(), 5);
-    EXPECT_THAT(
-        values, ElementsAre(0, 1, 2, comm.rank() * 10 + 3, comm.rank() * 10 + 4)
-    );
+    EXPECT_THAT(values, ElementsAre(0, 1, 2, comm.rank() * 10 + 3, comm.rank() * 10 + 4));
 
     std::iota(values.begin(), values.end(), comm.rank() * 10);
     num_transferred_values = -1;
-    comm.bcast(
-        send_recv_buf(transfer_view), recv_counts_out(num_transferred_values)
-    );
+    comm.bcast(send_recv_buf(transfer_view), recv_counts_out(num_transferred_values));
     EXPECT_EQ(values.size(), 5);
     EXPECT_EQ(num_transferred_values, 3);
-    EXPECT_THAT(
-        values, ElementsAre(0, 1, 2, comm.rank() * 10 + 3, comm.rank() * 10 + 4)
-    );
+    EXPECT_THAT(values, ElementsAre(0, 1, 2, comm.rank() * 10 + 3, comm.rank() * 10 + 4));
 }
 
 TEST(BcastTest, vector_recv_count) {
@@ -134,9 +114,7 @@
             std::fill(values.begin(), values.end(), comm.rank());
         }
 
-        comm.bcast(
-            send_recv_buf(values), recv_counts(asserting_cast<int>(num_values))
-        );
+        comm.bcast(send_recv_buf(values), recv_counts(asserting_cast<int>(num_values)));
         EXPECT_EQ(values.size(), num_values);
         EXPECT_THAT(values, Each(Eq(comm.root())));
     }
@@ -148,14 +126,7 @@
             std::vector<int> values(num_values);
             if (comm.is_root()) {
                 EXPECT_KASSERT_FAILS(
-<<<<<<< HEAD
-                    comm.bcast(
-                        send_recv_buf(values),
-                        recv_counts(asserting_cast<int>(num_values))
-                    ),
-=======
                     comm.bcast(send_recv_buf(values), recv_counts(asserting_cast<int>(num_values))),
->>>>>>> 924a72a9
                     ""
                 );
             } else {
@@ -170,26 +141,12 @@
             std::vector<int> values(num_values);
             if (comm.is_root()) {
                 EXPECT_KASSERT_FAILS(
-<<<<<<< HEAD
-                    comm.bcast(
-                        send_recv_buf(values),
-                        recv_counts(asserting_cast<int>(num_values))
-                    ),
-=======
                     comm.bcast(send_recv_buf(values), recv_counts(asserting_cast<int>(num_values))),
->>>>>>> 924a72a9
                     ""
                 );
             } else {
                 EXPECT_KASSERT_FAILS(
-<<<<<<< HEAD
-                    comm.bcast(
-                        send_recv_buf(values),
-                        recv_counts(asserting_cast<int>(alternative_num_values))
-                    ),
-=======
                     comm.bcast(send_recv_buf(values), recv_counts(asserting_cast<int>(alternative_num_values))),
->>>>>>> 924a72a9
                     ""
                 );
             }
@@ -200,26 +157,22 @@
 TEST(BcastTest, vector_recv_count_not_equal_to_vector_size) {
     Communicator comm;
 
-    /// @todo Uncomment, once EXPECT_KASSERT_FAILS supports KASSERTs which fail
-    /// only on some ranks.
+    /// @todo Uncomment, once EXPECT_KASSERT_FAILS supports KASSERTs which fail only on some ranks.
     // { // recv count < vector size
     //     const size_t num_values             = 4;
     //     const int    num_transferred_values = num_values - 1;
 
     //     std::vector<int> values(num_values);
-    //     EXPECT_KASSERT_FAILS(comm.bcast(send_recv_buf(values),
-    //     recv_count(num_transferred_values)), "");
+    //     EXPECT_KASSERT_FAILS(comm.bcast(send_recv_buf(values), recv_count(num_transferred_values)), "");
     // }
 
-    /// @todo Uncomment, once EXPECT_KASSERT_FAILS supports KASSERTs which fail
-    /// only on some ranks.
+    /// @todo Uncomment, once EXPECT_KASSERT_FAILS supports KASSERTs which fail only on some ranks.
     // { // recv count > vector size
     //     const size_t num_values             = 4;
     //     const int    num_transferred_values = num_values + 1;
 
     //     std::vector<int> values(num_values);
-    //     EXPECT_KASSERT_FAILS(comm.bcast(send_recv_buf(values),
-    //     recv_count(num_transferred_values)), "");
+    //     EXPECT_KASSERT_FAILS(comm.bcast(send_recv_buf(values), recv_count(num_transferred_values)), "");
     // }
 }
 
@@ -279,9 +232,7 @@
         }
 
         int num_elements_received = -1;
-        comm.bcast(
-            send_recv_buf(values), recv_counts_out(num_elements_received)
-        );
+        comm.bcast(send_recv_buf(values), recv_counts_out(num_elements_received));
         EXPECT_EQ(values.size(), 4);
         EXPECT_EQ(num_elements_received, values.size());
         EXPECT_THAT(values, Each(Eq(comm.root())));
@@ -297,9 +248,7 @@
         }
 
         int num_elements_received = -1;
-        comm.bcast(
-            send_recv_buf(values), recv_counts_out(num_elements_received)
-        );
+        comm.bcast(send_recv_buf(values), recv_counts_out(num_elements_received));
         EXPECT_EQ(values.size(), 100);
         EXPECT_EQ(num_elements_received, values.size());
         EXPECT_THAT(values, Each(Eq(comm.root())));
@@ -318,39 +267,25 @@
         }
 
         int num_elements_received = -1;
-        comm.bcast(
-            send_recv_buf(values), recv_counts_out(num_elements_received)
-        );
+        comm.bcast(send_recv_buf(values), recv_counts_out(num_elements_received));
         EXPECT_EQ(values.size(), 43);
         EXPECT_EQ(num_elements_received, values.size());
         EXPECT_THAT(values, Each(Eq(comm.root())));
     }
 
     if (comm.size() > 1) {
-        { // Root rank provides recv_count, the other ranks need request as an
-          // out parameter.
+        { // Root rank provides recv_count, the other ranks need request as an out parameter.
             comm.root(0);
             std::vector<int> values(0);
             int              num_elements = 43;
 
             if (comm.is_root()) {
                 values.resize(asserting_cast<size_t>(num_elements));
-                EXPECT_KASSERT_FAILS(
-                    comm.bcast(
-                        send_recv_buf(values), recv_counts(num_elements)
-                    ),
-                    ""
-                );
+                EXPECT_KASSERT_FAILS(comm.bcast(send_recv_buf(values), recv_counts(num_elements)), "");
             } else {
                 values.resize(comm.rank());
                 [[maybe_unused]] int num_elements_received = -1;
-                EXPECT_KASSERT_FAILS(
-                    comm.bcast(
-                        send_recv_buf(values),
-                        recv_counts_out(num_elements_received)
-                    ),
-                    ""
-                );
+                EXPECT_KASSERT_FAILS(comm.bcast(send_recv_buf(values), recv_counts_out(num_elements_received)), "");
             }
         }
     }
@@ -368,9 +303,7 @@
         } else {
             values.resize(comm.rank());
             int num_elements_received = -1;
-            comm.bcast(
-                send_recv_buf(values), recv_counts_out(num_elements_received)
-            );
+            comm.bcast(send_recv_buf(values), recv_counts_out(num_elements_received));
             EXPECT_EQ(num_elements, num_elements_received);
             EXPECT_EQ(num_elements_received, values.size());
         }
@@ -390,9 +323,7 @@
         values.resize(num_values);
         std::fill(values.begin(), values.end(), comm.rank());
     }
-    comm.bcast(
-        send_recv_buf(values), recv_counts(asserting_cast<int>(num_values))
-    );
+    comm.bcast(send_recv_buf(values), recv_counts(asserting_cast<int>(num_values)));
     EXPECT_EQ(values.size(), num_values);
     EXPECT_THAT(values, Each(Eq(comm.root())));
 }
@@ -405,16 +336,13 @@
     EXPECT_EQ(values.size(), 0);
 
     values.resize(1);
-    /// @todo Uncomment, once EXPECT_KASSERT_FAILS supports KASSERTs which fail
-    /// only on some ranks.
-    // EXPECT_KASSERT_FAILS(comm.bcast(send_recv_buf(values), recv_count(0)),
-    // "");
+    /// @todo Uncomment, once EXPECT_KASSERT_FAILS supports KASSERTs which fail only on some ranks.
+    // EXPECT_KASSERT_FAILS(comm.bcast(send_recv_buf(values), recv_count(0)), "");
 }
 
 TEST(BcastTest, bcast_single) {
     // bcast_single is a wrapper arount bcast, providing the recv_count(1).
-    // There is not much we can test here, that's not already tested by the
-    // tests for bcast.
+    // There is not much we can test here, that's not already tested by the tests for bcast.
 
     Communicator comm;
 
@@ -426,8 +354,7 @@
     EXPECT_NO_THROW(comm.bcast_single(send_recv_buf(value_vector)));
     EXPECT_EQ(value_vector[0], 0);
 
-    /// @todo Uncomment, once EXPECT_KASSERT_FAILS() supports checking for
-    /// assertions which fail only on some ranks.
+    /// @todo Uncomment, once EXPECT_KASSERT_FAILS() supports checking for assertions which fail only on some ranks.
     // value_vector.resize(2);
     // EXPECT_KASSERT_FAILS(comm.bcast_single(send_recv_buf(value_vector)), "");
     //
