// This file is part of KaMPIng.
//
// Copyright 2022 The KaMPIng Authors
//
// KaMPIng is free software : you can redistribute it and/or modify it under the
// terms of the GNU Lesser General Public License as published by the Free
// Software Foundation, either version 3 of the License, or (at your option) any
// later version. KaMPIng is distributed in the hope that it will be useful, but
// WITHOUT ANY WARRANTY; without even the implied warranty of MERCHANTABILITY or
// FITNESS FOR A PARTICULAR PURPOSE.  See the GNU Lesser General Public License
// for more details.
//
// You should have received a copy of the GNU Lesser General Public License
// along with KaMPIng.  If not, see <https://www.gnu.org/licenses/>.

#include <algorithm>
#include <numeric>

#include <gtest/gtest.h>

#include "../helpers_for_testing.hpp"
#include "kamping/collectives/alltoall.hpp"
#include "kamping/communicator.hpp"
#include "kamping/parameter_factories.hpp"
#include "kamping/parameter_objects.hpp"

using namespace ::kamping;
using namespace ::testing;

TEST(AlltoallTest, single_element_no_receive_buffer) {
    Communicator comm;

    std::vector<int> input(comm.size());
    std::iota(input.begin(), input.end(), 0);

    auto result = comm.alltoall(send_buf(input)).extract_recv_buffer();

    EXPECT_EQ(result.size(), comm.size());

    std::vector<int> expected_result(comm.size(), comm.rank_signed());
    EXPECT_EQ(result, expected_result);
}

TEST(AlltoallTest, single_element_with_receive_buffer) {
    Communicator comm;

    std::vector<int> input(comm.size(), comm.rank_signed());

    std::vector<int> result;
    comm.alltoall(send_buf(input), recv_buf(result));

    EXPECT_EQ(result.size(), comm.size());

    std::vector<int> expected_result(comm.size());
    std::iota(expected_result.begin(), expected_result.end(), 0);
    EXPECT_EQ(result, expected_result);
}

TEST(AlltoallTest, multiple_elements) {
    Communicator comm;

    const int num_elements_per_processor_pair = 4;

    std::vector<int> input(comm.size() * num_elements_per_processor_pair);
    std::iota(input.begin(), input.end(), 0);
    std::transform(
        input.begin(), input.end(), input.begin(),
        [](const int element) -> int {
            return element / num_elements_per_processor_pair;
        }
    );

    std::vector<int> result;
    comm.alltoall(send_buf(input), recv_buf(result));

    EXPECT_EQ(result.size(), comm.size() * num_elements_per_processor_pair);

    std::vector<int> expected_result(
        comm.size() * num_elements_per_processor_pair, comm.rank_signed()
    );
    EXPECT_EQ(result, expected_result);
}

TEST(AlltoallTest, custom_type_custom_container) {
    Communicator comm;

    struct CustomType {
        size_t sendingRank;
        size_t receivingRank;

        bool operator==(const CustomType& other) const {
            return sendingRank == other.sendingRank
                   && receivingRank == other.receivingRank;
        }
    };

    OwnContainer<CustomType> input(comm.size());
    for (size_t i = 0; i < input.size(); ++i) {
        input[i] = {comm.rank(), i};
    }

    auto result = comm.alltoall(
                          send_buf(input),
                          recv_buf(NewContainer<OwnContainer<CustomType>>{})
    )
                      .extract_recv_buffer();
    ASSERT_NE(result.data(), nullptr);
    EXPECT_EQ(result.size(), comm.size());

    OwnContainer<CustomType> expected_result(comm.size());
    for (size_t i = 0; i < expected_result.size(); ++i) {
        expected_result[i] = {i, comm.rank()};
    }
    EXPECT_EQ(result, expected_result);
}

// ------------------------------------------------------------
// Alltoallv tests

TEST(AlltoallvTest, single_element_no_parameters) {
    // Sends a single element from each rank to each other rank with only the
    // mandatory parameters
    Communicator comm;

    // Prepare send buffer (all zeros)
    std::vector<int> input(comm.size());
    std::iota(input.begin(), input.end(), 0);

    // Prepare send counts (all ones)
    std::vector<int> send_counts(comm.size(), 1);

    // Do the alltoallv
    auto mpi_result =
        comm.alltoallv(send_buf(input), kamping::send_counts(send_counts));

    // Check recv buf
    auto result = mpi_result.extract_recv_buffer();
    EXPECT_EQ(result.size(), comm.size());
    std::vector<int> expected_result(comm.size(), comm.rank_signed());
    EXPECT_EQ(result, expected_result);

    // Check recv counts
    auto recv_counts = mpi_result.extract_recv_counts();
    EXPECT_EQ(recv_counts, send_counts);

    // Check displacements (same for send and recv)
    std::vector<int> expected_displs(comm.size());
    std::iota(expected_displs.begin(), expected_displs.end(), 0);

    auto send_displs = mpi_result.extract_send_displs();
    EXPECT_EQ(send_displs, expected_displs);

    auto recv_displs = mpi_result.extract_recv_displs();
    EXPECT_EQ(recv_displs, expected_displs);
}

TEST(AlltoallvTest, single_element_with_receive_buffer) {
    // Sends a single element from each rank to each other rank with the recv
    // buffer as an input parameter
    Communicator comm;

    // Prepare send buffer and counts
    std::vector<int> input(comm.size(), comm.rank_signed());
    std::vector<int> send_counts(comm.size(), 1);

    // Do the alltoallv
    std::vector<int> result;
    comm.alltoallv(
        send_buf(input), recv_buf(result), kamping::send_counts(send_counts)
    );

    // Check recv buf
    EXPECT_EQ(result.size(), comm.size());
    std::vector<int> expected_result(comm.size());
    std::iota(expected_result.begin(), expected_result.end(), 0);
    EXPECT_EQ(result, expected_result);
}

TEST(AlltoallvTest, multiple_elements_same_on_all_ranks) {
    // Sends the same amount of elements from each rank to each other rank
    Communicator comm;

    // The numer of elements to send from each rank to each rank
    int const num_elements_per_processor_pair = 4;

    // Prepare send_buffer
    std::vector<int> input(comm.size() * num_elements_per_processor_pair);
    std::iota(input.begin(), input.end(), 0);
    std::transform(
        input.begin(), input.end(), input.begin(),
        [](int const element) -> int {
            return element / num_elements_per_processor_pair;
        }
    );

    // Calculate send counts
    std::vector<int> send_counts(comm.size(), num_elements_per_processor_pair);

    // Do the alltoallv
    std::vector<int> result;
    auto             mpi_result = comm.alltoallv(
                    send_buf(input), recv_buf(result), kamping::send_counts(send_counts)
                );

    // Check recv buffer
    EXPECT_EQ(result.size(), comm.size() * num_elements_per_processor_pair);
    std::vector<int> expected_result(
        comm.size() * num_elements_per_processor_pair, comm.rank_signed()
    );
    EXPECT_EQ(result, expected_result);

    // Check recv counts
    auto recv_counts = mpi_result.extract_recv_counts();
    EXPECT_EQ(recv_counts, send_counts);

    // Check displacements (same for recv and send)
    std::vector<int> expected_displs(comm.size());
    std::iota(expected_displs.begin(), expected_displs.end(), 0);
    std::transform(
        expected_displs.begin(), expected_displs.end(), expected_displs.begin(),
        [](int const value) { return value * num_elements_per_processor_pair; }
    );

    auto send_displs = mpi_result.extract_send_displs();
    EXPECT_EQ(send_displs, expected_displs);

    auto recv_displs = mpi_result.extract_recv_displs();
    EXPECT_EQ(recv_displs, expected_displs);
}

TEST(AlltoallvTest, custom_type_custom_container) {
    // Sends a single element of a custom type in a custom container from each
    // rank to each other rank
    Communicator comm;

    // Declare custom container
    struct CustomType {
        size_t sendingRank;
        size_t receivingRank;

        bool operator==(const CustomType& other) const {
            return sendingRank == other.sendingRank
                   && receivingRank == other.receivingRank;
        }
    };

    // Prepare send buffer
    OwnContainer<CustomType> input(comm.size());
    for (size_t i = 0; i < input.size(); ++i) {
        input[i] = {comm.rank(), i};
    }

    // Prepare send counts (all ones)
    std::vector<int> send_counts(comm.size(), 1);

    // Do the alltoallv - receive into a library allocated OwnContainer
    auto result = comm.alltoallv(
                          send_buf(input),
                          recv_buf(NewContainer<OwnContainer<CustomType>>{}),
                          kamping::send_counts(send_counts)
    )
                      .extract_recv_buffer();
    ASSERT_NE(result.data(), nullptr);
    EXPECT_EQ(result.size(), comm.size());

    // Check recv buffer
    OwnContainer<CustomType> expected_result(comm.size());
    for (size_t i = 0; i < expected_result.size(); ++i) {
        expected_result[i] = {i, comm.rank()};
    }
    EXPECT_EQ(result, expected_result);
}

TEST(AlltoallvTest, custom_type_custom_container_i_pus_one_elements_to_rank_i) {
    // Send 1 element to rank 0, 2 elements to rank 1, ...
    // Using a custom type and container and custom containers allocated by the
    // library for counts and displacements.
    Communicator comm;

    // Declare custom type
    struct CustomType {
        size_t sendingRank;
        size_t receivingRank;

        bool operator==(const CustomType& other) const {
            return sendingRank == other.sendingRank
                   && receivingRank == other.receivingRank;
        }
    };

    // Prepare send buffer
    std::vector<CustomType> input((comm.size() * (comm.size() + 1) / 2));
    {
        size_t i = 0;
        for (size_t rank = 0; rank < comm.size(); ++rank) {
            for (size_t duplicate = 0; duplicate < rank + 1; ++duplicate) {
                input[i++] = {comm.rank(), rank};
            }
        }
        ASSERT_EQ(i, input.size());
    }

    // Prepare send counts
    std::vector<int> send_counts(comm.size());
    std::iota(send_counts.begin(), send_counts.end(), 1);
    ASSERT_EQ(
        std::accumulate(send_counts.begin(), send_counts.end(), 0), input.size()
    );

    // Do the alltoallv - put all outputs into a custom container
    auto mpi_result = comm.alltoallv(
<<<<<<< HEAD
        send_buf(input), recv_buf(NewContainer<OwnContainer<CustomType>>{}),
=======
        send_buf(input),
        recv_buf(NewContainer<OwnContainer<CustomType>>{}),
>>>>>>> 924a72a9
        kamping::send_counts(send_counts),
        send_displs_out(NewContainer<OwnContainer<int>>{}),
        recv_counts_out(NewContainer<OwnContainer<int>>{}),
        recv_displs_out(NewContainer<OwnContainer<int>>{})
    );

    // Check recv buffer
    OwnContainer<CustomType> result = mpi_result.extract_recv_buffer();
    ASSERT_NE(result.data(), nullptr);
    EXPECT_EQ(result.size(), comm.size() * (comm.rank() + 1));

    OwnContainer<CustomType> expected_result(comm.size() * (comm.rank() + 1));
    {
        size_t i = 0;
        for (size_t rank = 0; rank < comm.size(); ++rank) {
            for (size_t duplicate = 0; duplicate < comm.rank() + 1;
                 ++duplicate) {
                expected_result[i++] = {rank, comm.rank()};
            }
        }
        ASSERT_EQ(i, expected_result.size());
    }
    EXPECT_EQ(result, expected_result);

    // Check send displs
    OwnContainer<int> send_displs = mpi_result.extract_send_displs();
    OwnContainer<int> expected_send_displs(comm.size());
    std::exclusive_scan(
        send_counts.begin(), send_counts.end(), expected_send_displs.begin(), 0
    );
    EXPECT_EQ(send_displs, expected_send_displs);

    // Check recv counts
    OwnContainer<int> recv_counts = mpi_result.extract_recv_counts();
    OwnContainer<int> expected_recv_counts(comm.size(), comm.rank_signed() + 1);
    EXPECT_EQ(recv_counts, expected_recv_counts);

    // Check recv displs
    OwnContainer<int> recv_displs = mpi_result.extract_recv_displs();
    OwnContainer<int> expected_recv_displs(comm.size());
    std::exclusive_scan(
        recv_counts.begin(), recv_counts.end(), expected_recv_displs.begin(), 0
    );
    EXPECT_EQ(recv_displs, expected_recv_displs);
}

TEST(AlltoallvTest, custom_type_custom_container_rank_i_sends_i_plus_one) {
    // Rank 0 send 1 element to each other rank, rank 1 sends 2 elements ...
    // With out-parameters
    Communicator comm;

    // Declare custom type
    struct CustomType {
        size_t sendingRank;
        size_t receivingRank;

        bool operator==(const CustomType& other) const {
            return sendingRank == other.sendingRank
                   && receivingRank == other.receivingRank;
        }
    };

    // Prepare send buffer
    std::vector<CustomType> input(comm.size() * (comm.rank() + 1));
    {
        size_t i = 0;
        for (size_t rank = 0; rank < comm.size(); ++rank) {
            for (size_t duplicate = 0; duplicate < comm.rank() + 1;
                 ++duplicate) {
                input[i++] = {comm.rank(), rank};
            }
        }
        ASSERT_EQ(i, input.size());
    }

    // Prepare send counts
    OwnContainer<int> send_counts(comm.size(), comm.rank_signed() + 1);
    ASSERT_EQ(
        std::accumulate(send_counts.begin(), send_counts.end(), 0), input.size()
    );

    // Do the alltoallv - use output parameters
    OwnContainer<CustomType> result;
    OwnContainer<int>        send_displs;
    OwnContainer<int>        recv_counts;
    OwnContainer<int>        recv_displs;
    comm.alltoallv(
<<<<<<< HEAD
        send_buf(input), recv_buf(result), kamping::send_counts(send_counts),
        send_displs_out(send_displs), recv_counts_out(recv_counts),
=======
        send_buf(input),
        recv_buf(result),
        kamping::send_counts(send_counts),
        send_displs_out(send_displs),
        recv_counts_out(recv_counts),
>>>>>>> 924a72a9
        recv_displs_out(recv_displs)
    );

    // Check recv buffer
    ASSERT_NE(result.data(), nullptr);
    EXPECT_EQ(result.size(), (comm.size() * (comm.size() + 1)) / 2);

    OwnContainer<CustomType> expected_result(
        (comm.size() * (comm.size() + 1)) / 2
    );
    {
        size_t i = 0;
        for (size_t rank = 0; rank < comm.size(); ++rank) {
            for (size_t duplicate = 0; duplicate < rank + 1; ++duplicate) {
                expected_result[i++] = {rank, comm.rank()};
            }
        }
        ASSERT_EQ(i, expected_result.size());
    }
    EXPECT_EQ(result, expected_result);

    // Check send displs
    OwnContainer<int> expected_send_displs(comm.size());
    std::exclusive_scan(
        send_counts.begin(), send_counts.end(), expected_send_displs.begin(), 0
    );
    EXPECT_EQ(send_displs, expected_send_displs);

    // Check recv counts
    OwnContainer<int> expected_recv_counts(comm.size());
    std::iota(expected_recv_counts.begin(), expected_recv_counts.end(), 1);
    EXPECT_EQ(recv_counts, expected_recv_counts);

    // Check recv displs
    OwnContainer<int> expected_recv_displs(comm.size());
    std::exclusive_scan(
        recv_counts.begin(), recv_counts.end(), expected_recv_displs.begin(), 0
    );
    EXPECT_EQ(recv_displs, expected_recv_displs);
}

TEST(
    AlltoallvTest,
    custom_type_custom_container_rank_i_sends_i_plus_one_given_recv_counts
) {
    // Rank 0 send 1 element to each other rank, rank 1 sends 2 elements ...
    // This time with given recv counts

    /// @todo test that no additional communication is done
    Communicator comm;

    // Declare custom type
    struct CustomType {
        size_t sendingRank;
        size_t receivingRank;

        bool operator==(const CustomType& other) const {
            return sendingRank == other.sendingRank
                   && receivingRank == other.receivingRank;
        }
    };

    // Prepare send buffer
    std::vector<CustomType> input(comm.size() * (comm.rank() + 1));
    {
        size_t i = 0;
        for (size_t rank = 0; rank < comm.size(); ++rank) {
            for (size_t duplicate = 0; duplicate < comm.rank() + 1;
                 ++duplicate) {
                input[i++] = {comm.rank(), rank};
            }
        }
        ASSERT_EQ(i, input.size());
    }

    // Prepare send counts
    OwnContainer<int> send_counts(comm.size(), comm.rank_signed() + 1);
    ASSERT_EQ(
        std::accumulate(send_counts.begin(), send_counts.end(), 0), input.size()
    );

    // Prepare recv counts
    OwnContainer<int> recv_counts(comm.size());
    std::iota(recv_counts.begin(), recv_counts.end(), 1);

    // Do the alltoallv - use output parameters
    OwnContainer<CustomType> result;
    OwnContainer<int>        send_displs;
    OwnContainer<int>        recv_displs;
    comm.alltoallv(
<<<<<<< HEAD
        send_buf(input), recv_buf(result), kamping::send_counts(send_counts),
        send_displs_out(send_displs), kamping::recv_counts(recv_counts),
=======
        send_buf(input),
        recv_buf(result),
        kamping::send_counts(send_counts),
        send_displs_out(send_displs),
        kamping::recv_counts(recv_counts),
>>>>>>> 924a72a9
        recv_displs_out(recv_displs)
    );

    // Check recv buffer
    ASSERT_NE(result.data(), nullptr);
    EXPECT_EQ(result.size(), (comm.size() * (comm.size() + 1)) / 2);

    OwnContainer<CustomType> expected_result(
        (comm.size() * (comm.size() + 1)) / 2
    );
    {
        size_t i = 0;
        for (size_t rank = 0; rank < comm.size(); ++rank) {
            for (size_t duplicate = 0; duplicate < rank + 1; ++duplicate) {
                expected_result[i++] = {rank, comm.rank()};
            }
        }
        ASSERT_EQ(i, expected_result.size());
    }
    EXPECT_EQ(result, expected_result);

    // Check send displs
    OwnContainer<int> expected_send_displs(comm.size());
    std::exclusive_scan(
        send_counts.begin(), send_counts.end(), expected_send_displs.begin(), 0
    );
    EXPECT_EQ(send_displs, expected_send_displs);

    // Check recv displs
    OwnContainer<int> expected_recv_displs(comm.size());
    std::exclusive_scan(
        recv_counts.begin(), recv_counts.end(), expected_recv_displs.begin(), 0
    );
    EXPECT_EQ(recv_displs, expected_recv_displs);
}

TEST(
    AlltoallvTest,
    custom_type_custom_container_rank_i_sends_i_plus_one_all_parameters_given
) {
    // Rank 0 send 1 element to each other rank, rank 1 sends 2 elements ...
    // This time with all parameters given

    /// @todo test that no additional communication is done
    Communicator comm;

    // Declare custom type
    struct CustomType {
        size_t sendingRank;
        size_t receivingRank;

        bool operator==(const CustomType& other) const {
            return sendingRank == other.sendingRank
                   && receivingRank == other.receivingRank;
        }
    };

    // Prepare send buffer
    std::vector<CustomType> input(comm.size() * (comm.rank() + 1));
    {
        size_t i = 0;
        for (size_t rank = 0; rank < comm.size(); ++rank) {
            for (size_t duplicate = 0; duplicate < comm.rank() + 1;
                 ++duplicate) {
                input[i++] = {comm.rank(), rank};
            }
        }
        ASSERT_EQ(i, input.size());
    }

    // Prepare send counts
    OwnContainer<int> send_counts(comm.size(), comm.rank_signed() + 1);
    ASSERT_EQ(
        std::accumulate(send_counts.begin(), send_counts.end(), 0), input.size()
    );

    // Prepare all counts and displacements
    OwnContainer<CustomType> result;
    OwnContainer<int>        send_displs(comm.size());
    std::exclusive_scan(
        send_counts.begin(), send_counts.end(), send_displs.begin(), 0
    );
    OwnContainer<int> recv_counts(comm.size());
    std::iota(recv_counts.begin(), recv_counts.end(), 1);
    OwnContainer<int> recv_displs(comm.size());
    std::exclusive_scan(
        recv_counts.begin(), recv_counts.end(), recv_displs.begin(), 0
    );

    // Do the alltoallv - all counts and displacements are already
    // pre-calculated
    comm.alltoallv(
<<<<<<< HEAD
        send_buf(input), recv_buf(result), kamping::send_counts(send_counts),
        kamping::send_displs(send_displs), kamping::recv_counts(recv_counts),
=======
        send_buf(input),
        recv_buf(result),
        kamping::send_counts(send_counts),
        kamping::send_displs(send_displs),
        kamping::recv_counts(recv_counts),
>>>>>>> 924a72a9
        kamping::recv_displs(recv_displs)
    );

    // Check recv buffer
    ASSERT_NE(result.data(), nullptr);
    EXPECT_EQ(result.size(), (comm.size() * (comm.size() + 1)) / 2);

    OwnContainer<CustomType> expected_result(
        (comm.size() * (comm.size() + 1)) / 2
    );
    {
        size_t i = 0;
        for (size_t rank = 0; rank < comm.size(); ++rank) {
            for (size_t duplicate = 0; duplicate < rank + 1; ++duplicate) {
                expected_result[i++] = {rank, comm.rank()};
            }
        }
        ASSERT_EQ(i, expected_result.size());
    }
    EXPECT_EQ(result, expected_result);
}

TEST(
    AlltoallvTest,
    custom_type_custom_container_i_pus_one_elements_to_rank_i_all_parameters_given
) {
    // Send 1 element to rank 0, 2 elements to rank 1, ...
    // This time with all parameters given

    /// @todo test that no additional communication is done
    Communicator comm;

    // Declare custom type
    struct CustomType {
        size_t sendingRank;
        size_t receivingRank;

        bool operator==(const CustomType& other) const {
            return sendingRank == other.sendingRank
                   && receivingRank == other.receivingRank;
        }
    };

    // Prepare send buffer
    std::vector<CustomType> input((comm.size() * (comm.size() + 1) / 2));
    {
        size_t i = 0;
        for (size_t rank = 0; rank < comm.size(); ++rank) {
            for (size_t duplicate = 0; duplicate < rank + 1; ++duplicate) {
                input[i++] = {comm.rank(), rank};
            }
        }
        ASSERT_EQ(i, input.size());
    }

    // Prepare all counts and displacements
    std::vector<int> send_counts(comm.size());
    std::iota(send_counts.begin(), send_counts.end(), 1);
    ASSERT_EQ(
        std::accumulate(send_counts.begin(), send_counts.end(), 0), input.size()
    );

    OwnContainer<int> send_displs(comm.size());
    std::exclusive_scan(
        send_counts.begin(), send_counts.end(), send_displs.begin(), 0
    );

    OwnContainer<int> recv_counts(comm.size(), comm.rank_signed() + 1);

    OwnContainer<int> recv_displs(comm.size());
    std::exclusive_scan(
        recv_counts.begin(), recv_counts.end(), recv_displs.begin(), 0
    );

    // Do the alltoallv - all counts and displacements are already
    // pre-calculated
    auto mpi_result = comm.alltoallv(
<<<<<<< HEAD
        send_buf(input), recv_buf(NewContainer<OwnContainer<CustomType>>{}),
        kamping::send_counts(send_counts), kamping::send_displs(send_displs),
        kamping::recv_counts(recv_counts), kamping::recv_displs(recv_displs)
=======
        send_buf(input),
        recv_buf(NewContainer<OwnContainer<CustomType>>{}),
        kamping::send_counts(send_counts),
        kamping::send_displs(send_displs),
        kamping::recv_counts(recv_counts),
        kamping::recv_displs(recv_displs)
>>>>>>> 924a72a9
    );

    // Check recv buffer
    OwnContainer<CustomType> result = mpi_result.extract_recv_buffer();
    ASSERT_NE(result.data(), nullptr);
    EXPECT_EQ(result.size(), comm.size() * (comm.rank() + 1));

    OwnContainer<CustomType> expected_result(comm.size() * (comm.rank() + 1));
    {
        size_t i = 0;
        for (size_t rank = 0; rank < comm.size(); ++rank) {
            for (size_t duplicate = 0; duplicate < comm.rank() + 1;
                 ++duplicate) {
                expected_result[i++] = {rank, comm.rank()};
            }
        }
        ASSERT_EQ(i, expected_result.size());
    }
    EXPECT_EQ(result, expected_result);
}<|MERGE_RESOLUTION|>--- conflicted
+++ resolved
@@ -2,16 +2,14 @@
 //
 // Copyright 2022 The KaMPIng Authors
 //
-// KaMPIng is free software : you can redistribute it and/or modify it under the
-// terms of the GNU Lesser General Public License as published by the Free
-// Software Foundation, either version 3 of the License, or (at your option) any
-// later version. KaMPIng is distributed in the hope that it will be useful, but
-// WITHOUT ANY WARRANTY; without even the implied warranty of MERCHANTABILITY or
-// FITNESS FOR A PARTICULAR PURPOSE.  See the GNU Lesser General Public License
+// KaMPIng is free software : you can redistribute it and/or modify it under the terms of the GNU Lesser General Public
+// License as published by the Free Software Foundation, either version 3 of the License, or (at your option) any later
+// version. KaMPIng is distributed in the hope that it will be useful, but WITHOUT ANY WARRANTY; without even the
+// implied warranty of MERCHANTABILITY or FITNESS FOR A PARTICULAR PURPOSE.  See the GNU Lesser General Public License
 // for more details.
 //
-// You should have received a copy of the GNU Lesser General Public License
-// along with KaMPIng.  If not, see <https://www.gnu.org/licenses/>.
+// You should have received a copy of the GNU Lesser General Public License along with KaMPIng.  If not, see
+// <https://www.gnu.org/licenses/>.
 
 #include <algorithm>
 #include <numeric>
@@ -63,21 +61,16 @@
 
     std::vector<int> input(comm.size() * num_elements_per_processor_pair);
     std::iota(input.begin(), input.end(), 0);
-    std::transform(
-        input.begin(), input.end(), input.begin(),
-        [](const int element) -> int {
-            return element / num_elements_per_processor_pair;
-        }
-    );
+    std::transform(input.begin(), input.end(), input.begin(), [](const int element) -> int {
+        return element / num_elements_per_processor_pair;
+    });
 
     std::vector<int> result;
     comm.alltoall(send_buf(input), recv_buf(result));
 
     EXPECT_EQ(result.size(), comm.size() * num_elements_per_processor_pair);
 
-    std::vector<int> expected_result(
-        comm.size() * num_elements_per_processor_pair, comm.rank_signed()
-    );
+    std::vector<int> expected_result(comm.size() * num_elements_per_processor_pair, comm.rank_signed());
     EXPECT_EQ(result, expected_result);
 }
 
@@ -89,8 +82,7 @@
         size_t receivingRank;
 
         bool operator==(const CustomType& other) const {
-            return sendingRank == other.sendingRank
-                   && receivingRank == other.receivingRank;
+            return sendingRank == other.sendingRank && receivingRank == other.receivingRank;
         }
     };
 
@@ -99,11 +91,8 @@
         input[i] = {comm.rank(), i};
     }
 
-    auto result = comm.alltoall(
-                          send_buf(input),
-                          recv_buf(NewContainer<OwnContainer<CustomType>>{})
-    )
-                      .extract_recv_buffer();
+    auto result =
+        comm.alltoall(send_buf(input), recv_buf(NewContainer<OwnContainer<CustomType>>{})).extract_recv_buffer();
     ASSERT_NE(result.data(), nullptr);
     EXPECT_EQ(result.size(), comm.size());
 
@@ -118,8 +107,7 @@
 // Alltoallv tests
 
 TEST(AlltoallvTest, single_element_no_parameters) {
-    // Sends a single element from each rank to each other rank with only the
-    // mandatory parameters
+    // Sends a single element from each rank to each other rank with only the mandatory parameters
     Communicator comm;
 
     // Prepare send buffer (all zeros)
@@ -130,8 +118,7 @@
     std::vector<int> send_counts(comm.size(), 1);
 
     // Do the alltoallv
-    auto mpi_result =
-        comm.alltoallv(send_buf(input), kamping::send_counts(send_counts));
+    auto mpi_result = comm.alltoallv(send_buf(input), kamping::send_counts(send_counts));
 
     // Check recv buf
     auto result = mpi_result.extract_recv_buffer();
@@ -155,8 +142,7 @@
 }
 
 TEST(AlltoallvTest, single_element_with_receive_buffer) {
-    // Sends a single element from each rank to each other rank with the recv
-    // buffer as an input parameter
+    // Sends a single element from each rank to each other rank with the recv buffer as an input parameter
     Communicator comm;
 
     // Prepare send buffer and counts
@@ -165,9 +151,7 @@
 
     // Do the alltoallv
     std::vector<int> result;
-    comm.alltoallv(
-        send_buf(input), recv_buf(result), kamping::send_counts(send_counts)
-    );
+    comm.alltoallv(send_buf(input), recv_buf(result), kamping::send_counts(send_counts));
 
     // Check recv buf
     EXPECT_EQ(result.size(), comm.size());
@@ -186,27 +170,20 @@
     // Prepare send_buffer
     std::vector<int> input(comm.size() * num_elements_per_processor_pair);
     std::iota(input.begin(), input.end(), 0);
-    std::transform(
-        input.begin(), input.end(), input.begin(),
-        [](int const element) -> int {
-            return element / num_elements_per_processor_pair;
-        }
-    );
+    std::transform(input.begin(), input.end(), input.begin(), [](int const element) -> int {
+        return element / num_elements_per_processor_pair;
+    });
 
     // Calculate send counts
     std::vector<int> send_counts(comm.size(), num_elements_per_processor_pair);
 
     // Do the alltoallv
     std::vector<int> result;
-    auto             mpi_result = comm.alltoallv(
-                    send_buf(input), recv_buf(result), kamping::send_counts(send_counts)
-                );
+    auto             mpi_result = comm.alltoallv(send_buf(input), recv_buf(result), kamping::send_counts(send_counts));
 
     // Check recv buffer
     EXPECT_EQ(result.size(), comm.size() * num_elements_per_processor_pair);
-    std::vector<int> expected_result(
-        comm.size() * num_elements_per_processor_pair, comm.rank_signed()
-    );
+    std::vector<int> expected_result(comm.size() * num_elements_per_processor_pair, comm.rank_signed());
     EXPECT_EQ(result, expected_result);
 
     // Check recv counts
@@ -216,10 +193,9 @@
     // Check displacements (same for recv and send)
     std::vector<int> expected_displs(comm.size());
     std::iota(expected_displs.begin(), expected_displs.end(), 0);
-    std::transform(
-        expected_displs.begin(), expected_displs.end(), expected_displs.begin(),
-        [](int const value) { return value * num_elements_per_processor_pair; }
-    );
+    std::transform(expected_displs.begin(), expected_displs.end(), expected_displs.begin(), [](int const value) {
+        return value * num_elements_per_processor_pair;
+    });
 
     auto send_displs = mpi_result.extract_send_displs();
     EXPECT_EQ(send_displs, expected_displs);
@@ -229,8 +205,7 @@
 }
 
 TEST(AlltoallvTest, custom_type_custom_container) {
-    // Sends a single element of a custom type in a custom container from each
-    // rank to each other rank
+    // Sends a single element of a custom type in a custom container from each rank to each other rank
     Communicator comm;
 
     // Declare custom container
@@ -239,8 +214,7 @@
         size_t receivingRank;
 
         bool operator==(const CustomType& other) const {
-            return sendingRank == other.sendingRank
-                   && receivingRank == other.receivingRank;
+            return sendingRank == other.sendingRank && receivingRank == other.receivingRank;
         }
     };
 
@@ -273,8 +247,7 @@
 
 TEST(AlltoallvTest, custom_type_custom_container_i_pus_one_elements_to_rank_i) {
     // Send 1 element to rank 0, 2 elements to rank 1, ...
-    // Using a custom type and container and custom containers allocated by the
-    // library for counts and displacements.
+    // Using a custom type and container and custom containers allocated by the library for counts and displacements.
     Communicator comm;
 
     // Declare custom type
@@ -283,8 +256,7 @@
         size_t receivingRank;
 
         bool operator==(const CustomType& other) const {
-            return sendingRank == other.sendingRank
-                   && receivingRank == other.receivingRank;
+            return sendingRank == other.sendingRank && receivingRank == other.receivingRank;
         }
     };
 
@@ -303,18 +275,12 @@
     // Prepare send counts
     std::vector<int> send_counts(comm.size());
     std::iota(send_counts.begin(), send_counts.end(), 1);
-    ASSERT_EQ(
-        std::accumulate(send_counts.begin(), send_counts.end(), 0), input.size()
-    );
+    ASSERT_EQ(std::accumulate(send_counts.begin(), send_counts.end(), 0), input.size());
 
     // Do the alltoallv - put all outputs into a custom container
     auto mpi_result = comm.alltoallv(
-<<<<<<< HEAD
-        send_buf(input), recv_buf(NewContainer<OwnContainer<CustomType>>{}),
-=======
         send_buf(input),
         recv_buf(NewContainer<OwnContainer<CustomType>>{}),
->>>>>>> 924a72a9
         kamping::send_counts(send_counts),
         send_displs_out(NewContainer<OwnContainer<int>>{}),
         recv_counts_out(NewContainer<OwnContainer<int>>{}),
@@ -330,8 +296,7 @@
     {
         size_t i = 0;
         for (size_t rank = 0; rank < comm.size(); ++rank) {
-            for (size_t duplicate = 0; duplicate < comm.rank() + 1;
-                 ++duplicate) {
+            for (size_t duplicate = 0; duplicate < comm.rank() + 1; ++duplicate) {
                 expected_result[i++] = {rank, comm.rank()};
             }
         }
@@ -342,9 +307,7 @@
     // Check send displs
     OwnContainer<int> send_displs = mpi_result.extract_send_displs();
     OwnContainer<int> expected_send_displs(comm.size());
-    std::exclusive_scan(
-        send_counts.begin(), send_counts.end(), expected_send_displs.begin(), 0
-    );
+    std::exclusive_scan(send_counts.begin(), send_counts.end(), expected_send_displs.begin(), 0);
     EXPECT_EQ(send_displs, expected_send_displs);
 
     // Check recv counts
@@ -355,9 +318,7 @@
     // Check recv displs
     OwnContainer<int> recv_displs = mpi_result.extract_recv_displs();
     OwnContainer<int> expected_recv_displs(comm.size());
-    std::exclusive_scan(
-        recv_counts.begin(), recv_counts.end(), expected_recv_displs.begin(), 0
-    );
+    std::exclusive_scan(recv_counts.begin(), recv_counts.end(), expected_recv_displs.begin(), 0);
     EXPECT_EQ(recv_displs, expected_recv_displs);
 }
 
@@ -372,8 +333,7 @@
         size_t receivingRank;
 
         bool operator==(const CustomType& other) const {
-            return sendingRank == other.sendingRank
-                   && receivingRank == other.receivingRank;
+            return sendingRank == other.sendingRank && receivingRank == other.receivingRank;
         }
     };
 
@@ -382,8 +342,7 @@
     {
         size_t i = 0;
         for (size_t rank = 0; rank < comm.size(); ++rank) {
-            for (size_t duplicate = 0; duplicate < comm.rank() + 1;
-                 ++duplicate) {
+            for (size_t duplicate = 0; duplicate < comm.rank() + 1; ++duplicate) {
                 input[i++] = {comm.rank(), rank};
             }
         }
@@ -392,9 +351,7 @@
 
     // Prepare send counts
     OwnContainer<int> send_counts(comm.size(), comm.rank_signed() + 1);
-    ASSERT_EQ(
-        std::accumulate(send_counts.begin(), send_counts.end(), 0), input.size()
-    );
+    ASSERT_EQ(std::accumulate(send_counts.begin(), send_counts.end(), 0), input.size());
 
     // Do the alltoallv - use output parameters
     OwnContainer<CustomType> result;
@@ -402,16 +359,11 @@
     OwnContainer<int>        recv_counts;
     OwnContainer<int>        recv_displs;
     comm.alltoallv(
-<<<<<<< HEAD
-        send_buf(input), recv_buf(result), kamping::send_counts(send_counts),
-        send_displs_out(send_displs), recv_counts_out(recv_counts),
-=======
         send_buf(input),
         recv_buf(result),
         kamping::send_counts(send_counts),
         send_displs_out(send_displs),
         recv_counts_out(recv_counts),
->>>>>>> 924a72a9
         recv_displs_out(recv_displs)
     );
 
@@ -419,9 +371,7 @@
     ASSERT_NE(result.data(), nullptr);
     EXPECT_EQ(result.size(), (comm.size() * (comm.size() + 1)) / 2);
 
-    OwnContainer<CustomType> expected_result(
-        (comm.size() * (comm.size() + 1)) / 2
-    );
+    OwnContainer<CustomType> expected_result((comm.size() * (comm.size() + 1)) / 2);
     {
         size_t i = 0;
         for (size_t rank = 0; rank < comm.size(); ++rank) {
@@ -435,9 +385,7 @@
 
     // Check send displs
     OwnContainer<int> expected_send_displs(comm.size());
-    std::exclusive_scan(
-        send_counts.begin(), send_counts.end(), expected_send_displs.begin(), 0
-    );
+    std::exclusive_scan(send_counts.begin(), send_counts.end(), expected_send_displs.begin(), 0);
     EXPECT_EQ(send_displs, expected_send_displs);
 
     // Check recv counts
@@ -447,16 +395,11 @@
 
     // Check recv displs
     OwnContainer<int> expected_recv_displs(comm.size());
-    std::exclusive_scan(
-        recv_counts.begin(), recv_counts.end(), expected_recv_displs.begin(), 0
-    );
+    std::exclusive_scan(recv_counts.begin(), recv_counts.end(), expected_recv_displs.begin(), 0);
     EXPECT_EQ(recv_displs, expected_recv_displs);
 }
 
-TEST(
-    AlltoallvTest,
-    custom_type_custom_container_rank_i_sends_i_plus_one_given_recv_counts
-) {
+TEST(AlltoallvTest, custom_type_custom_container_rank_i_sends_i_plus_one_given_recv_counts) {
     // Rank 0 send 1 element to each other rank, rank 1 sends 2 elements ...
     // This time with given recv counts
 
@@ -469,8 +412,7 @@
         size_t receivingRank;
 
         bool operator==(const CustomType& other) const {
-            return sendingRank == other.sendingRank
-                   && receivingRank == other.receivingRank;
+            return sendingRank == other.sendingRank && receivingRank == other.receivingRank;
         }
     };
 
@@ -479,8 +421,7 @@
     {
         size_t i = 0;
         for (size_t rank = 0; rank < comm.size(); ++rank) {
-            for (size_t duplicate = 0; duplicate < comm.rank() + 1;
-                 ++duplicate) {
+            for (size_t duplicate = 0; duplicate < comm.rank() + 1; ++duplicate) {
                 input[i++] = {comm.rank(), rank};
             }
         }
@@ -489,9 +430,7 @@
 
     // Prepare send counts
     OwnContainer<int> send_counts(comm.size(), comm.rank_signed() + 1);
-    ASSERT_EQ(
-        std::accumulate(send_counts.begin(), send_counts.end(), 0), input.size()
-    );
+    ASSERT_EQ(std::accumulate(send_counts.begin(), send_counts.end(), 0), input.size());
 
     // Prepare recv counts
     OwnContainer<int> recv_counts(comm.size());
@@ -502,16 +441,11 @@
     OwnContainer<int>        send_displs;
     OwnContainer<int>        recv_displs;
     comm.alltoallv(
-<<<<<<< HEAD
-        send_buf(input), recv_buf(result), kamping::send_counts(send_counts),
-        send_displs_out(send_displs), kamping::recv_counts(recv_counts),
-=======
         send_buf(input),
         recv_buf(result),
         kamping::send_counts(send_counts),
         send_displs_out(send_displs),
         kamping::recv_counts(recv_counts),
->>>>>>> 924a72a9
         recv_displs_out(recv_displs)
     );
 
@@ -519,9 +453,7 @@
     ASSERT_NE(result.data(), nullptr);
     EXPECT_EQ(result.size(), (comm.size() * (comm.size() + 1)) / 2);
 
-    OwnContainer<CustomType> expected_result(
-        (comm.size() * (comm.size() + 1)) / 2
-    );
+    OwnContainer<CustomType> expected_result((comm.size() * (comm.size() + 1)) / 2);
     {
         size_t i = 0;
         for (size_t rank = 0; rank < comm.size(); ++rank) {
@@ -535,23 +467,16 @@
 
     // Check send displs
     OwnContainer<int> expected_send_displs(comm.size());
-    std::exclusive_scan(
-        send_counts.begin(), send_counts.end(), expected_send_displs.begin(), 0
-    );
+    std::exclusive_scan(send_counts.begin(), send_counts.end(), expected_send_displs.begin(), 0);
     EXPECT_EQ(send_displs, expected_send_displs);
 
     // Check recv displs
     OwnContainer<int> expected_recv_displs(comm.size());
-    std::exclusive_scan(
-        recv_counts.begin(), recv_counts.end(), expected_recv_displs.begin(), 0
-    );
+    std::exclusive_scan(recv_counts.begin(), recv_counts.end(), expected_recv_displs.begin(), 0);
     EXPECT_EQ(recv_displs, expected_recv_displs);
 }
 
-TEST(
-    AlltoallvTest,
-    custom_type_custom_container_rank_i_sends_i_plus_one_all_parameters_given
-) {
+TEST(AlltoallvTest, custom_type_custom_container_rank_i_sends_i_plus_one_all_parameters_given) {
     // Rank 0 send 1 element to each other rank, rank 1 sends 2 elements ...
     // This time with all parameters given
 
@@ -564,8 +489,7 @@
         size_t receivingRank;
 
         bool operator==(const CustomType& other) const {
-            return sendingRank == other.sendingRank
-                   && receivingRank == other.receivingRank;
+            return sendingRank == other.sendingRank && receivingRank == other.receivingRank;
         }
     };
 
@@ -574,8 +498,7 @@
     {
         size_t i = 0;
         for (size_t rank = 0; rank < comm.size(); ++rank) {
-            for (size_t duplicate = 0; duplicate < comm.rank() + 1;
-                 ++duplicate) {
+            for (size_t duplicate = 0; duplicate < comm.rank() + 1; ++duplicate) {
                 input[i++] = {comm.rank(), rank};
             }
         }
@@ -584,36 +507,24 @@
 
     // Prepare send counts
     OwnContainer<int> send_counts(comm.size(), comm.rank_signed() + 1);
-    ASSERT_EQ(
-        std::accumulate(send_counts.begin(), send_counts.end(), 0), input.size()
-    );
+    ASSERT_EQ(std::accumulate(send_counts.begin(), send_counts.end(), 0), input.size());
 
     // Prepare all counts and displacements
     OwnContainer<CustomType> result;
     OwnContainer<int>        send_displs(comm.size());
-    std::exclusive_scan(
-        send_counts.begin(), send_counts.end(), send_displs.begin(), 0
-    );
+    std::exclusive_scan(send_counts.begin(), send_counts.end(), send_displs.begin(), 0);
     OwnContainer<int> recv_counts(comm.size());
     std::iota(recv_counts.begin(), recv_counts.end(), 1);
     OwnContainer<int> recv_displs(comm.size());
-    std::exclusive_scan(
-        recv_counts.begin(), recv_counts.end(), recv_displs.begin(), 0
-    );
-
-    // Do the alltoallv - all counts and displacements are already
-    // pre-calculated
+    std::exclusive_scan(recv_counts.begin(), recv_counts.end(), recv_displs.begin(), 0);
+
+    // Do the alltoallv - all counts and displacements are already pre-calculated
     comm.alltoallv(
-<<<<<<< HEAD
-        send_buf(input), recv_buf(result), kamping::send_counts(send_counts),
-        kamping::send_displs(send_displs), kamping::recv_counts(recv_counts),
-=======
         send_buf(input),
         recv_buf(result),
         kamping::send_counts(send_counts),
         kamping::send_displs(send_displs),
         kamping::recv_counts(recv_counts),
->>>>>>> 924a72a9
         kamping::recv_displs(recv_displs)
     );
 
@@ -621,9 +532,7 @@
     ASSERT_NE(result.data(), nullptr);
     EXPECT_EQ(result.size(), (comm.size() * (comm.size() + 1)) / 2);
 
-    OwnContainer<CustomType> expected_result(
-        (comm.size() * (comm.size() + 1)) / 2
-    );
+    OwnContainer<CustomType> expected_result((comm.size() * (comm.size() + 1)) / 2);
     {
         size_t i = 0;
         for (size_t rank = 0; rank < comm.size(); ++rank) {
@@ -636,10 +545,7 @@
     EXPECT_EQ(result, expected_result);
 }
 
-TEST(
-    AlltoallvTest,
-    custom_type_custom_container_i_pus_one_elements_to_rank_i_all_parameters_given
-) {
+TEST(AlltoallvTest, custom_type_custom_container_i_pus_one_elements_to_rank_i_all_parameters_given) {
     // Send 1 element to rank 0, 2 elements to rank 1, ...
     // This time with all parameters given
 
@@ -652,8 +558,7 @@
         size_t receivingRank;
 
         bool operator==(const CustomType& other) const {
-            return sendingRank == other.sendingRank
-                   && receivingRank == other.receivingRank;
+            return sendingRank == other.sendingRank && receivingRank == other.receivingRank;
         }
     };
 
@@ -672,37 +577,24 @@
     // Prepare all counts and displacements
     std::vector<int> send_counts(comm.size());
     std::iota(send_counts.begin(), send_counts.end(), 1);
-    ASSERT_EQ(
-        std::accumulate(send_counts.begin(), send_counts.end(), 0), input.size()
-    );
+    ASSERT_EQ(std::accumulate(send_counts.begin(), send_counts.end(), 0), input.size());
 
     OwnContainer<int> send_displs(comm.size());
-    std::exclusive_scan(
-        send_counts.begin(), send_counts.end(), send_displs.begin(), 0
-    );
+    std::exclusive_scan(send_counts.begin(), send_counts.end(), send_displs.begin(), 0);
 
     OwnContainer<int> recv_counts(comm.size(), comm.rank_signed() + 1);
 
     OwnContainer<int> recv_displs(comm.size());
-    std::exclusive_scan(
-        recv_counts.begin(), recv_counts.end(), recv_displs.begin(), 0
-    );
-
-    // Do the alltoallv - all counts and displacements are already
-    // pre-calculated
+    std::exclusive_scan(recv_counts.begin(), recv_counts.end(), recv_displs.begin(), 0);
+
+    // Do the alltoallv - all counts and displacements are already pre-calculated
     auto mpi_result = comm.alltoallv(
-<<<<<<< HEAD
-        send_buf(input), recv_buf(NewContainer<OwnContainer<CustomType>>{}),
-        kamping::send_counts(send_counts), kamping::send_displs(send_displs),
-        kamping::recv_counts(recv_counts), kamping::recv_displs(recv_displs)
-=======
         send_buf(input),
         recv_buf(NewContainer<OwnContainer<CustomType>>{}),
         kamping::send_counts(send_counts),
         kamping::send_displs(send_displs),
         kamping::recv_counts(recv_counts),
         kamping::recv_displs(recv_displs)
->>>>>>> 924a72a9
     );
 
     // Check recv buffer
@@ -714,8 +606,7 @@
     {
         size_t i = 0;
         for (size_t rank = 0; rank < comm.size(); ++rank) {
-            for (size_t duplicate = 0; duplicate < comm.rank() + 1;
-                 ++duplicate) {
+            for (size_t duplicate = 0; duplicate < comm.rank() + 1; ++duplicate) {
                 expected_result[i++] = {rank, comm.rank()};
             }
         }
