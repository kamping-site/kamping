// This file is part of KaMPIng.
//
// Copyright 2021-2022 The KaMPIng Authors
//
// KaMPIng is free software : you can redistribute it and/or modify it under the
// terms of the GNU Lesser General Public License as published by the Free
// Software Foundation, either version 3 of the License, or (at your option) any
// later version. KaMPIng is distributed in the hope that it will be useful, but
// WITHOUT ANY WARRANTY; without even the implied warranty of MERCHANTABILITY or
// FITNESS FOR A PARTICULAR PURPOSE.  See the GNU Lesser General Public License
// for more details.
//
// You should have received a copy of the GNU Lesser General Public License
// along with KaMPIng.  If not, see <https://www.gnu.org/licenses/>.

#include <cstdint>
#include <type_traits>
#include <vector>

#include <gmock/gmock-matchers.h>
#include <gtest/gtest.h>
#include <mpi.h>

#include "kamping/mpi_datatype.hpp"

using namespace ::kamping;
using namespace ::testing;

// Returns a std::vector containing all MPI_Datatypes equivalent to the given
// C++ datatype on this machine. Removes the topmost level of const and volatile
// qualifiers.
template <typename T>
std::vector<MPI_Datatype> possible_mpi_datatypes() noexcept {
  // Remove const and volatile qualifiers.
  using T_no_cv = std::remove_cv_t<T>;

  // Check if we got a array type -> create a continuous type.
  if constexpr (std::is_array_v<T_no_cv>) {
    // sizeof(arrayType) returns the total length of the array not just the
    // length of the first element. :-)
    return std::vector<MPI_Datatype>{
      mpi_custom_continuous_type<sizeof(T_no_cv)>()};
  }

  // Check if we got a enum type -> use underlying type
  if constexpr (std::is_enum_v<T_no_cv>) {
    return possible_mpi_datatypes<std::underlying_type_t<T_no_cv>>();
  }

  // For each supported C++ datatype, check if it is equivalent to the T_no_cv
  // and if so, add the corresponding MPI datatype to the list of possible
  // types.
  std::vector<MPI_Datatype> possible_mpi_datatypes;
  if constexpr (std::is_same_v<T_no_cv, char>) {
    possible_mpi_datatypes.push_back(MPI_CHAR);
  }
  if constexpr (std::is_same_v<T_no_cv, signed char>) {
    possible_mpi_datatypes.push_back(MPI_SIGNED_CHAR);
  }
  if constexpr (std::is_same_v<T_no_cv, unsigned char>) {
    possible_mpi_datatypes.push_back(MPI_UNSIGNED_CHAR);
  }
  if constexpr (std::is_same_v<T_no_cv, wchar_t>) {
    possible_mpi_datatypes.push_back(MPI_WCHAR);
  }
  if constexpr (std::is_same_v<T_no_cv, signed short>) {
    possible_mpi_datatypes.push_back(MPI_SHORT);
  }
  if constexpr (std::is_same_v<T_no_cv, unsigned short>) {
    possible_mpi_datatypes.push_back(MPI_UNSIGNED_SHORT);
  }
  if constexpr (std::is_same_v<T_no_cv, signed int>) {
    possible_mpi_datatypes.push_back(MPI_INT);
  }
  if constexpr (std::is_same_v<T_no_cv, unsigned int>) {
    possible_mpi_datatypes.push_back(MPI_UNSIGNED);
  }
  if constexpr (std::is_same_v<T_no_cv, signed long int>) {
    possible_mpi_datatypes.push_back(MPI_LONG);
  }
  if constexpr (std::is_same_v<T_no_cv, unsigned long int>) {
    possible_mpi_datatypes.push_back(MPI_UNSIGNED_LONG);
  }
  if constexpr (std::is_same_v<T_no_cv, signed long long int>) {
    possible_mpi_datatypes.push_back(MPI_LONG_LONG);
  }
  if constexpr (std::is_same_v<T_no_cv, unsigned long long int>) {
    possible_mpi_datatypes.push_back(MPI_UNSIGNED_LONG_LONG);
  }
  if constexpr (std::is_same_v<T_no_cv, float>) {
    possible_mpi_datatypes.push_back(MPI_FLOAT);
  }
  if constexpr (std::is_same_v<T_no_cv, double>) {
    possible_mpi_datatypes.push_back(MPI_DOUBLE);
  }
  if constexpr (std::is_same_v<T_no_cv, long double>) {
    possible_mpi_datatypes.push_back(MPI_LONG_DOUBLE);
  }
  if constexpr (std::is_same_v<T_no_cv, int8_t>) {
    possible_mpi_datatypes.push_back(MPI_INT8_T);
  }
  if constexpr (std::is_same_v<T_no_cv, int16_t>) {
    possible_mpi_datatypes.push_back(MPI_INT16_T);
  }
  if constexpr (std::is_same_v<T_no_cv, int32_t>) {
    possible_mpi_datatypes.push_back(MPI_INT32_T);
  }
  if constexpr (std::is_same_v<T_no_cv, int64_t>) {
    possible_mpi_datatypes.push_back(MPI_INT64_T);
  }
  if constexpr (std::is_same_v<T_no_cv, uint8_t>) {
    possible_mpi_datatypes.push_back(MPI_UINT8_T);
  }
  if constexpr (std::is_same_v<T_no_cv, uint16_t>) {
    possible_mpi_datatypes.push_back(MPI_UINT16_T);
  }
  if constexpr (std::is_same_v<T_no_cv, uint32_t>) {
    possible_mpi_datatypes.push_back(MPI_UINT32_T);
  }
  if constexpr (std::is_same_v<T_no_cv, uint64_t>) {
    possible_mpi_datatypes.push_back(MPI_UINT64_T);
  }
  if constexpr (std::is_same_v<T_no_cv, bool>) {
    possible_mpi_datatypes.push_back(MPI_CXX_BOOL);
  }
  if constexpr (std::is_same_v<T_no_cv, kamping::kabool>) {
    possible_mpi_datatypes.push_back(MPI_CXX_BOOL);
  }
  if constexpr (std::is_same_v<T_no_cv, std::complex<float>>) {
    possible_mpi_datatypes.push_back(MPI_CXX_FLOAT_COMPLEX);
  }
  if constexpr (std::is_same_v<T_no_cv, std::complex<double>>) {
    possible_mpi_datatypes.push_back(MPI_CXX_DOUBLE_COMPLEX);
  }
  if constexpr (std::is_same_v<T_no_cv, std::complex<long double>>) {
    possible_mpi_datatypes.push_back(MPI_CXX_LONG_DOUBLE_COMPLEX);
  }

  // If not other type matched, this is a custom datatype.
  if (possible_mpi_datatypes.size() == 0) {
    possible_mpi_datatypes.push_back(mpi_custom_continuous_type<sizeof(T)>());
  }

  assert(possible_mpi_datatypes.size() > 0);
  return possible_mpi_datatypes;
}

TEST(MpiDataTypeTest, mpi_datatype_basics) {
<<<<<<< HEAD
  // Check using the equivalent_mpi_datatypes() helper.
  EXPECT_THAT(possible_mpi_datatypes<char>(), Contains(mpi_datatype<char>()));
  EXPECT_THAT(
    possible_mpi_datatypes<unsigned char>(),
    Contains(mpi_datatype<unsigned char>())
  );
  EXPECT_THAT(
    possible_mpi_datatypes<signed char>(), Contains(mpi_datatype<signed char>())
  );
  EXPECT_THAT(
    possible_mpi_datatypes<uint8_t>(), Contains(mpi_datatype<uint8_t>())
  );
  EXPECT_THAT(
    possible_mpi_datatypes<int8_t>(), Contains(mpi_datatype<int8_t>())
  );
  EXPECT_THAT(
    possible_mpi_datatypes<wchar_t>(), Contains(mpi_datatype<wchar_t>())
  );
  EXPECT_THAT(possible_mpi_datatypes<short>(), Contains(mpi_datatype<short>()));
  EXPECT_THAT(
    possible_mpi_datatypes<unsigned short>(),
    Contains(mpi_datatype<unsigned short>())
  );
  EXPECT_THAT(
    possible_mpi_datatypes<signed short>(),
    Contains(mpi_datatype<signed short>())
  );
  EXPECT_THAT(possible_mpi_datatypes<int>(), Contains(mpi_datatype<int>()));
  EXPECT_THAT(
    possible_mpi_datatypes<unsigned>(), Contains(mpi_datatype<unsigned>())
  );
  EXPECT_THAT(possible_mpi_datatypes<long>(), Contains(mpi_datatype<long>()));
  EXPECT_THAT(
    possible_mpi_datatypes<unsigned long>(),
    Contains(mpi_datatype<unsigned long>())
  );
  EXPECT_THAT(
    possible_mpi_datatypes<signed long long int>(),
    Contains(mpi_datatype<signed long long int>())
  );
  EXPECT_THAT(
    possible_mpi_datatypes<unsigned long long int>(),
    Contains(mpi_datatype<unsigned long long int>())
  );
  EXPECT_THAT(possible_mpi_datatypes<float>(), Contains(mpi_datatype<float>()));
  EXPECT_THAT(
    possible_mpi_datatypes<double>(), Contains(mpi_datatype<double>())
  );
  EXPECT_THAT(
    possible_mpi_datatypes<long double>(), Contains(mpi_datatype<long double>())
  );
  EXPECT_THAT(
    possible_mpi_datatypes<int8_t>(), Contains(mpi_datatype<int8_t>())
  );
  EXPECT_THAT(
    possible_mpi_datatypes<int16_t>(), Contains(mpi_datatype<int16_t>())
  );
  EXPECT_THAT(
    possible_mpi_datatypes<int32_t>(), Contains(mpi_datatype<int32_t>())
  );
  EXPECT_THAT(
    possible_mpi_datatypes<int64_t>(), Contains(mpi_datatype<int64_t>())
  );
  EXPECT_THAT(
    possible_mpi_datatypes<uint8_t>(), Contains(mpi_datatype<uint8_t>())
  );
  EXPECT_THAT(
    possible_mpi_datatypes<uint16_t>(), Contains(mpi_datatype<uint16_t>())
  );
  EXPECT_THAT(
    possible_mpi_datatypes<uint32_t>(), Contains(mpi_datatype<uint32_t>())
  );
  EXPECT_THAT(
    possible_mpi_datatypes<uint64_t>(), Contains(mpi_datatype<uint64_t>())
  );
  EXPECT_THAT(possible_mpi_datatypes<bool>(), Contains(mpi_datatype<bool>()));
  EXPECT_THAT(
    possible_mpi_datatypes<kamping::kabool>(),
    Contains(mpi_datatype<kamping::kabool>())
  );
  EXPECT_THAT(
    possible_mpi_datatypes<std::complex<double>>(),
    Contains(mpi_datatype<std::complex<double>>())
  );
  EXPECT_THAT(
    possible_mpi_datatypes<std::complex<float>>(),
    Contains(mpi_datatype<std::complex<float>>())
  );
  EXPECT_THAT(
    possible_mpi_datatypes<std::complex<long double>>(),
    Contains(mpi_datatype<std::complex<long double>>())
  );
=======
    // Check using the equivalent_mpi_datatypes() helper.
    EXPECT_THAT(possible_mpi_datatypes<char>(), Contains(mpi_datatype<char>()));
    EXPECT_THAT(possible_mpi_datatypes<unsigned char>(), Contains(mpi_datatype<unsigned char>()));
    EXPECT_THAT(possible_mpi_datatypes<signed char>(), Contains(mpi_datatype<signed char>()));
    EXPECT_THAT(possible_mpi_datatypes<uint8_t>(), Contains(mpi_datatype<uint8_t>()));
    EXPECT_THAT(possible_mpi_datatypes<int8_t>(), Contains(mpi_datatype<int8_t>()));
    EXPECT_THAT(possible_mpi_datatypes<wchar_t>(), Contains(mpi_datatype<wchar_t>()));
    EXPECT_THAT(possible_mpi_datatypes<short>(), Contains(mpi_datatype<short>()));
    EXPECT_THAT(possible_mpi_datatypes<unsigned short>(), Contains(mpi_datatype<unsigned short>()));
    EXPECT_THAT(possible_mpi_datatypes<signed short>(), Contains(mpi_datatype<signed short>()));
    EXPECT_THAT(possible_mpi_datatypes<int>(), Contains(mpi_datatype<int>()));
    EXPECT_THAT(possible_mpi_datatypes<unsigned>(), Contains(mpi_datatype<unsigned>()));
    EXPECT_THAT(possible_mpi_datatypes<long>(), Contains(mpi_datatype<long>()));
    EXPECT_THAT(possible_mpi_datatypes<unsigned long>(), Contains(mpi_datatype<unsigned long>()));
    EXPECT_THAT(possible_mpi_datatypes<signed long long int>(), Contains(mpi_datatype<signed long long int>()));
    EXPECT_THAT(possible_mpi_datatypes<unsigned long long int>(), Contains(mpi_datatype<unsigned long long int>()));
    EXPECT_THAT(possible_mpi_datatypes<float>(), Contains(mpi_datatype<float>()));
    EXPECT_THAT(possible_mpi_datatypes<double>(), Contains(mpi_datatype<double>()));
    EXPECT_THAT(possible_mpi_datatypes<long double>(), Contains(mpi_datatype<long double>()));
    EXPECT_THAT(possible_mpi_datatypes<int8_t>(), Contains(mpi_datatype<int8_t>()));
    EXPECT_THAT(possible_mpi_datatypes<int16_t>(), Contains(mpi_datatype<int16_t>()));
    EXPECT_THAT(possible_mpi_datatypes<int32_t>(), Contains(mpi_datatype<int32_t>()));
    EXPECT_THAT(possible_mpi_datatypes<int64_t>(), Contains(mpi_datatype<int64_t>()));
    EXPECT_THAT(possible_mpi_datatypes<uint8_t>(), Contains(mpi_datatype<uint8_t>()));
    EXPECT_THAT(possible_mpi_datatypes<uint16_t>(), Contains(mpi_datatype<uint16_t>()));
    EXPECT_THAT(possible_mpi_datatypes<uint32_t>(), Contains(mpi_datatype<uint32_t>()));
    EXPECT_THAT(possible_mpi_datatypes<uint64_t>(), Contains(mpi_datatype<uint64_t>()));
    EXPECT_THAT(possible_mpi_datatypes<bool>(), Contains(mpi_datatype<bool>()));
    EXPECT_THAT(possible_mpi_datatypes<kamping::kabool>(), Contains(mpi_datatype<kamping::kabool>()));
    EXPECT_THAT(possible_mpi_datatypes<std::complex<double>>(), Contains(mpi_datatype<std::complex<double>>()));
    EXPECT_THAT(possible_mpi_datatypes<std::complex<float>>(), Contains(mpi_datatype<std::complex<float>>()));
    EXPECT_THAT(
        possible_mpi_datatypes<std::complex<long double>>(),
        Contains(mpi_datatype<std::complex<long double>>())
    );
>>>>>>> 924a72a9
}

TEST(MpiDataTypeTest, mpi_datatype_const_and_volatile) {
  // Ignore const and volatile qualifiers.
  EXPECT_THAT(
    possible_mpi_datatypes<int8_t>(), Contains(mpi_datatype<const int8_t>())
  );
  EXPECT_THAT(
    possible_mpi_datatypes<int8_t>(), Contains(mpi_datatype<volatile int8_t>())
  );
  EXPECT_THAT(
    possible_mpi_datatypes<int8_t>(),
    Contains(mpi_datatype<const volatile int8_t>())
  );
}

TEST(MpiDataTypeTest, mpi_datatype_typedefs_and_using) {
  // typedefs and using directives.
  typedef int myInt;
  EXPECT_THAT(possible_mpi_datatypes<int>(), Contains(mpi_datatype<myInt>()));

  using myFloat = float;
  EXPECT_THAT(
    possible_mpi_datatypes<float>(), Contains(mpi_datatype<myFloat>())
  );
}

TEST(MpiDataTypeTest, mpi_datatype_size_t) {
  // size_t, which should be one of the unsigned integer types with at least
  // 16 bits (as of C++11).
  EXPECT_THAT(
    (std::array{
      MPI_UNSIGNED_SHORT, MPI_UNSIGNED, MPI_UNSIGNED_LONG,
      MPI_UNSIGNED_LONG_LONG}),
    Contains(mpi_datatype<size_t>())
  );

  // As should std::size_t, which should be one of the unsigned integer types
  // with at least 16 bits (as of C++11).
  EXPECT_THAT(
    (std::array{
      MPI_UNSIGNED_SHORT, MPI_UNSIGNED, MPI_UNSIGNED_LONG,
      MPI_UNSIGNED_LONG_LONG}),
    Contains(mpi_datatype<std::size_t>())
  );
}

TEST(MpiDataTypeTest, mpi_datatype_enum) {
  // Calling mpi_datatype with a enum type should use the underlying type.

  // Unscoped enum
  enum unscopedEnum { valueA = 0, valueB = 1 };
  auto unscopedEnum_types =
    possible_mpi_datatypes<std::underlying_type_t<unscopedEnum>>();
  EXPECT_THAT(unscopedEnum_types, Contains(mpi_datatype<unscopedEnum>()));

  // Unscoped enum with explicit underlying type
  enum unscopedEnumInt : int { valueA2 = 0, valueB2 = 1 };
  auto unscopedEnumInt_types =
    possible_mpi_datatypes<std::underlying_type_t<unscopedEnumInt>>();
  EXPECT_THAT(unscopedEnumInt_types, Contains(mpi_datatype<unscopedEnumInt>()));

  // Scoped enum
  enum class scopedEnum { valueA = 0, valueB = 1 };
  auto scopedEnum_types =
    possible_mpi_datatypes<std::underlying_type_t<scopedEnum>>();
  EXPECT_THAT(scopedEnum_types, Contains(mpi_datatype<scopedEnum>()));

  // Scope enum with explicit underlying type
  enum class scopedEnumUint8_t : uint8_t { valueA = 0, valueB = 1 };
  EXPECT_THAT(
    possible_mpi_datatypes<uint8_t>(),
    Contains(mpi_datatype<scopedEnumUint8_t>())
  );

  enum class scopedEnumInt64_t : int64_t { valueA = 0, valueB = 1 };
  EXPECT_THAT(
    possible_mpi_datatypes<int64_t>(),
    Contains(mpi_datatype<scopedEnumInt64_t>())
  );
}

TEST(MpiDataTypeTest, mpi_datatype_continuous_type) {
  struct TestStruct {
    int a;
    int b;
  };

  // There seems to be no way to check if a given datatype in MPI is a custom
  // type, we therefore rule out that it's equal to any of the other types,
  // including the NULL type.
  EXPECT_NE(MPI_DATATYPE_NULL, mpi_datatype<TestStruct>());
  EXPECT_NE(MPI_CHAR, mpi_datatype<TestStruct>());
  EXPECT_NE(MPI_CHAR, mpi_datatype<TestStruct>());
  EXPECT_NE(MPI_SIGNED_CHAR, mpi_datatype<TestStruct>());
  EXPECT_NE(MPI_UNSIGNED_CHAR, mpi_datatype<TestStruct>());
  EXPECT_NE(MPI_WCHAR, mpi_datatype<TestStruct>());
  EXPECT_NE(MPI_SHORT, mpi_datatype<TestStruct>());
  EXPECT_NE(MPI_UNSIGNED_SHORT, mpi_datatype<TestStruct>());
  EXPECT_NE(MPI_INT, mpi_datatype<TestStruct>());
  EXPECT_NE(MPI_UNSIGNED, mpi_datatype<TestStruct>());
  EXPECT_NE(MPI_LONG, mpi_datatype<TestStruct>());
  EXPECT_NE(MPI_UNSIGNED_LONG, mpi_datatype<TestStruct>());
  EXPECT_NE(MPI_LONG_LONG, mpi_datatype<TestStruct>());
  EXPECT_NE(MPI_UNSIGNED_LONG_LONG, mpi_datatype<TestStruct>());
  EXPECT_NE(MPI_FLOAT, mpi_datatype<TestStruct>());
  EXPECT_NE(MPI_DOUBLE, mpi_datatype<TestStruct>());
  EXPECT_NE(MPI_LONG_DOUBLE, mpi_datatype<TestStruct>());
  EXPECT_NE(MPI_INT8_T, mpi_datatype<TestStruct>());
  EXPECT_NE(MPI_INT16_T, mpi_datatype<TestStruct>());
  EXPECT_NE(MPI_INT32_T, mpi_datatype<TestStruct>());
  EXPECT_NE(MPI_INT64_T, mpi_datatype<TestStruct>());
  EXPECT_NE(MPI_UINT8_T, mpi_datatype<TestStruct>());
  EXPECT_NE(MPI_UINT16_T, mpi_datatype<TestStruct>());
  EXPECT_NE(MPI_UINT32_T, mpi_datatype<TestStruct>());
  EXPECT_NE(MPI_UINT64_T, mpi_datatype<TestStruct>());
  EXPECT_NE(MPI_CXX_BOOL, mpi_datatype<TestStruct>());
  EXPECT_NE(MPI_CXX_FLOAT_COMPLEX, mpi_datatype<TestStruct>());
  EXPECT_NE(MPI_CXX_DOUBLE_COMPLEX, mpi_datatype<TestStruct>());
  EXPECT_NE(MPI_CXX_LONG_DOUBLE_COMPLEX, mpi_datatype<TestStruct>());
  EXPECT_EQ(mpi_datatype_size(mpi_datatype<TestStruct>()), 2 * sizeof(int));
}

TEST(MpiDataTypeTest, mpi_datatype_c_array) {
  // Calling mpi_datatype with an array should return a continuous datatype.
  int c_array[3];

  // There seems to be no way to check if a given datatype in MPI is a custom
  // type, we therefore rule out that it's equal to any of the other types,
  // including the NULL type.
  EXPECT_NE(MPI_DATATYPE_NULL, mpi_datatype<decltype(c_array)>());
  EXPECT_NE(MPI_CHAR, mpi_datatype<decltype(c_array)>());
  EXPECT_NE(MPI_CHAR, mpi_datatype<decltype(c_array)>());
  EXPECT_NE(MPI_SIGNED_CHAR, mpi_datatype<decltype(c_array)>());
  EXPECT_NE(MPI_UNSIGNED_CHAR, mpi_datatype<decltype(c_array)>());
  EXPECT_NE(MPI_WCHAR, mpi_datatype<decltype(c_array)>());
  EXPECT_NE(MPI_SHORT, mpi_datatype<decltype(c_array)>());
  EXPECT_NE(MPI_UNSIGNED_SHORT, mpi_datatype<decltype(c_array)>());
  EXPECT_NE(MPI_INT, mpi_datatype<decltype(c_array)>());
  EXPECT_NE(MPI_UNSIGNED, mpi_datatype<decltype(c_array)>());
  EXPECT_NE(MPI_LONG, mpi_datatype<decltype(c_array)>());
  EXPECT_NE(MPI_UNSIGNED_LONG, mpi_datatype<decltype(c_array)>());
  EXPECT_NE(MPI_LONG_LONG, mpi_datatype<decltype(c_array)>());
  EXPECT_NE(MPI_UNSIGNED_LONG_LONG, mpi_datatype<decltype(c_array)>());
  EXPECT_NE(MPI_FLOAT, mpi_datatype<decltype(c_array)>());
  EXPECT_NE(MPI_DOUBLE, mpi_datatype<decltype(c_array)>());
  EXPECT_NE(MPI_LONG_DOUBLE, mpi_datatype<decltype(c_array)>());
  EXPECT_NE(MPI_INT8_T, mpi_datatype<decltype(c_array)>());
  EXPECT_NE(MPI_INT16_T, mpi_datatype<decltype(c_array)>());
  EXPECT_NE(MPI_INT32_T, mpi_datatype<decltype(c_array)>());
  EXPECT_NE(MPI_INT64_T, mpi_datatype<decltype(c_array)>());
  EXPECT_NE(MPI_UINT8_T, mpi_datatype<decltype(c_array)>());
  EXPECT_NE(MPI_UINT16_T, mpi_datatype<decltype(c_array)>());
  EXPECT_NE(MPI_UINT32_T, mpi_datatype<decltype(c_array)>());
  EXPECT_NE(MPI_UINT64_T, mpi_datatype<decltype(c_array)>());
  EXPECT_NE(MPI_CXX_BOOL, mpi_datatype<decltype(c_array)>());
  EXPECT_NE(MPI_CXX_FLOAT_COMPLEX, mpi_datatype<decltype(c_array)>());
  EXPECT_NE(MPI_CXX_DOUBLE_COMPLEX, mpi_datatype<decltype(c_array)>());
  EXPECT_NE(MPI_CXX_LONG_DOUBLE_COMPLEX, mpi_datatype<decltype(c_array)>());
  EXPECT_EQ(
    mpi_datatype_size(mpi_datatype<decltype(c_array)>()), 3 * sizeof(int)
  );
}

TEST(MPIDataTypeTest, test_type_groups) {
  struct DummyType {
    int  a;
    char b;
  };
  EXPECT_EQ(
    kamping::mpi_type_traits<int>::category, kamping::TypeCategory::integer
  );
  EXPECT_EQ(
    kamping::mpi_type_traits<signed int>::category,
    kamping::TypeCategory::integer
  );
  EXPECT_EQ(
    kamping::mpi_type_traits<long>::category, kamping::TypeCategory::integer
  );
  EXPECT_EQ(
    kamping::mpi_type_traits<signed long>::category,
    kamping::TypeCategory::integer
  );
  EXPECT_EQ(
    kamping::mpi_type_traits<short>::category, kamping::TypeCategory::integer
  );
  EXPECT_EQ(
    kamping::mpi_type_traits<signed short>::category,
    kamping::TypeCategory::integer
  );
  EXPECT_EQ(
    kamping::mpi_type_traits<unsigned short>::category,
    kamping::TypeCategory::integer
  );
  EXPECT_EQ(
    kamping::mpi_type_traits<unsigned>::category, kamping::TypeCategory::integer
  );
  EXPECT_EQ(
    kamping::mpi_type_traits<unsigned int>::category,
    kamping::TypeCategory::integer
  );
  EXPECT_EQ(
    kamping::mpi_type_traits<unsigned long>::category,
    kamping::TypeCategory::integer
  );
  EXPECT_EQ(
    kamping::mpi_type_traits<long long int>::category,
    kamping::TypeCategory::integer
  );
  EXPECT_EQ(
    kamping::mpi_type_traits<long long>::category,
    kamping::TypeCategory::integer
  );
  EXPECT_EQ(
    kamping::mpi_type_traits<signed long long>::category,
    kamping::TypeCategory::integer
  );
  EXPECT_EQ(
    kamping::mpi_type_traits<unsigned long long>::category,
    kamping::TypeCategory::integer
  );
  EXPECT_EQ(
    kamping::mpi_type_traits<signed char>::category,
    kamping::TypeCategory::integer
  );
  EXPECT_EQ(
    kamping::mpi_type_traits<unsigned char>::category,
    kamping::TypeCategory::integer
  );

  EXPECT_EQ(
    kamping::mpi_type_traits<int8_t>::category, kamping::TypeCategory::integer
  );
  EXPECT_EQ(
    kamping::mpi_type_traits<int16_t>::category, kamping::TypeCategory::integer
  );
  EXPECT_EQ(
    kamping::mpi_type_traits<int32_t>::category, kamping::TypeCategory::integer
  );

  EXPECT_EQ(
    kamping::mpi_type_traits<uint8_t>::category, kamping::TypeCategory::integer
  );
  EXPECT_EQ(
    kamping::mpi_type_traits<uint16_t>::category, kamping::TypeCategory::integer
  );
  EXPECT_EQ(
    kamping::mpi_type_traits<uint32_t>::category, kamping::TypeCategory::integer
  );

  EXPECT_EQ(
    kamping::mpi_type_traits<float>::category, kamping::TypeCategory::floating
  );
  EXPECT_EQ(
    kamping::mpi_type_traits<double>::category, kamping::TypeCategory::floating
  );
  EXPECT_EQ(
    kamping::mpi_type_traits<long double>::category,
    kamping::TypeCategory::floating
  );

  EXPECT_EQ(
    kamping::mpi_type_traits<bool>::category, kamping::TypeCategory::logical
  );
  EXPECT_EQ(
    kamping::mpi_type_traits<kamping::kabool>::category,
    kamping::TypeCategory::logical
  );

  EXPECT_EQ(
    kamping::mpi_type_traits<std::complex<float>>::category,
    kamping::TypeCategory::complex
  );
  EXPECT_EQ(
    kamping::mpi_type_traits<std::complex<double>>::category,
    kamping::TypeCategory::complex
  );
  EXPECT_EQ(
    kamping::mpi_type_traits<std::complex<long double>>::category,
    kamping::TypeCategory::complex
  );

  EXPECT_EQ(
    kamping::mpi_type_traits<std::complex<int>>::category,
    kamping::TypeCategory::undefined
  );
  EXPECT_EQ(
    kamping::mpi_type_traits<char>::category, kamping::TypeCategory::undefined
  );
  EXPECT_EQ(
    kamping::mpi_type_traits<DummyType>::category,
    kamping::TypeCategory::undefined
  );
}

TEST(MpiDataTypeTest, mpi_datatype_size) {
  EXPECT_EQ(mpi_datatype_size(MPI_INT), sizeof(int));
  EXPECT_EQ(mpi_datatype_size(MPI_CHAR), sizeof(char));
  EXPECT_EQ(mpi_datatype_size(MPI_INT16_T), 2);

  MPI_Comm_set_errhandler(MPI_COMM_WORLD, MPI_ERRORS_RETURN);
  MPI_Datatype null_type = MPI_DATATYPE_NULL;
  EXPECT_THROW(mpi_datatype_size(null_type), kamping::MpiErrorException);

  bool has_thrown = false;
  try {
    mpi_datatype_size(null_type);
  } catch (kamping::MpiErrorException& e) {
    has_thrown = true;

    // The error code is implementation dependent, so we get the error class
    // and test that.
    int error_code = e.mpi_error_code();
    int error_class;
    MPI_Error_class(error_code, &error_class);
    EXPECT_EQ(error_class, MPI_ERR_TYPE);

    EXPECT_EQ(e.mpi_error_class(), MPI_ERR_TYPE);

    EXPECT_THAT(
      e.what(), HasSubstr("Failed with the following error message:")
    );
    EXPECT_THAT(e.what(), HasSubstr("MPI_Type_size failed"));
  }
  EXPECT_TRUE(has_thrown);
}

TEST(MpiDataTypeTest, kabool_basics) {
  // size matches bool
  EXPECT_EQ(sizeof(kabool), sizeof(bool));
  // construction + explicit conversion
  EXPECT_EQ(static_cast<bool>(kabool{}), false);
  EXPECT_EQ(static_cast<bool>(kabool{false}), false);
  EXPECT_EQ(static_cast<bool>(kabool{true}), true);
  EXPECT_EQ(static_cast<kabool>(false), kabool{false});
  EXPECT_EQ(static_cast<kabool>(true), kabool{true});
  // implicit conversion
  EXPECT_EQ(kabool{false}, false);
  EXPECT_EQ(kabool{true}, true);
  EXPECT_EQ(kabool{true} && kabool{false}, false);
  EXPECT_EQ(kabool{true} && kabool{true}, true);
  EXPECT_EQ(kabool{false} || kabool{false}, false);
  EXPECT_EQ(kabool{true} || kabool{false}, true);
}<|MERGE_RESOLUTION|>--- conflicted
+++ resolved
@@ -146,7 +146,6 @@
 }
 
 TEST(MpiDataTypeTest, mpi_datatype_basics) {
-<<<<<<< HEAD
   // Check using the equivalent_mpi_datatypes() helper.
   EXPECT_THAT(possible_mpi_datatypes<char>(), Contains(mpi_datatype<char>()));
   EXPECT_THAT(
@@ -154,16 +153,20 @@
     Contains(mpi_datatype<unsigned char>())
   );
   EXPECT_THAT(
-    possible_mpi_datatypes<signed char>(), Contains(mpi_datatype<signed char>())
-  );
-  EXPECT_THAT(
-    possible_mpi_datatypes<uint8_t>(), Contains(mpi_datatype<uint8_t>())
-  );
-  EXPECT_THAT(
-    possible_mpi_datatypes<int8_t>(), Contains(mpi_datatype<int8_t>())
-  );
-  EXPECT_THAT(
-    possible_mpi_datatypes<wchar_t>(), Contains(mpi_datatype<wchar_t>())
+    possible_mpi_datatypes<signed char>(),
+    Contains(mpi_datatype<signed char>())
+  );
+  EXPECT_THAT(
+    possible_mpi_datatypes<uint8_t>(),
+    Contains(mpi_datatype<uint8_t>())
+  );
+  EXPECT_THAT(
+    possible_mpi_datatypes<int8_t>(),
+    Contains(mpi_datatype<int8_t>())
+  );
+  EXPECT_THAT(
+    possible_mpi_datatypes<wchar_t>(),
+    Contains(mpi_datatype<wchar_t>())
   );
   EXPECT_THAT(possible_mpi_datatypes<short>(), Contains(mpi_datatype<short>()));
   EXPECT_THAT(
@@ -176,7 +179,8 @@
   );
   EXPECT_THAT(possible_mpi_datatypes<int>(), Contains(mpi_datatype<int>()));
   EXPECT_THAT(
-    possible_mpi_datatypes<unsigned>(), Contains(mpi_datatype<unsigned>())
+    possible_mpi_datatypes<unsigned>(),
+    Contains(mpi_datatype<unsigned>())
   );
   EXPECT_THAT(possible_mpi_datatypes<long>(), Contains(mpi_datatype<long>()));
   EXPECT_THAT(
@@ -193,34 +197,44 @@
   );
   EXPECT_THAT(possible_mpi_datatypes<float>(), Contains(mpi_datatype<float>()));
   EXPECT_THAT(
-    possible_mpi_datatypes<double>(), Contains(mpi_datatype<double>())
-  );
-  EXPECT_THAT(
-    possible_mpi_datatypes<long double>(), Contains(mpi_datatype<long double>())
-  );
-  EXPECT_THAT(
-    possible_mpi_datatypes<int8_t>(), Contains(mpi_datatype<int8_t>())
-  );
-  EXPECT_THAT(
-    possible_mpi_datatypes<int16_t>(), Contains(mpi_datatype<int16_t>())
-  );
-  EXPECT_THAT(
-    possible_mpi_datatypes<int32_t>(), Contains(mpi_datatype<int32_t>())
-  );
-  EXPECT_THAT(
-    possible_mpi_datatypes<int64_t>(), Contains(mpi_datatype<int64_t>())
-  );
-  EXPECT_THAT(
-    possible_mpi_datatypes<uint8_t>(), Contains(mpi_datatype<uint8_t>())
-  );
-  EXPECT_THAT(
-    possible_mpi_datatypes<uint16_t>(), Contains(mpi_datatype<uint16_t>())
-  );
-  EXPECT_THAT(
-    possible_mpi_datatypes<uint32_t>(), Contains(mpi_datatype<uint32_t>())
-  );
-  EXPECT_THAT(
-    possible_mpi_datatypes<uint64_t>(), Contains(mpi_datatype<uint64_t>())
+    possible_mpi_datatypes<double>(),
+    Contains(mpi_datatype<double>())
+  );
+  EXPECT_THAT(
+    possible_mpi_datatypes<long double>(),
+    Contains(mpi_datatype<long double>())
+  );
+  EXPECT_THAT(
+    possible_mpi_datatypes<int8_t>(),
+    Contains(mpi_datatype<int8_t>())
+  );
+  EXPECT_THAT(
+    possible_mpi_datatypes<int16_t>(),
+    Contains(mpi_datatype<int16_t>())
+  );
+  EXPECT_THAT(
+    possible_mpi_datatypes<int32_t>(),
+    Contains(mpi_datatype<int32_t>())
+  );
+  EXPECT_THAT(
+    possible_mpi_datatypes<int64_t>(),
+    Contains(mpi_datatype<int64_t>())
+  );
+  EXPECT_THAT(
+    possible_mpi_datatypes<uint8_t>(),
+    Contains(mpi_datatype<uint8_t>())
+  );
+  EXPECT_THAT(
+    possible_mpi_datatypes<uint16_t>(),
+    Contains(mpi_datatype<uint16_t>())
+  );
+  EXPECT_THAT(
+    possible_mpi_datatypes<uint32_t>(),
+    Contains(mpi_datatype<uint32_t>())
+  );
+  EXPECT_THAT(
+    possible_mpi_datatypes<uint64_t>(),
+    Contains(mpi_datatype<uint64_t>())
   );
   EXPECT_THAT(possible_mpi_datatypes<bool>(), Contains(mpi_datatype<bool>()));
   EXPECT_THAT(
@@ -239,52 +253,17 @@
     possible_mpi_datatypes<std::complex<long double>>(),
     Contains(mpi_datatype<std::complex<long double>>())
   );
-=======
-    // Check using the equivalent_mpi_datatypes() helper.
-    EXPECT_THAT(possible_mpi_datatypes<char>(), Contains(mpi_datatype<char>()));
-    EXPECT_THAT(possible_mpi_datatypes<unsigned char>(), Contains(mpi_datatype<unsigned char>()));
-    EXPECT_THAT(possible_mpi_datatypes<signed char>(), Contains(mpi_datatype<signed char>()));
-    EXPECT_THAT(possible_mpi_datatypes<uint8_t>(), Contains(mpi_datatype<uint8_t>()));
-    EXPECT_THAT(possible_mpi_datatypes<int8_t>(), Contains(mpi_datatype<int8_t>()));
-    EXPECT_THAT(possible_mpi_datatypes<wchar_t>(), Contains(mpi_datatype<wchar_t>()));
-    EXPECT_THAT(possible_mpi_datatypes<short>(), Contains(mpi_datatype<short>()));
-    EXPECT_THAT(possible_mpi_datatypes<unsigned short>(), Contains(mpi_datatype<unsigned short>()));
-    EXPECT_THAT(possible_mpi_datatypes<signed short>(), Contains(mpi_datatype<signed short>()));
-    EXPECT_THAT(possible_mpi_datatypes<int>(), Contains(mpi_datatype<int>()));
-    EXPECT_THAT(possible_mpi_datatypes<unsigned>(), Contains(mpi_datatype<unsigned>()));
-    EXPECT_THAT(possible_mpi_datatypes<long>(), Contains(mpi_datatype<long>()));
-    EXPECT_THAT(possible_mpi_datatypes<unsigned long>(), Contains(mpi_datatype<unsigned long>()));
-    EXPECT_THAT(possible_mpi_datatypes<signed long long int>(), Contains(mpi_datatype<signed long long int>()));
-    EXPECT_THAT(possible_mpi_datatypes<unsigned long long int>(), Contains(mpi_datatype<unsigned long long int>()));
-    EXPECT_THAT(possible_mpi_datatypes<float>(), Contains(mpi_datatype<float>()));
-    EXPECT_THAT(possible_mpi_datatypes<double>(), Contains(mpi_datatype<double>()));
-    EXPECT_THAT(possible_mpi_datatypes<long double>(), Contains(mpi_datatype<long double>()));
-    EXPECT_THAT(possible_mpi_datatypes<int8_t>(), Contains(mpi_datatype<int8_t>()));
-    EXPECT_THAT(possible_mpi_datatypes<int16_t>(), Contains(mpi_datatype<int16_t>()));
-    EXPECT_THAT(possible_mpi_datatypes<int32_t>(), Contains(mpi_datatype<int32_t>()));
-    EXPECT_THAT(possible_mpi_datatypes<int64_t>(), Contains(mpi_datatype<int64_t>()));
-    EXPECT_THAT(possible_mpi_datatypes<uint8_t>(), Contains(mpi_datatype<uint8_t>()));
-    EXPECT_THAT(possible_mpi_datatypes<uint16_t>(), Contains(mpi_datatype<uint16_t>()));
-    EXPECT_THAT(possible_mpi_datatypes<uint32_t>(), Contains(mpi_datatype<uint32_t>()));
-    EXPECT_THAT(possible_mpi_datatypes<uint64_t>(), Contains(mpi_datatype<uint64_t>()));
-    EXPECT_THAT(possible_mpi_datatypes<bool>(), Contains(mpi_datatype<bool>()));
-    EXPECT_THAT(possible_mpi_datatypes<kamping::kabool>(), Contains(mpi_datatype<kamping::kabool>()));
-    EXPECT_THAT(possible_mpi_datatypes<std::complex<double>>(), Contains(mpi_datatype<std::complex<double>>()));
-    EXPECT_THAT(possible_mpi_datatypes<std::complex<float>>(), Contains(mpi_datatype<std::complex<float>>()));
-    EXPECT_THAT(
-        possible_mpi_datatypes<std::complex<long double>>(),
-        Contains(mpi_datatype<std::complex<long double>>())
-    );
->>>>>>> 924a72a9
 }
 
 TEST(MpiDataTypeTest, mpi_datatype_const_and_volatile) {
   // Ignore const and volatile qualifiers.
   EXPECT_THAT(
-    possible_mpi_datatypes<int8_t>(), Contains(mpi_datatype<const int8_t>())
-  );
-  EXPECT_THAT(
-    possible_mpi_datatypes<int8_t>(), Contains(mpi_datatype<volatile int8_t>())
+    possible_mpi_datatypes<int8_t>(),
+    Contains(mpi_datatype<const int8_t>())
+  );
+  EXPECT_THAT(
+    possible_mpi_datatypes<int8_t>(),
+    Contains(mpi_datatype<volatile int8_t>())
   );
   EXPECT_THAT(
     possible_mpi_datatypes<int8_t>(),
@@ -299,16 +278,19 @@
 
   using myFloat = float;
   EXPECT_THAT(
-    possible_mpi_datatypes<float>(), Contains(mpi_datatype<myFloat>())
+    possible_mpi_datatypes<float>(),
+    Contains(mpi_datatype<myFloat>())
   );
 }
 
 TEST(MpiDataTypeTest, mpi_datatype_size_t) {
-  // size_t, which should be one of the unsigned integer types with at least
-  // 16 bits (as of C++11).
+  // size_t, which should be one of the unsigned integer types with at least 16
+  // bits (as of C++11).
   EXPECT_THAT(
     (std::array{
-      MPI_UNSIGNED_SHORT, MPI_UNSIGNED, MPI_UNSIGNED_LONG,
+      MPI_UNSIGNED_SHORT,
+      MPI_UNSIGNED,
+      MPI_UNSIGNED_LONG,
       MPI_UNSIGNED_LONG_LONG}),
     Contains(mpi_datatype<size_t>())
   );
@@ -317,7 +299,9 @@
   // with at least 16 bits (as of C++11).
   EXPECT_THAT(
     (std::array{
-      MPI_UNSIGNED_SHORT, MPI_UNSIGNED, MPI_UNSIGNED_LONG,
+      MPI_UNSIGNED_SHORT,
+      MPI_UNSIGNED,
+      MPI_UNSIGNED_LONG,
       MPI_UNSIGNED_LONG_LONG}),
     Contains(mpi_datatype<std::size_t>())
   );
@@ -436,7 +420,8 @@
   EXPECT_NE(MPI_CXX_DOUBLE_COMPLEX, mpi_datatype<decltype(c_array)>());
   EXPECT_NE(MPI_CXX_LONG_DOUBLE_COMPLEX, mpi_datatype<decltype(c_array)>());
   EXPECT_EQ(
-    mpi_datatype_size(mpi_datatype<decltype(c_array)>()), 3 * sizeof(int)
+    mpi_datatype_size(mpi_datatype<decltype(c_array)>()),
+    3 * sizeof(int)
   );
 }
 
@@ -446,21 +431,24 @@
     char b;
   };
   EXPECT_EQ(
-    kamping::mpi_type_traits<int>::category, kamping::TypeCategory::integer
+    kamping::mpi_type_traits<int>::category,
+    kamping::TypeCategory::integer
   );
   EXPECT_EQ(
     kamping::mpi_type_traits<signed int>::category,
     kamping::TypeCategory::integer
   );
   EXPECT_EQ(
-    kamping::mpi_type_traits<long>::category, kamping::TypeCategory::integer
+    kamping::mpi_type_traits<long>::category,
+    kamping::TypeCategory::integer
   );
   EXPECT_EQ(
     kamping::mpi_type_traits<signed long>::category,
     kamping::TypeCategory::integer
   );
   EXPECT_EQ(
-    kamping::mpi_type_traits<short>::category, kamping::TypeCategory::integer
+    kamping::mpi_type_traits<short>::category,
+    kamping::TypeCategory::integer
   );
   EXPECT_EQ(
     kamping::mpi_type_traits<signed short>::category,
@@ -471,7 +459,8 @@
     kamping::TypeCategory::integer
   );
   EXPECT_EQ(
-    kamping::mpi_type_traits<unsigned>::category, kamping::TypeCategory::integer
+    kamping::mpi_type_traits<unsigned>::category,
+    kamping::TypeCategory::integer
   );
   EXPECT_EQ(
     kamping::mpi_type_traits<unsigned int>::category,
@@ -507,30 +496,38 @@
   );
 
   EXPECT_EQ(
-    kamping::mpi_type_traits<int8_t>::category, kamping::TypeCategory::integer
-  );
-  EXPECT_EQ(
-    kamping::mpi_type_traits<int16_t>::category, kamping::TypeCategory::integer
-  );
-  EXPECT_EQ(
-    kamping::mpi_type_traits<int32_t>::category, kamping::TypeCategory::integer
-  );
-
-  EXPECT_EQ(
-    kamping::mpi_type_traits<uint8_t>::category, kamping::TypeCategory::integer
-  );
-  EXPECT_EQ(
-    kamping::mpi_type_traits<uint16_t>::category, kamping::TypeCategory::integer
-  );
-  EXPECT_EQ(
-    kamping::mpi_type_traits<uint32_t>::category, kamping::TypeCategory::integer
-  );
-
-  EXPECT_EQ(
-    kamping::mpi_type_traits<float>::category, kamping::TypeCategory::floating
-  );
-  EXPECT_EQ(
-    kamping::mpi_type_traits<double>::category, kamping::TypeCategory::floating
+    kamping::mpi_type_traits<int8_t>::category,
+    kamping::TypeCategory::integer
+  );
+  EXPECT_EQ(
+    kamping::mpi_type_traits<int16_t>::category,
+    kamping::TypeCategory::integer
+  );
+  EXPECT_EQ(
+    kamping::mpi_type_traits<int32_t>::category,
+    kamping::TypeCategory::integer
+  );
+
+  EXPECT_EQ(
+    kamping::mpi_type_traits<uint8_t>::category,
+    kamping::TypeCategory::integer
+  );
+  EXPECT_EQ(
+    kamping::mpi_type_traits<uint16_t>::category,
+    kamping::TypeCategory::integer
+  );
+  EXPECT_EQ(
+    kamping::mpi_type_traits<uint32_t>::category,
+    kamping::TypeCategory::integer
+  );
+
+  EXPECT_EQ(
+    kamping::mpi_type_traits<float>::category,
+    kamping::TypeCategory::floating
+  );
+  EXPECT_EQ(
+    kamping::mpi_type_traits<double>::category,
+    kamping::TypeCategory::floating
   );
   EXPECT_EQ(
     kamping::mpi_type_traits<long double>::category,
@@ -538,7 +535,8 @@
   );
 
   EXPECT_EQ(
-    kamping::mpi_type_traits<bool>::category, kamping::TypeCategory::logical
+    kamping::mpi_type_traits<bool>::category,
+    kamping::TypeCategory::logical
   );
   EXPECT_EQ(
     kamping::mpi_type_traits<kamping::kabool>::category,
@@ -563,7 +561,8 @@
     kamping::TypeCategory::undefined
   );
   EXPECT_EQ(
-    kamping::mpi_type_traits<char>::category, kamping::TypeCategory::undefined
+    kamping::mpi_type_traits<char>::category,
+    kamping::TypeCategory::undefined
   );
   EXPECT_EQ(
     kamping::mpi_type_traits<DummyType>::category,
@@ -586,8 +585,8 @@
   } catch (kamping::MpiErrorException& e) {
     has_thrown = true;
 
-    // The error code is implementation dependent, so we get the error class
-    // and test that.
+    // The error code is implementation dependent, so we get the error class and
+    // test that.
     int error_code = e.mpi_error_code();
     int error_class;
     MPI_Error_class(error_code, &error_class);
@@ -596,7 +595,8 @@
     EXPECT_EQ(e.mpi_error_class(), MPI_ERR_TYPE);
 
     EXPECT_THAT(
-      e.what(), HasSubstr("Failed with the following error message:")
+      e.what(),
+      HasSubstr("Failed with the following error message:")
     );
     EXPECT_THAT(e.what(), HasSubstr("MPI_Type_size failed"));
   }
