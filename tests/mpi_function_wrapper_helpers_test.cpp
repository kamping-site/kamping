// This file is part of KaMPIng.
//
// Copyright 2021 The KaMPIng Authors
//
// KaMPIng is free software : you can redistribute it and/or modify it under the
// terms of the GNU Lesser General Public License as published by the Free
// Software Foundation, either version 3 of the License, or (at your option) any
// later version. KaMPIng is distributed in the hope that it will be useful, but
// WITHOUT ANY WARRANTY; without even the implied warranty of MERCHANTABILITY or
// FITNESS FOR A PARTICULAR PURPOSE.  See the GNU Lesser General Public License
// for more details.
//
// You should have received a copy of the GNU Lesser General Public License
// along with KaMPIng.  If not, see <https://www.gnu.org/licenses/>.

#include <numeric>

#include <gtest/gtest.h>

#include "helpers_for_testing.hpp"
#include "kamping/mpi_function_wrapper_helpers.hpp"
#include "kamping/parameter_factories.hpp"
#include "kamping/parameter_objects.hpp"
#include "kamping/parameter_type_definitions.hpp"
#include "legacy_parameter_objects.hpp"

using namespace ::kamping;
using namespace ::kamping::internal;

namespace testing {
// Mock object with extract method
struct StructWithExtract {
  void extract() {}
};

// Mock object without extract method
struct StructWithoutExtract {};

// Test that receive buffers can be moved into and extracted from a MPIResult
// object.
template <typename UnderlyingContainer>
void test_recv_buffer_in_MPIResult() {
<<<<<<< HEAD
  using namespace kamping;
  using namespace kamping::internal;
  auto recv_buffer = recv_buf(kamping::NewContainer<UnderlyingContainer>{});
  static_assert(
    std::is_integral_v<typename decltype(recv_buffer)::value_type>,
    "Use integral Types in this test."
  );

  recv_buffer.resize(10);
  int* ptr = recv_buffer.data();
  std::iota(ptr, ptr + 10, 0);
  MPIResult mpi_result{
    std::move(recv_buffer), BufferCategoryNotUsed{}, BufferCategoryNotUsed{},
    BufferCategoryNotUsed{}};
  UnderlyingContainer underlying_container = mpi_result.extract_recv_buffer();
  for (size_t i = 0; i < 10; ++i) {
    EXPECT_EQ(underlying_container[i], i);
  }
=======
    using namespace kamping;
    using namespace kamping::internal;
    auto recv_buffer = recv_buf(kamping::NewContainer<UnderlyingContainer>{});
    static_assert(std::is_integral_v<typename decltype(recv_buffer)::value_type>, "Use integral Types in this test.");

    recv_buffer.resize(10);
    int* ptr = recv_buffer.data();
    std::iota(ptr, ptr + 10, 0);
    MPIResult mpi_result{
        std::move(recv_buffer),
        BufferCategoryNotUsed{},
        BufferCategoryNotUsed{},
        BufferCategoryNotUsed{}};
    UnderlyingContainer underlying_container = mpi_result.extract_recv_buffer();
    for (size_t i = 0; i < 10; ++i) {
        EXPECT_EQ(underlying_container[i], i);
    }
>>>>>>> 924a72a9
}

// Test that receive counts can be moved into and extracted from a MPIResult
// object.
template <typename UnderlyingContainer>
void test_recv_counts_in_MPIResult() {
<<<<<<< HEAD
  using namespace kamping;
  using namespace kamping::internal;
  auto recv_counts = recv_counts_out(NewContainer<UnderlyingContainer>{});
  static_assert(
    std::is_integral_v<typename decltype(recv_counts)::value_type>,
    "Use integral Types in this test."
  );

  recv_counts.resize(10);
  int* ptr = recv_counts.data();
  std::iota(ptr, ptr + 10, 0);
  MPIResult mpi_result{
    BufferCategoryNotUsed{}, std::move(recv_counts), BufferCategoryNotUsed{},
    BufferCategoryNotUsed{}};
  UnderlyingContainer underlying_container = mpi_result.extract_recv_counts();
  for (size_t i = 0; i < 10; ++i) {
    EXPECT_EQ(underlying_container[i], i);
  }
=======
    using namespace kamping;
    using namespace kamping::internal;
    auto recv_counts = recv_counts_out(NewContainer<UnderlyingContainer>{});
    static_assert(std::is_integral_v<typename decltype(recv_counts)::value_type>, "Use integral Types in this test.");

    recv_counts.resize(10);
    int* ptr = recv_counts.data();
    std::iota(ptr, ptr + 10, 0);
    MPIResult mpi_result{
        BufferCategoryNotUsed{},
        std::move(recv_counts),
        BufferCategoryNotUsed{},
        BufferCategoryNotUsed{}};
    UnderlyingContainer underlying_container = mpi_result.extract_recv_counts();
    for (size_t i = 0; i < 10; ++i) {
        EXPECT_EQ(underlying_container[i], i);
    }
>>>>>>> 924a72a9
}

// Test that the receive count can be moved into and extracted from a MPIResult
// object.
void test_recv_count_in_MPIResult() {
<<<<<<< HEAD
  using namespace kamping;
  using namespace kamping::internal;

  LibAllocatedSingleElementBuffer<int, ParameterType::recv_counts>
    recv_count_wrapper{};
  *recv_count_wrapper.get().data() = 42;
  MPIResult mpi_result{
    BufferCategoryNotUsed{}, std::move(recv_count_wrapper),
    BufferCategoryNotUsed{}, BufferCategoryNotUsed{}};
  int recv_count_value = mpi_result.extract_recv_counts();
  EXPECT_EQ(recv_count_value, 42);
=======
    using namespace kamping;
    using namespace kamping::internal;

    LibAllocatedSingleElementBuffer<int, ParameterType::recv_counts> recv_count_wrapper{};
    *recv_count_wrapper.get().data() = 42;
    MPIResult mpi_result{
        BufferCategoryNotUsed{},
        std::move(recv_count_wrapper),
        BufferCategoryNotUsed{},
        BufferCategoryNotUsed{}};
    int recv_count_value = mpi_result.extract_recv_counts();
    EXPECT_EQ(recv_count_value, 42);
>>>>>>> 924a72a9
}

// Test that receive displs can be moved into and extracted from a MPIResult
// object.
template <typename UnderlyingContainer>
void test_recv_displs_in_MPIResult() {
<<<<<<< HEAD
  using namespace kamping;
  using namespace kamping::internal;
  auto recv_displs = recv_displs_out(NewContainer<UnderlyingContainer>{});
  static_assert(
    std::is_integral_v<typename decltype(recv_displs)::value_type>,
    "Use integral Types in this test."
  );

  recv_displs.resize(10);
  int* ptr = recv_displs.data();
  std::iota(ptr, ptr + 10, 0);
  MPIResult mpi_result{
    BufferCategoryNotUsed{}, BufferCategoryNotUsed{}, std::move(recv_displs),
    BufferCategoryNotUsed{}};
  UnderlyingContainer underlying_container = mpi_result.extract_recv_displs();
  for (size_t i = 0; i < 10; ++i) {
    EXPECT_EQ(underlying_container[i], i);
  }
=======
    using namespace kamping;
    using namespace kamping::internal;
    auto recv_displs = recv_displs_out(NewContainer<UnderlyingContainer>{});
    static_assert(std::is_integral_v<typename decltype(recv_displs)::value_type>, "Use integral Types in this test.");

    recv_displs.resize(10);
    int* ptr = recv_displs.data();
    std::iota(ptr, ptr + 10, 0);
    MPIResult mpi_result{
        BufferCategoryNotUsed{},
        BufferCategoryNotUsed{},
        std::move(recv_displs),
        BufferCategoryNotUsed{}};
    UnderlyingContainer underlying_container = mpi_result.extract_recv_displs();
    for (size_t i = 0; i < 10; ++i) {
        EXPECT_EQ(underlying_container[i], i);
    }
>>>>>>> 924a72a9
}

// Test that send displs can be moved into and extracted from a MPIResult
// object.
template <typename UnderlyingContainer>
void test_send_displs_in_MPIResult() {
<<<<<<< HEAD
  using namespace kamping;
  using namespace kamping::internal;
  auto send_displs = send_displs_out(NewContainer<UnderlyingContainer>{});
  static_assert(
    std::is_integral_v<typename decltype(send_displs)::value_type>,
    "Use integral Types in this test."
  );

  send_displs.resize(10);
  int* ptr = send_displs.data();
  std::iota(ptr, ptr + 10, 0);
  MPIResult mpi_result{
    BufferCategoryNotUsed{}, BufferCategoryNotUsed{}, BufferCategoryNotUsed{},
    std::move(send_displs)};
  UnderlyingContainer underlying_container = mpi_result.extract_send_displs();
  for (size_t i = 0; i < 10; ++i) {
    EXPECT_EQ(underlying_container[i], i);
  }
=======
    using namespace kamping;
    using namespace kamping::internal;
    auto send_displs = send_displs_out(NewContainer<UnderlyingContainer>{});
    static_assert(std::is_integral_v<typename decltype(send_displs)::value_type>, "Use integral Types in this test.");

    send_displs.resize(10);
    int* ptr = send_displs.data();
    std::iota(ptr, ptr + 10, 0);
    MPIResult mpi_result{
        BufferCategoryNotUsed{},
        BufferCategoryNotUsed{},
        BufferCategoryNotUsed{},
        std::move(send_displs)};
    UnderlyingContainer underlying_container = mpi_result.extract_send_displs();
    for (size_t i = 0; i < 10; ++i) {
        EXPECT_EQ(underlying_container[i], i);
    }
>>>>>>> 924a72a9
}
} // namespace testing

TEST(MpiResultTest, has_extract_v_basics) {
  static_assert(
    has_extract_v<testing::StructWithExtract>,
    "StructWithExtract contains extract() member function -> needs to be "
    "detected."
  );
  static_assert(
    !has_extract_v<testing::StructWithoutExtract>,
    "StructWithoutExtract does not contain extract() member function."
  );
}

TEST(MpiResultTest, extract_recv_buffer_basics) {
  testing::test_recv_buffer_in_MPIResult<std::vector<int>>();
}

TEST(MpiResultTest, extract_recv_buffer_basics_own_container) {
  testing::test_recv_buffer_in_MPIResult<testing::OwnContainer<int>>();
}

TEST(MpiResultTest, extract_recv_counts_basics) {
  testing::test_recv_counts_in_MPIResult<std::vector<int>>();
}

TEST(MpiResultTest, extract_recv_counts_basics_own_container) {
  testing::test_recv_counts_in_MPIResult<testing::OwnContainer<int>>();
}

TEST(MpiResultTest, extract_recv_count_basics) {
  testing::test_recv_count_in_MPIResult();
}

TEST(MpiResultTest, extract_recv_displs_basics) {
  testing::test_recv_displs_in_MPIResult<std::vector<int>>();
}

TEST(MpiResultTest, extract_recv_displs_basics_own_container) {
  testing::test_recv_displs_in_MPIResult<testing::OwnContainer<int>>();
}

TEST(MpiResultTest, extract_send_displs_basics) {
  testing::test_send_displs_in_MPIResult<std::vector<int>>();
}

TEST(MpiResultTest, extract_send_displs_basics_own_container) {
  testing::test_send_displs_in_MPIResult<testing::OwnContainer<int>>();
}<|MERGE_RESOLUTION|>--- conflicted
+++ resolved
@@ -40,7 +40,6 @@
 // object.
 template <typename UnderlyingContainer>
 void test_recv_buffer_in_MPIResult() {
-<<<<<<< HEAD
   using namespace kamping;
   using namespace kamping::internal;
   auto recv_buffer = recv_buf(kamping::NewContainer<UnderlyingContainer>{});
@@ -53,38 +52,20 @@
   int* ptr = recv_buffer.data();
   std::iota(ptr, ptr + 10, 0);
   MPIResult mpi_result{
-    std::move(recv_buffer), BufferCategoryNotUsed{}, BufferCategoryNotUsed{},
+    std::move(recv_buffer),
+    BufferCategoryNotUsed{},
+    BufferCategoryNotUsed{},
     BufferCategoryNotUsed{}};
   UnderlyingContainer underlying_container = mpi_result.extract_recv_buffer();
   for (size_t i = 0; i < 10; ++i) {
     EXPECT_EQ(underlying_container[i], i);
   }
-=======
-    using namespace kamping;
-    using namespace kamping::internal;
-    auto recv_buffer = recv_buf(kamping::NewContainer<UnderlyingContainer>{});
-    static_assert(std::is_integral_v<typename decltype(recv_buffer)::value_type>, "Use integral Types in this test.");
-
-    recv_buffer.resize(10);
-    int* ptr = recv_buffer.data();
-    std::iota(ptr, ptr + 10, 0);
-    MPIResult mpi_result{
-        std::move(recv_buffer),
-        BufferCategoryNotUsed{},
-        BufferCategoryNotUsed{},
-        BufferCategoryNotUsed{}};
-    UnderlyingContainer underlying_container = mpi_result.extract_recv_buffer();
-    for (size_t i = 0; i < 10; ++i) {
-        EXPECT_EQ(underlying_container[i], i);
-    }
->>>>>>> 924a72a9
 }
 
 // Test that receive counts can be moved into and extracted from a MPIResult
 // object.
 template <typename UnderlyingContainer>
 void test_recv_counts_in_MPIResult() {
-<<<<<<< HEAD
   using namespace kamping;
   using namespace kamping::internal;
   auto recv_counts = recv_counts_out(NewContainer<UnderlyingContainer>{});
@@ -97,37 +78,19 @@
   int* ptr = recv_counts.data();
   std::iota(ptr, ptr + 10, 0);
   MPIResult mpi_result{
-    BufferCategoryNotUsed{}, std::move(recv_counts), BufferCategoryNotUsed{},
+    BufferCategoryNotUsed{},
+    std::move(recv_counts),
+    BufferCategoryNotUsed{},
     BufferCategoryNotUsed{}};
   UnderlyingContainer underlying_container = mpi_result.extract_recv_counts();
   for (size_t i = 0; i < 10; ++i) {
     EXPECT_EQ(underlying_container[i], i);
   }
-=======
-    using namespace kamping;
-    using namespace kamping::internal;
-    auto recv_counts = recv_counts_out(NewContainer<UnderlyingContainer>{});
-    static_assert(std::is_integral_v<typename decltype(recv_counts)::value_type>, "Use integral Types in this test.");
-
-    recv_counts.resize(10);
-    int* ptr = recv_counts.data();
-    std::iota(ptr, ptr + 10, 0);
-    MPIResult mpi_result{
-        BufferCategoryNotUsed{},
-        std::move(recv_counts),
-        BufferCategoryNotUsed{},
-        BufferCategoryNotUsed{}};
-    UnderlyingContainer underlying_container = mpi_result.extract_recv_counts();
-    for (size_t i = 0; i < 10; ++i) {
-        EXPECT_EQ(underlying_container[i], i);
-    }
->>>>>>> 924a72a9
 }
 
 // Test that the receive count can be moved into and extracted from a MPIResult
 // object.
 void test_recv_count_in_MPIResult() {
-<<<<<<< HEAD
   using namespace kamping;
   using namespace kamping::internal;
 
@@ -135,31 +98,18 @@
     recv_count_wrapper{};
   *recv_count_wrapper.get().data() = 42;
   MPIResult mpi_result{
-    BufferCategoryNotUsed{}, std::move(recv_count_wrapper),
-    BufferCategoryNotUsed{}, BufferCategoryNotUsed{}};
+    BufferCategoryNotUsed{},
+    std::move(recv_count_wrapper),
+    BufferCategoryNotUsed{},
+    BufferCategoryNotUsed{}};
   int recv_count_value = mpi_result.extract_recv_counts();
   EXPECT_EQ(recv_count_value, 42);
-=======
-    using namespace kamping;
-    using namespace kamping::internal;
-
-    LibAllocatedSingleElementBuffer<int, ParameterType::recv_counts> recv_count_wrapper{};
-    *recv_count_wrapper.get().data() = 42;
-    MPIResult mpi_result{
-        BufferCategoryNotUsed{},
-        std::move(recv_count_wrapper),
-        BufferCategoryNotUsed{},
-        BufferCategoryNotUsed{}};
-    int recv_count_value = mpi_result.extract_recv_counts();
-    EXPECT_EQ(recv_count_value, 42);
->>>>>>> 924a72a9
 }
 
 // Test that receive displs can be moved into and extracted from a MPIResult
 // object.
 template <typename UnderlyingContainer>
 void test_recv_displs_in_MPIResult() {
-<<<<<<< HEAD
   using namespace kamping;
   using namespace kamping::internal;
   auto recv_displs = recv_displs_out(NewContainer<UnderlyingContainer>{});
@@ -172,38 +122,20 @@
   int* ptr = recv_displs.data();
   std::iota(ptr, ptr + 10, 0);
   MPIResult mpi_result{
-    BufferCategoryNotUsed{}, BufferCategoryNotUsed{}, std::move(recv_displs),
+    BufferCategoryNotUsed{},
+    BufferCategoryNotUsed{},
+    std::move(recv_displs),
     BufferCategoryNotUsed{}};
   UnderlyingContainer underlying_container = mpi_result.extract_recv_displs();
   for (size_t i = 0; i < 10; ++i) {
     EXPECT_EQ(underlying_container[i], i);
   }
-=======
-    using namespace kamping;
-    using namespace kamping::internal;
-    auto recv_displs = recv_displs_out(NewContainer<UnderlyingContainer>{});
-    static_assert(std::is_integral_v<typename decltype(recv_displs)::value_type>, "Use integral Types in this test.");
-
-    recv_displs.resize(10);
-    int* ptr = recv_displs.data();
-    std::iota(ptr, ptr + 10, 0);
-    MPIResult mpi_result{
-        BufferCategoryNotUsed{},
-        BufferCategoryNotUsed{},
-        std::move(recv_displs),
-        BufferCategoryNotUsed{}};
-    UnderlyingContainer underlying_container = mpi_result.extract_recv_displs();
-    for (size_t i = 0; i < 10; ++i) {
-        EXPECT_EQ(underlying_container[i], i);
-    }
->>>>>>> 924a72a9
 }
 
 // Test that send displs can be moved into and extracted from a MPIResult
 // object.
 template <typename UnderlyingContainer>
 void test_send_displs_in_MPIResult() {
-<<<<<<< HEAD
   using namespace kamping;
   using namespace kamping::internal;
   auto send_displs = send_displs_out(NewContainer<UnderlyingContainer>{});
@@ -216,31 +148,14 @@
   int* ptr = send_displs.data();
   std::iota(ptr, ptr + 10, 0);
   MPIResult mpi_result{
-    BufferCategoryNotUsed{}, BufferCategoryNotUsed{}, BufferCategoryNotUsed{},
+    BufferCategoryNotUsed{},
+    BufferCategoryNotUsed{},
+    BufferCategoryNotUsed{},
     std::move(send_displs)};
   UnderlyingContainer underlying_container = mpi_result.extract_send_displs();
   for (size_t i = 0; i < 10; ++i) {
     EXPECT_EQ(underlying_container[i], i);
   }
-=======
-    using namespace kamping;
-    using namespace kamping::internal;
-    auto send_displs = send_displs_out(NewContainer<UnderlyingContainer>{});
-    static_assert(std::is_integral_v<typename decltype(send_displs)::value_type>, "Use integral Types in this test.");
-
-    send_displs.resize(10);
-    int* ptr = send_displs.data();
-    std::iota(ptr, ptr + 10, 0);
-    MPIResult mpi_result{
-        BufferCategoryNotUsed{},
-        BufferCategoryNotUsed{},
-        BufferCategoryNotUsed{},
-        std::move(send_displs)};
-    UnderlyingContainer underlying_container = mpi_result.extract_send_displs();
-    for (size_t i = 0; i < 10; ++i) {
-        EXPECT_EQ(underlying_container[i], i);
-    }
->>>>>>> 924a72a9
 }
 } // namespace testing
 
