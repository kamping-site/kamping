// This file is part of KaMPIng.
//
// Copyright 2021 The KaMPIng Authors
//
// KaMPIng is free software : you can redistribute it and/or modify it under the
// terms of the GNU Lesser General Public License as published by the Free
// Software Foundation, either version 3 of the License, or (at your option) any
// later version. KaMPIng is distributed in the hope that it will be useful, but
// WITHOUT ANY WARRANTY; without even the implied warranty of MERCHANTABILITY or
// FITNESS FOR A PARTICULAR PURPOSE.  See the GNU Lesser General Public License
// for more details.
//
// You should have received a copy of the GNU Lesser General Public License
// along with KaMPIng.  If not, see <https://www.gnu.org/licenses/>.

#include <numeric>

#include <gtest/gtest.h>

#include "helpers_for_testing.hpp"
#include "kamping/mpi_function_wrapper_helpers.hpp"
#include "kamping/parameter_factories.hpp"
#include "kamping/parameter_objects.hpp"
#include "kamping/parameter_type_definitions.hpp"
#include "legacy_parameter_objects.hpp"

using namespace ::kamping;
using namespace ::kamping::internal;

namespace testing {
// Mock object with extract method
struct StructWithExtract {
    void extract() {}
};

// Mock object without extract method
struct StructWithoutExtract {};

// Test that receive buffers can be moved into and extracted from a MPIResult
// object.
template <typename UnderlyingContainer>
void test_recv_buffer_in_MPIResult() {
    using namespace kamping;
    using namespace kamping::internal;
    auto recv_buffer = recv_buf(kamping::NewContainer<UnderlyingContainer>{});
    static_assert(
        std::is_integral_v<typename decltype(recv_buffer)::value_type>,
        "Use integral Types in this test."
    );

    recv_buffer.resize(10);
    int* ptr = recv_buffer.data();
    std::iota(ptr, ptr + 10, 0);
    MPIResult mpi_result{
<<<<<<< HEAD
        std::move(recv_buffer), BufferCategoryNotUsed{},
        BufferCategoryNotUsed{}, BufferCategoryNotUsed{},
        BufferCategoryNotUsed{}};
=======
        std::move(recv_buffer), BufferCategoryNotUsed{}, BufferCategoryNotUsed{}, BufferCategoryNotUsed{}};
>>>>>>> 0476c9af
    UnderlyingContainer underlying_container = mpi_result.extract_recv_buffer();
    for (size_t i = 0; i < 10; ++i) {
        EXPECT_EQ(underlying_container[i], i);
    }
}

// Test that receive counts can be moved into and extracted from a MPIResult
// object.
template <typename UnderlyingContainer>
void test_recv_counts_in_MPIResult() {
    using namespace kamping;
    using namespace kamping::internal;
    auto recv_counts = recv_counts_out(NewContainer<UnderlyingContainer>{});
    static_assert(
        std::is_integral_v<typename decltype(recv_counts)::value_type>,
        "Use integral Types in this test."
    );

    recv_counts.resize(10);
    int* ptr = recv_counts.data();
    std::iota(ptr, ptr + 10, 0);
    MPIResult mpi_result{
<<<<<<< HEAD
        BufferCategoryNotUsed{}, std::move(recv_counts),
        BufferCategoryNotUsed{}, BufferCategoryNotUsed{},
        BufferCategoryNotUsed{}};
=======
        BufferCategoryNotUsed{}, std::move(recv_counts), BufferCategoryNotUsed{}, BufferCategoryNotUsed{}};
>>>>>>> 0476c9af
    UnderlyingContainer underlying_container = mpi_result.extract_recv_counts();
    for (size_t i = 0; i < 10; ++i) {
        EXPECT_EQ(underlying_container[i], i);
    }
}

// Test that the receive count can be moved into and extracted from a MPIResult
// object.
void test_recv_count_in_MPIResult() {
    using namespace kamping;
    using namespace kamping::internal;

<<<<<<< HEAD
    LibAllocatedSingleElementBuffer<int, ParameterType::recv_count>
        recv_count_wrapper{};
    *recv_count_wrapper.get().data() = 42;
    MPIResult mpi_result{
        BufferCategoryNotUsed{}, BufferCategoryNotUsed{},
        std::move(recv_count_wrapper), BufferCategoryNotUsed{},
        BufferCategoryNotUsed{}};
    int recv_count_value = mpi_result.extract_recv_count();
=======
    LibAllocatedSingleElementBuffer<int, ParameterType::recv_counts> recv_count_wrapper{};
    *recv_count_wrapper.get().data() = 42;
    MPIResult mpi_result{
        BufferCategoryNotUsed{}, std::move(recv_count_wrapper), BufferCategoryNotUsed{}, BufferCategoryNotUsed{}};
    int recv_count_value = mpi_result.extract_recv_counts();
>>>>>>> 0476c9af
    EXPECT_EQ(recv_count_value, 42);
}

// Test that receive displs can be moved into and extracted from a MPIResult
// object.
template <typename UnderlyingContainer>
void test_recv_displs_in_MPIResult() {
    using namespace kamping;
    using namespace kamping::internal;
    auto recv_displs = recv_displs_out(NewContainer<UnderlyingContainer>{});
    static_assert(
        std::is_integral_v<typename decltype(recv_displs)::value_type>,
        "Use integral Types in this test."
    );

    recv_displs.resize(10);
    int* ptr = recv_displs.data();
    std::iota(ptr, ptr + 10, 0);
    MPIResult mpi_result{
<<<<<<< HEAD
        BufferCategoryNotUsed{}, BufferCategoryNotUsed{},
        BufferCategoryNotUsed{}, std::move(recv_displs),
        BufferCategoryNotUsed{}};
=======
        BufferCategoryNotUsed{}, BufferCategoryNotUsed{}, std::move(recv_displs), BufferCategoryNotUsed{}};
>>>>>>> 0476c9af
    UnderlyingContainer underlying_container = mpi_result.extract_recv_displs();
    for (size_t i = 0; i < 10; ++i) {
        EXPECT_EQ(underlying_container[i], i);
    }
}

// Test that send displs can be moved into and extracted from a MPIResult
// object.
template <typename UnderlyingContainer>
void test_send_displs_in_MPIResult() {
    using namespace kamping;
    using namespace kamping::internal;
    auto send_displs = send_displs_out(NewContainer<UnderlyingContainer>{});
    static_assert(
        std::is_integral_v<typename decltype(send_displs)::value_type>,
        "Use integral Types in this test."
    );

    send_displs.resize(10);
    int* ptr = send_displs.data();
    std::iota(ptr, ptr + 10, 0);
    MPIResult mpi_result{
<<<<<<< HEAD
        BufferCategoryNotUsed{}, BufferCategoryNotUsed{},
        BufferCategoryNotUsed{}, BufferCategoryNotUsed{},
        std::move(send_displs)};
=======
        BufferCategoryNotUsed{}, BufferCategoryNotUsed{}, BufferCategoryNotUsed{}, std::move(send_displs)};
>>>>>>> 0476c9af
    UnderlyingContainer underlying_container = mpi_result.extract_send_displs();
    for (size_t i = 0; i < 10; ++i) {
        EXPECT_EQ(underlying_container[i], i);
    }
}
} // namespace testing

TEST(MpiResultTest, has_extract_v_basics) {
    static_assert(
        has_extract_v<testing::StructWithExtract>,
        "StructWithExtract contains extract() member function -> needs to be "
        "detected."
    );
    static_assert(
        !has_extract_v<testing::StructWithoutExtract>,
        "StructWithoutExtract does not contain extract() member function."
    );
}

TEST(MpiResultTest, extract_recv_buffer_basics) {
    testing::test_recv_buffer_in_MPIResult<std::vector<int>>();
}

TEST(MpiResultTest, extract_recv_buffer_basics_own_container) {
    testing::test_recv_buffer_in_MPIResult<testing::OwnContainer<int>>();
}

TEST(MpiResultTest, extract_recv_counts_basics) {
    testing::test_recv_counts_in_MPIResult<std::vector<int>>();
}

TEST(MpiResultTest, extract_recv_counts_basics_own_container) {
    testing::test_recv_counts_in_MPIResult<testing::OwnContainer<int>>();
}

TEST(MpiResultTest, extract_recv_count_basics) {
    testing::test_recv_count_in_MPIResult();
}

TEST(MpiResultTest, extract_recv_displs_basics) {
    testing::test_recv_displs_in_MPIResult<std::vector<int>>();
}

TEST(MpiResultTest, extract_recv_displs_basics_own_container) {
    testing::test_recv_displs_in_MPIResult<testing::OwnContainer<int>>();
}

TEST(MpiResultTest, extract_send_displs_basics) {
    testing::test_send_displs_in_MPIResult<std::vector<int>>();
}

TEST(MpiResultTest, extract_send_displs_basics_own_container) {
    testing::test_send_displs_in_MPIResult<testing::OwnContainer<int>>();
}<|MERGE_RESOLUTION|>--- conflicted
+++ resolved
@@ -52,13 +52,8 @@
     int* ptr = recv_buffer.data();
     std::iota(ptr, ptr + 10, 0);
     MPIResult mpi_result{
-<<<<<<< HEAD
         std::move(recv_buffer), BufferCategoryNotUsed{},
-        BufferCategoryNotUsed{}, BufferCategoryNotUsed{},
-        BufferCategoryNotUsed{}};
-=======
-        std::move(recv_buffer), BufferCategoryNotUsed{}, BufferCategoryNotUsed{}, BufferCategoryNotUsed{}};
->>>>>>> 0476c9af
+        BufferCategoryNotUsed{}, BufferCategoryNotUsed{}};
     UnderlyingContainer underlying_container = mpi_result.extract_recv_buffer();
     for (size_t i = 0; i < 10; ++i) {
         EXPECT_EQ(underlying_container[i], i);
@@ -81,13 +76,8 @@
     int* ptr = recv_counts.data();
     std::iota(ptr, ptr + 10, 0);
     MPIResult mpi_result{
-<<<<<<< HEAD
         BufferCategoryNotUsed{}, std::move(recv_counts),
-        BufferCategoryNotUsed{}, BufferCategoryNotUsed{},
-        BufferCategoryNotUsed{}};
-=======
-        BufferCategoryNotUsed{}, std::move(recv_counts), BufferCategoryNotUsed{}, BufferCategoryNotUsed{}};
->>>>>>> 0476c9af
+        BufferCategoryNotUsed{}, BufferCategoryNotUsed{}};
     UnderlyingContainer underlying_container = mpi_result.extract_recv_counts();
     for (size_t i = 0; i < 10; ++i) {
         EXPECT_EQ(underlying_container[i], i);
@@ -100,22 +90,13 @@
     using namespace kamping;
     using namespace kamping::internal;
 
-<<<<<<< HEAD
-    LibAllocatedSingleElementBuffer<int, ParameterType::recv_count>
+    LibAllocatedSingleElementBuffer<int, ParameterType::recv_counts>
         recv_count_wrapper{};
     *recv_count_wrapper.get().data() = 42;
     MPIResult mpi_result{
-        BufferCategoryNotUsed{}, BufferCategoryNotUsed{},
-        std::move(recv_count_wrapper), BufferCategoryNotUsed{},
-        BufferCategoryNotUsed{}};
-    int recv_count_value = mpi_result.extract_recv_count();
-=======
-    LibAllocatedSingleElementBuffer<int, ParameterType::recv_counts> recv_count_wrapper{};
-    *recv_count_wrapper.get().data() = 42;
-    MPIResult mpi_result{
-        BufferCategoryNotUsed{}, std::move(recv_count_wrapper), BufferCategoryNotUsed{}, BufferCategoryNotUsed{}};
+        BufferCategoryNotUsed{}, std::move(recv_count_wrapper),
+        BufferCategoryNotUsed{}, BufferCategoryNotUsed{}};
     int recv_count_value = mpi_result.extract_recv_counts();
->>>>>>> 0476c9af
     EXPECT_EQ(recv_count_value, 42);
 }
 
@@ -135,13 +116,8 @@
     int* ptr = recv_displs.data();
     std::iota(ptr, ptr + 10, 0);
     MPIResult mpi_result{
-<<<<<<< HEAD
         BufferCategoryNotUsed{}, BufferCategoryNotUsed{},
-        BufferCategoryNotUsed{}, std::move(recv_displs),
-        BufferCategoryNotUsed{}};
-=======
-        BufferCategoryNotUsed{}, BufferCategoryNotUsed{}, std::move(recv_displs), BufferCategoryNotUsed{}};
->>>>>>> 0476c9af
+        std::move(recv_displs), BufferCategoryNotUsed{}};
     UnderlyingContainer underlying_container = mpi_result.extract_recv_displs();
     for (size_t i = 0; i < 10; ++i) {
         EXPECT_EQ(underlying_container[i], i);
@@ -164,13 +140,8 @@
     int* ptr = send_displs.data();
     std::iota(ptr, ptr + 10, 0);
     MPIResult mpi_result{
-<<<<<<< HEAD
         BufferCategoryNotUsed{}, BufferCategoryNotUsed{},
-        BufferCategoryNotUsed{}, BufferCategoryNotUsed{},
-        std::move(send_displs)};
-=======
-        BufferCategoryNotUsed{}, BufferCategoryNotUsed{}, BufferCategoryNotUsed{}, std::move(send_displs)};
->>>>>>> 0476c9af
+        BufferCategoryNotUsed{}, std::move(send_displs)};
     UnderlyingContainer underlying_container = mpi_result.extract_send_displs();
     for (size_t i = 0; i < 10; ++i) {
         EXPECT_EQ(underlying_container[i], i);
