// This file is part of KaMPIng.
//
// Copyright 2021 The KaMPIng Authors
//
// KaMPIng is free software : you can redistribute it and/or modify it under the terms of the GNU Lesser General Public
// License as published by the Free Software Foundation, either version 3 of the License, or (at your option) any later
// version. KaMPIng is distributed in the hope that it will be useful, but WITHOUT ANY WARRANTY; without even the
// implied warranty of MERCHANTABILITY or FITNESS FOR A PARTICULAR PURPOSE.  See the GNU Lesser General Public License
// for more details.
//
// You should have received a copy of the GNU Lesser General Public License along with KaMPIng.  If not, see
// <https://www.gnu.org/licenses/>.

#include <numeric>

#include <gtest/gtest.h>

#include "helpers_for_testing.hpp"
#include "kamping/mpi_function_wrapper_helpers.hpp"
#include "kamping/parameter_factories.hpp"
#include "kamping/parameter_objects.hpp"
#include "kamping/parameter_type_definitions.hpp"
#include "legacy_parameter_objects.hpp"

using namespace ::kamping;
using namespace ::kamping::internal;

namespace testing {
// Mock object with extract method
struct StructWithExtract {
    void extract() {}
};

// Mock object without extract method
struct StructWithoutExtract {};

// Test that receive buffers can be moved into and extracted from a MPIResult object.
template <typename UnderlyingContainer>
void test_recv_buffer_in_MPIResult() {
    using namespace kamping;
    using namespace kamping::internal;
    auto recv_buffer = recv_buf(kamping::NewContainer<UnderlyingContainer>{});
    static_assert(std::is_integral_v<typename decltype(recv_buffer)::value_type>, "Use integral Types in this test.");

    recv_buffer.resize(10);
    int* ptr = recv_buffer.data();
    std::iota(ptr, ptr + 10, 0);
    MPIResult mpi_result{
        std::move(recv_buffer), BufferCategoryNotUsed{}, BufferCategoryNotUsed{}, BufferCategoryNotUsed{}};
    UnderlyingContainer underlying_container = mpi_result.extract_recv_buffer();
    for (size_t i = 0; i < 10; ++i) {
        EXPECT_EQ(underlying_container[i], i);
    }
}

// Test that receive counts can be moved into and extracted from a MPIResult object.
template <typename UnderlyingContainer>
void test_recv_counts_in_MPIResult() {
    using namespace kamping;
    using namespace kamping::internal;
    auto recv_counts = recv_counts_out(NewContainer<UnderlyingContainer>{});
    static_assert(std::is_integral_v<typename decltype(recv_counts)::value_type>, "Use integral Types in this test.");

    recv_counts.resize(10);
    int* ptr = recv_counts.data();
    std::iota(ptr, ptr + 10, 0);
    MPIResult mpi_result{
        BufferCategoryNotUsed{}, std::move(recv_counts), BufferCategoryNotUsed{}, BufferCategoryNotUsed{}};
    UnderlyingContainer underlying_container = mpi_result.extract_recv_counts();
    for (size_t i = 0; i < 10; ++i) {
        EXPECT_EQ(underlying_container[i], i);
    }
}

// Test that the receive count can be moved into and extracted from a MPIResult object.
void test_recv_count_in_MPIResult() {
    using namespace kamping;
    using namespace kamping::internal;

<<<<<<< HEAD
    LibAllocatedSingleElementBuffer<int, ParameterType::recv_count, BufferType::in_buffer> recv_count_wrapper{};
=======
    LibAllocatedSingleElementBuffer<int, ParameterType::recv_counts> recv_count_wrapper{};
>>>>>>> 191b2bdb
    *recv_count_wrapper.get().data() = 42;
    MPIResult mpi_result{
        BufferCategoryNotUsed{}, std::move(recv_count_wrapper), BufferCategoryNotUsed{}, BufferCategoryNotUsed{}};
    int recv_count_value = mpi_result.extract_recv_counts();
    EXPECT_EQ(recv_count_value, 42);
}

// Test that receive displs can be moved into and extracted from a MPIResult object.
template <typename UnderlyingContainer>
void test_recv_displs_in_MPIResult() {
    using namespace kamping;
    using namespace kamping::internal;
    auto recv_displs = recv_displs_out(NewContainer<UnderlyingContainer>{});
    static_assert(std::is_integral_v<typename decltype(recv_displs)::value_type>, "Use integral Types in this test.");

    recv_displs.resize(10);
    int* ptr = recv_displs.data();
    std::iota(ptr, ptr + 10, 0);
    MPIResult mpi_result{
        BufferCategoryNotUsed{}, BufferCategoryNotUsed{}, std::move(recv_displs), BufferCategoryNotUsed{}};
    UnderlyingContainer underlying_container = mpi_result.extract_recv_displs();
    for (size_t i = 0; i < 10; ++i) {
        EXPECT_EQ(underlying_container[i], i);
    }
}

// Test that send displs can be moved into and extracted from a MPIResult object.
template <typename UnderlyingContainer>
void test_send_displs_in_MPIResult() {
    using namespace kamping;
    using namespace kamping::internal;
    auto send_displs = send_displs_out(NewContainer<UnderlyingContainer>{});
    static_assert(std::is_integral_v<typename decltype(send_displs)::value_type>, "Use integral Types in this test.");

    send_displs.resize(10);
    int* ptr = send_displs.data();
    std::iota(ptr, ptr + 10, 0);
    MPIResult mpi_result{
        BufferCategoryNotUsed{}, BufferCategoryNotUsed{}, BufferCategoryNotUsed{}, std::move(send_displs)};
    UnderlyingContainer underlying_container = mpi_result.extract_send_displs();
    for (size_t i = 0; i < 10; ++i) {
        EXPECT_EQ(underlying_container[i], i);
    }
}
} // namespace testing

TEST(MpiResultTest, has_extract_v_basics) {
    static_assert(
        has_extract_v<testing::StructWithExtract>,
        "StructWithExtract contains extract() member function -> needs to be detected."
    );
    static_assert(
        !has_extract_v<testing::StructWithoutExtract>,
        "StructWithoutExtract does not contain extract() member function."
    );
}

TEST(MpiResultTest, extract_recv_buffer_basics) {
    testing::test_recv_buffer_in_MPIResult<std::vector<int>>();
}

TEST(MpiResultTest, extract_recv_buffer_basics_own_container) {
    testing::test_recv_buffer_in_MPIResult<testing::OwnContainer<int>>();
}

TEST(MpiResultTest, extract_recv_counts_basics) {
    testing::test_recv_counts_in_MPIResult<std::vector<int>>();
}

TEST(MpiResultTest, extract_recv_counts_basics_own_container) {
    testing::test_recv_counts_in_MPIResult<testing::OwnContainer<int>>();
}

TEST(MpiResultTest, extract_recv_count_basics) {
    testing::test_recv_count_in_MPIResult();
}

TEST(MpiResultTest, extract_recv_displs_basics) {
    testing::test_recv_displs_in_MPIResult<std::vector<int>>();
}

TEST(MpiResultTest, extract_recv_displs_basics_own_container) {
    testing::test_recv_displs_in_MPIResult<testing::OwnContainer<int>>();
}

TEST(MpiResultTest, extract_send_displs_basics) {
    testing::test_send_displs_in_MPIResult<std::vector<int>>();
}

TEST(MpiResultTest, extract_send_displs_basics_own_container) {
    testing::test_send_displs_in_MPIResult<testing::OwnContainer<int>>();
}<|MERGE_RESOLUTION|>--- conflicted
+++ resolved
@@ -77,11 +77,7 @@
     using namespace kamping;
     using namespace kamping::internal;
 
-<<<<<<< HEAD
-    LibAllocatedSingleElementBuffer<int, ParameterType::recv_count, BufferType::in_buffer> recv_count_wrapper{};
-=======
-    LibAllocatedSingleElementBuffer<int, ParameterType::recv_counts> recv_count_wrapper{};
->>>>>>> 191b2bdb
+    LibAllocatedSingleElementBuffer<int, ParameterType::recv_counts, BufferType::in_buffer> recv_count_wrapper{};
     *recv_count_wrapper.get().data() = 42;
     MPIResult mpi_result{
         BufferCategoryNotUsed{}, std::move(recv_count_wrapper), BufferCategoryNotUsed{}, BufferCategoryNotUsed{}};
