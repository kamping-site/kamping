// This file is part of KaMPIng.
//
// Copyright 2021 The KaMPIng Authors
//
// KaMPIng is free software : you can redistribute it and/or modify it under the
// terms of the GNU Lesser General Public License as published by the Free
// Software Foundation, either version 3 of the License, or (at your option) any
// later version. KaMPIng is distributed in the hope that it will be useful, but
// WITHOUT ANY WARRANTY; without even the implied warranty of MERCHANTABILITY or
// FITNESS FOR A PARTICULAR PURPOSE.  See the GNU Lesser General Public License
// for more details.
//
// You should have received a copy of the GNU Lesser General Public License
// along with KaMPIng.  If not, see <https://www.gnu.org/licenses/>.

#include <numeric>

#include <gtest/gtest.h>

#include "helpers_for_testing.hpp"
#include "kamping/mpi_function_wrapper_helpers.hpp"
#include "kamping/parameter_factories.hpp"
#include "kamping/parameter_objects.hpp"
#include "kamping/parameter_type_definitions.hpp"
#include "legacy_parameter_objects.hpp"

using namespace ::kamping;
using namespace ::kamping::internal;

namespace testing {
// Mock object with extract method
struct StructWithExtract {
    void extract() {}
};

// Mock object without extract method
struct StructWithoutExtract {};

// Test that receive buffers can be moved into and extracted from a MPIResult
// object.
template <typename UnderlyingContainer>
void test_recv_buffer_in_MPIResult() {
    using namespace kamping;
    using namespace kamping::internal;
    auto recv_buffer = recv_buf(kamping::NewContainer<UnderlyingContainer>{});
    static_assert(
        std::is_integral_v<typename decltype(recv_buffer)::value_type>,
        "Use integral Types in this test."
    );

    recv_buffer.resize(10);
    int* ptr = recv_buffer.data();
    std::iota(ptr, ptr + 10, 0);
    MPIResult mpi_result{
<<<<<<< HEAD
        std::move(recv_buffer), BufferCategoryNotUsed{},
        BufferCategoryNotUsed{}, BufferCategoryNotUsed{}};
=======
        std::move(recv_buffer),
        BufferCategoryNotUsed{},
        BufferCategoryNotUsed{},
        BufferCategoryNotUsed{}};
>>>>>>> 924a72a9
    UnderlyingContainer underlying_container = mpi_result.extract_recv_buffer();
    for (size_t i = 0; i < 10; ++i) {
        EXPECT_EQ(underlying_container[i], i);
    }
}

// Test that receive counts can be moved into and extracted from a MPIResult
// object.
template <typename UnderlyingContainer>
void test_recv_counts_in_MPIResult() {
    using namespace kamping;
    using namespace kamping::internal;
    auto recv_counts = recv_counts_out(NewContainer<UnderlyingContainer>{});
    static_assert(
        std::is_integral_v<typename decltype(recv_counts)::value_type>,
        "Use integral Types in this test."
    );

    recv_counts.resize(10);
    int* ptr = recv_counts.data();
    std::iota(ptr, ptr + 10, 0);
    MPIResult mpi_result{
<<<<<<< HEAD
        BufferCategoryNotUsed{}, std::move(recv_counts),
        BufferCategoryNotUsed{}, BufferCategoryNotUsed{}};
=======
        BufferCategoryNotUsed{},
        std::move(recv_counts),
        BufferCategoryNotUsed{},
        BufferCategoryNotUsed{}};
>>>>>>> 924a72a9
    UnderlyingContainer underlying_container = mpi_result.extract_recv_counts();
    for (size_t i = 0; i < 10; ++i) {
        EXPECT_EQ(underlying_container[i], i);
    }
}

// Test that the receive count can be moved into and extracted from a MPIResult
// object.
void test_recv_count_in_MPIResult() {
    using namespace kamping;
    using namespace kamping::internal;

    LibAllocatedSingleElementBuffer<int, ParameterType::recv_counts>
        recv_count_wrapper{};
    *recv_count_wrapper.get().data() = 42;
    MPIResult mpi_result{
<<<<<<< HEAD
        BufferCategoryNotUsed{}, std::move(recv_count_wrapper),
        BufferCategoryNotUsed{}, BufferCategoryNotUsed{}};
=======
        BufferCategoryNotUsed{},
        std::move(recv_count_wrapper),
        BufferCategoryNotUsed{},
        BufferCategoryNotUsed{}};
>>>>>>> 924a72a9
    int recv_count_value = mpi_result.extract_recv_counts();
    EXPECT_EQ(recv_count_value, 42);
}

// Test that receive displs can be moved into and extracted from a MPIResult
// object.
template <typename UnderlyingContainer>
void test_recv_displs_in_MPIResult() {
    using namespace kamping;
    using namespace kamping::internal;
    auto recv_displs = recv_displs_out(NewContainer<UnderlyingContainer>{});
    static_assert(
        std::is_integral_v<typename decltype(recv_displs)::value_type>,
        "Use integral Types in this test."
    );

    recv_displs.resize(10);
    int* ptr = recv_displs.data();
    std::iota(ptr, ptr + 10, 0);
    MPIResult mpi_result{
<<<<<<< HEAD
        BufferCategoryNotUsed{}, BufferCategoryNotUsed{},
        std::move(recv_displs), BufferCategoryNotUsed{}};
=======
        BufferCategoryNotUsed{},
        BufferCategoryNotUsed{},
        std::move(recv_displs),
        BufferCategoryNotUsed{}};
>>>>>>> 924a72a9
    UnderlyingContainer underlying_container = mpi_result.extract_recv_displs();
    for (size_t i = 0; i < 10; ++i) {
        EXPECT_EQ(underlying_container[i], i);
    }
}

// Test that send displs can be moved into and extracted from a MPIResult
// object.
template <typename UnderlyingContainer>
void test_send_displs_in_MPIResult() {
    using namespace kamping;
    using namespace kamping::internal;
    auto send_displs = send_displs_out(NewContainer<UnderlyingContainer>{});
    static_assert(
        std::is_integral_v<typename decltype(send_displs)::value_type>,
        "Use integral Types in this test."
    );

    send_displs.resize(10);
    int* ptr = send_displs.data();
    std::iota(ptr, ptr + 10, 0);
    MPIResult mpi_result{
<<<<<<< HEAD
        BufferCategoryNotUsed{}, BufferCategoryNotUsed{},
        BufferCategoryNotUsed{}, std::move(send_displs)};
=======
        BufferCategoryNotUsed{},
        BufferCategoryNotUsed{},
        BufferCategoryNotUsed{},
        std::move(send_displs)};
>>>>>>> 924a72a9
    UnderlyingContainer underlying_container = mpi_result.extract_send_displs();
    for (size_t i = 0; i < 10; ++i) {
        EXPECT_EQ(underlying_container[i], i);
    }
}
} // namespace testing

TEST(MpiResultTest, has_extract_v_basics) {
    static_assert(
        has_extract_v<testing::StructWithExtract>,
        "StructWithExtract contains extract() member function -> needs to be "
        "detected."
    );
    static_assert(
        !has_extract_v<testing::StructWithoutExtract>,
        "StructWithoutExtract does not contain extract() member function."
    );
}

TEST(MpiResultTest, extract_recv_buffer_basics) {
    testing::test_recv_buffer_in_MPIResult<std::vector<int>>();
}

TEST(MpiResultTest, extract_recv_buffer_basics_own_container) {
    testing::test_recv_buffer_in_MPIResult<testing::OwnContainer<int>>();
}

TEST(MpiResultTest, extract_recv_counts_basics) {
    testing::test_recv_counts_in_MPIResult<std::vector<int>>();
}

TEST(MpiResultTest, extract_recv_counts_basics_own_container) {
    testing::test_recv_counts_in_MPIResult<testing::OwnContainer<int>>();
}

TEST(MpiResultTest, extract_recv_count_basics) {
    testing::test_recv_count_in_MPIResult();
}

TEST(MpiResultTest, extract_recv_displs_basics) {
    testing::test_recv_displs_in_MPIResult<std::vector<int>>();
}

TEST(MpiResultTest, extract_recv_displs_basics_own_container) {
    testing::test_recv_displs_in_MPIResult<testing::OwnContainer<int>>();
}

TEST(MpiResultTest, extract_send_displs_basics) {
    testing::test_send_displs_in_MPIResult<std::vector<int>>();
}

TEST(MpiResultTest, extract_send_displs_basics_own_container) {
    testing::test_send_displs_in_MPIResult<testing::OwnContainer<int>>();
}<|MERGE_RESOLUTION|>--- conflicted
+++ resolved
@@ -2,16 +2,14 @@
 //
 // Copyright 2021 The KaMPIng Authors
 //
-// KaMPIng is free software : you can redistribute it and/or modify it under the
-// terms of the GNU Lesser General Public License as published by the Free
-// Software Foundation, either version 3 of the License, or (at your option) any
-// later version. KaMPIng is distributed in the hope that it will be useful, but
-// WITHOUT ANY WARRANTY; without even the implied warranty of MERCHANTABILITY or
-// FITNESS FOR A PARTICULAR PURPOSE.  See the GNU Lesser General Public License
+// KaMPIng is free software : you can redistribute it and/or modify it under the terms of the GNU Lesser General Public
+// License as published by the Free Software Foundation, either version 3 of the License, or (at your option) any later
+// version. KaMPIng is distributed in the hope that it will be useful, but WITHOUT ANY WARRANTY; without even the
+// implied warranty of MERCHANTABILITY or FITNESS FOR A PARTICULAR PURPOSE.  See the GNU Lesser General Public License
 // for more details.
 //
-// You should have received a copy of the GNU Lesser General Public License
-// along with KaMPIng.  If not, see <https://www.gnu.org/licenses/>.
+// You should have received a copy of the GNU Lesser General Public License along with KaMPIng.  If not, see
+// <https://www.gnu.org/licenses/>.
 
 #include <numeric>
 
@@ -36,147 +34,104 @@
 // Mock object without extract method
 struct StructWithoutExtract {};
 
-// Test that receive buffers can be moved into and extracted from a MPIResult
-// object.
+// Test that receive buffers can be moved into and extracted from a MPIResult object.
 template <typename UnderlyingContainer>
 void test_recv_buffer_in_MPIResult() {
     using namespace kamping;
     using namespace kamping::internal;
     auto recv_buffer = recv_buf(kamping::NewContainer<UnderlyingContainer>{});
-    static_assert(
-        std::is_integral_v<typename decltype(recv_buffer)::value_type>,
-        "Use integral Types in this test."
-    );
+    static_assert(std::is_integral_v<typename decltype(recv_buffer)::value_type>, "Use integral Types in this test.");
 
     recv_buffer.resize(10);
     int* ptr = recv_buffer.data();
     std::iota(ptr, ptr + 10, 0);
     MPIResult mpi_result{
-<<<<<<< HEAD
-        std::move(recv_buffer), BufferCategoryNotUsed{},
-        BufferCategoryNotUsed{}, BufferCategoryNotUsed{}};
-=======
         std::move(recv_buffer),
         BufferCategoryNotUsed{},
         BufferCategoryNotUsed{},
         BufferCategoryNotUsed{}};
->>>>>>> 924a72a9
     UnderlyingContainer underlying_container = mpi_result.extract_recv_buffer();
     for (size_t i = 0; i < 10; ++i) {
         EXPECT_EQ(underlying_container[i], i);
     }
 }
 
-// Test that receive counts can be moved into and extracted from a MPIResult
-// object.
+// Test that receive counts can be moved into and extracted from a MPIResult object.
 template <typename UnderlyingContainer>
 void test_recv_counts_in_MPIResult() {
     using namespace kamping;
     using namespace kamping::internal;
     auto recv_counts = recv_counts_out(NewContainer<UnderlyingContainer>{});
-    static_assert(
-        std::is_integral_v<typename decltype(recv_counts)::value_type>,
-        "Use integral Types in this test."
-    );
+    static_assert(std::is_integral_v<typename decltype(recv_counts)::value_type>, "Use integral Types in this test.");
 
     recv_counts.resize(10);
     int* ptr = recv_counts.data();
     std::iota(ptr, ptr + 10, 0);
     MPIResult mpi_result{
-<<<<<<< HEAD
-        BufferCategoryNotUsed{}, std::move(recv_counts),
-        BufferCategoryNotUsed{}, BufferCategoryNotUsed{}};
-=======
         BufferCategoryNotUsed{},
         std::move(recv_counts),
         BufferCategoryNotUsed{},
         BufferCategoryNotUsed{}};
->>>>>>> 924a72a9
     UnderlyingContainer underlying_container = mpi_result.extract_recv_counts();
     for (size_t i = 0; i < 10; ++i) {
         EXPECT_EQ(underlying_container[i], i);
     }
 }
 
-// Test that the receive count can be moved into and extracted from a MPIResult
-// object.
+// Test that the receive count can be moved into and extracted from a MPIResult object.
 void test_recv_count_in_MPIResult() {
     using namespace kamping;
     using namespace kamping::internal;
 
-    LibAllocatedSingleElementBuffer<int, ParameterType::recv_counts>
-        recv_count_wrapper{};
+    LibAllocatedSingleElementBuffer<int, ParameterType::recv_counts> recv_count_wrapper{};
     *recv_count_wrapper.get().data() = 42;
     MPIResult mpi_result{
-<<<<<<< HEAD
-        BufferCategoryNotUsed{}, std::move(recv_count_wrapper),
-        BufferCategoryNotUsed{}, BufferCategoryNotUsed{}};
-=======
         BufferCategoryNotUsed{},
         std::move(recv_count_wrapper),
         BufferCategoryNotUsed{},
         BufferCategoryNotUsed{}};
->>>>>>> 924a72a9
     int recv_count_value = mpi_result.extract_recv_counts();
     EXPECT_EQ(recv_count_value, 42);
 }
 
-// Test that receive displs can be moved into and extracted from a MPIResult
-// object.
+// Test that receive displs can be moved into and extracted from a MPIResult object.
 template <typename UnderlyingContainer>
 void test_recv_displs_in_MPIResult() {
     using namespace kamping;
     using namespace kamping::internal;
     auto recv_displs = recv_displs_out(NewContainer<UnderlyingContainer>{});
-    static_assert(
-        std::is_integral_v<typename decltype(recv_displs)::value_type>,
-        "Use integral Types in this test."
-    );
+    static_assert(std::is_integral_v<typename decltype(recv_displs)::value_type>, "Use integral Types in this test.");
 
     recv_displs.resize(10);
     int* ptr = recv_displs.data();
     std::iota(ptr, ptr + 10, 0);
     MPIResult mpi_result{
-<<<<<<< HEAD
-        BufferCategoryNotUsed{}, BufferCategoryNotUsed{},
-        std::move(recv_displs), BufferCategoryNotUsed{}};
-=======
         BufferCategoryNotUsed{},
         BufferCategoryNotUsed{},
         std::move(recv_displs),
         BufferCategoryNotUsed{}};
->>>>>>> 924a72a9
     UnderlyingContainer underlying_container = mpi_result.extract_recv_displs();
     for (size_t i = 0; i < 10; ++i) {
         EXPECT_EQ(underlying_container[i], i);
     }
 }
 
-// Test that send displs can be moved into and extracted from a MPIResult
-// object.
+// Test that send displs can be moved into and extracted from a MPIResult object.
 template <typename UnderlyingContainer>
 void test_send_displs_in_MPIResult() {
     using namespace kamping;
     using namespace kamping::internal;
     auto send_displs = send_displs_out(NewContainer<UnderlyingContainer>{});
-    static_assert(
-        std::is_integral_v<typename decltype(send_displs)::value_type>,
-        "Use integral Types in this test."
-    );
+    static_assert(std::is_integral_v<typename decltype(send_displs)::value_type>, "Use integral Types in this test.");
 
     send_displs.resize(10);
     int* ptr = send_displs.data();
     std::iota(ptr, ptr + 10, 0);
     MPIResult mpi_result{
-<<<<<<< HEAD
-        BufferCategoryNotUsed{}, BufferCategoryNotUsed{},
-        BufferCategoryNotUsed{}, std::move(send_displs)};
-=======
         BufferCategoryNotUsed{},
         BufferCategoryNotUsed{},
         BufferCategoryNotUsed{},
         std::move(send_displs)};
->>>>>>> 924a72a9
     UnderlyingContainer underlying_container = mpi_result.extract_send_displs();
     for (size_t i = 0; i < 10; ++i) {
         EXPECT_EQ(underlying_container[i], i);
@@ -187,8 +142,7 @@
 TEST(MpiResultTest, has_extract_v_basics) {
     static_assert(
         has_extract_v<testing::StructWithExtract>,
-        "StructWithExtract contains extract() member function -> needs to be "
-        "detected."
+        "StructWithExtract contains extract() member function -> needs to be detected."
     );
     static_assert(
         !has_extract_v<testing::StructWithoutExtract>,
