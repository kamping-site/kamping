--- conflicted
+++ resolved
@@ -68,14 +68,11 @@
 /// @tparam buffer_type Type of the buffer, i.e., in, out, or in_out.
 template <typename Container, ParameterType parameter_type, BufferType buffer_type>
 using LibAllocatedContainerBasedBuffer = DataBuffer<
-<<<<<<< HEAD
     Container,
-    type,
+    parameter_type,
     BufferModifiability::modifiable,
     BufferOwnership::owning,
-=======
-    Container, parameter_type, BufferModifiability::modifiable, BufferOwnership::owning, buffer_type,
->>>>>>> 1ee4e6b6
+    buffer_type,
     BufferAllocation::lib_allocated>;
 
 /// @brief Constant buffer for a single type, i.e., not a container.
@@ -107,14 +104,11 @@
 /// @tparam buffer_type Type of the buffer, i.e., in, out, or in_out.
 template <typename DataType, ParameterType parameter_type, BufferType buffer_type>
 using LibAllocatedSingleElementBuffer = DataBuffer<
-<<<<<<< HEAD
     DataType,
-    type,
+    parameter_type,
     BufferModifiability::modifiable,
     BufferOwnership::owning,
-=======
-    DataType, parameter_type, BufferModifiability::modifiable, BufferOwnership::owning, buffer_type,
->>>>>>> 1ee4e6b6
+    buffer_type,
     BufferAllocation::lib_allocated>;
 
 /// @brief Buffer based on a single element type that has been allocated by the user.
