// This file is part of KaMPIng.
//
// Copyright 2022 The KaMPIng Authors
//
// KaMPIng is free software : you can redistribute it and/or modify it under the
// terms of the GNU Lesser General Public License as published by the Free
// Software Foundation, either version 3 of the License, or (at your option) any
// later version. KaMPIng is distributed in the hope that it will be useful, but
// WITHOUT ANY WARRANTY; without even the implied warranty of MERCHANTABILITY or
// FITNESS FOR A PARTICULAR PURPOSE.  See the GNU Lesser General Public License
// for more details.
//
// You should have received a copy of the GNU Lesser General Public License
// along with KaMPIng.  If not, see <https://www.gnu.org/licenses/>.

/// @file This file contains the old separate container buffers. These have been
/// replaced by one generic class DataBuffer but are still used in a lot of the
/// old tests. They are exact copies of what was used for the parameter
/// factories before.

#pragma once

#include "kamping/parameter_objects.hpp"
#include "kamping/parameter_type_definitions.hpp"

namespace kamping::internal {

/// @brief Constant buffer based on a container type.
///
/// ContainerBasedConstBuffer wraps read-only buffer storage provided by an
/// std-like container like std::vector. The Container type must provide \c
/// data(), \c size() and expose the type definition \c value_type. type.
/// @tparam Container Container on which this buffer is based.
/// @tparam ParameterType parameter type represented by this buffer.
template <typename Container, ParameterType type>
using ContainerBasedConstBuffer = DataBuffer<
    Container, type, BufferModifiability::constant,
    BufferOwnership::referencing>;

/// @brief Read-only buffer owning a container type passed to it.
///
/// ContainerBasedOwningBuffer wraps read-only buffer storage provided by an
/// std-like container like std::vector. This is the owning variant of \ref
/// ContainerBasedConstBuffer. The Container type must provide \c data(), \c
/// size() and expose the type definition \c value_type. type.
/// @tparam Container Container on which this buffer is based.
/// @tparam ParameterType parameter type represented by this buffer.
template <typename Container, ParameterType type>
using ContainerBasedOwningBuffer = DataBuffer<
    Container, type, BufferModifiability::constant, BufferOwnership::owning>;

/// @brief Buffer based on a container type that has been allocated by the user
/// (but may be resized if the provided space is not sufficient).
///
/// UserAllocatedContainerBasedBuffer wraps modifiable buffer storage provided
/// by an std-like container like std::vector that has already been allocated by
/// the user. The Container type must provide \c data(), \c size() and \c
/// resize() and expose the type definition \c value_type. type.
/// @tparam Container Container on which this buffer is based.
/// @tparam ParameterType parameter type represented by this buffer.
template <typename Container, ParameterType parameter_type>
using UserAllocatedContainerBasedBuffer = DataBuffer<
    Container, parameter_type, BufferModifiability::modifiable,
    BufferOwnership::referencing>;

/// @brief Buffer based on a container type that will be allocated by the
/// library (using the container's allocator)
///
/// LibAllocatedContainerBasedBuffer wraps modifiable buffer storage provided by
/// an std-like container like std::vector that will be allocated by KaMPIng.
/// The Container type must provide \c data(), \c size() and \c resize() and
/// expose the type definition \c value_type. type.
/// @tparam Container Container on which this buffer is based.
/// @tparam ParameterType parameter type represented by this buffer.
template <typename Container, ParameterType type>
using LibAllocatedContainerBasedBuffer = DataBuffer<
<<<<<<< HEAD
    Container, type, BufferModifiability::modifiable, BufferOwnership::owning,
=======
    Container,
    type,
    BufferModifiability::modifiable,
    BufferOwnership::owning,
>>>>>>> 924a72a9
    BufferAllocation::lib_allocated>;

/// @brief Constant buffer for a single type, i.e., not a container.
///
/// SingleElementConstBuffer wraps a read-only value and is used instead of \ref
/// ContainerBasedConstBuffer if only a single element is sent or received and
/// no container is needed.
/// @tparam DataType Type of the element wrapped.
/// @tparam ParameterType Parameter type represented by this buffer.
template <typename DataType, ParameterType type>
using SingleElementConstBuffer = DataBuffer<
    DataType, type, BufferModifiability::constant,
    BufferOwnership::referencing>;

/// @brief Buffer for a single element, which is not a container. The element is
/// owned by the buffer.
///
/// SingleElementOwningBuffer wraps a read-only value and takes ownership of it.
/// It is the owning variant of \ref SingleElementConstBuffer.
/// @tparam DataType Type of the element wrapped.
/// @tparam ParameterType Parameter type represented by this buffer.
template <typename DataType, ParameterType type>
using SingleElementOwningBuffer = DataBuffer<
    DataType, type, BufferModifiability::constant, BufferOwnership::owning>;

/// @brief Buffer based on a single element type that has been allocated by the
/// library.
///
/// @tparam DataType Type of the element wrapped.
/// @tparam ParameterType parameter type represented by this buffer.
template <typename DataType, ParameterType type>
using LibAllocatedSingleElementBuffer = DataBuffer<
<<<<<<< HEAD
    DataType, type, BufferModifiability::modifiable, BufferOwnership::owning,
=======
    DataType,
    type,
    BufferModifiability::modifiable,
    BufferOwnership::owning,
>>>>>>> 924a72a9
    BufferAllocation::lib_allocated>;

/// @brief Buffer based on a single element type that has been allocated by the
/// user.
///
/// SingleElementModifiableBuffer wraps modifiable single-element buffer storage
/// that has already been allocated by the user.
/// @tparam DataType Type of the element wrapped.
/// @tparam ParameterType parameter type represented by this buffer.
template <typename DataType, ParameterType type>
using SingleElementModifiableBuffer = DataBuffer<
    DataType, type, BufferModifiability::modifiable,
    BufferOwnership::referencing>;

} // namespace kamping::internal<|MERGE_RESOLUTION|>--- conflicted
+++ resolved
@@ -2,20 +2,17 @@
 //
 // Copyright 2022 The KaMPIng Authors
 //
-// KaMPIng is free software : you can redistribute it and/or modify it under the
-// terms of the GNU Lesser General Public License as published by the Free
-// Software Foundation, either version 3 of the License, or (at your option) any
-// later version. KaMPIng is distributed in the hope that it will be useful, but
-// WITHOUT ANY WARRANTY; without even the implied warranty of MERCHANTABILITY or
-// FITNESS FOR A PARTICULAR PURPOSE.  See the GNU Lesser General Public License
+// KaMPIng is free software : you can redistribute it and/or modify it under the terms of the GNU Lesser General Public
+// License as published by the Free Software Foundation, either version 3 of the License, or (at your option) any later
+// version. KaMPIng is distributed in the hope that it will be useful, but WITHOUT ANY WARRANTY; without even the
+// implied warranty of MERCHANTABILITY or FITNESS FOR A PARTICULAR PURPOSE.  See the GNU Lesser General Public License
 // for more details.
 //
-// You should have received a copy of the GNU Lesser General Public License
-// along with KaMPIng.  If not, see <https://www.gnu.org/licenses/>.
+// You should have received a copy of the GNU Lesser General Public License along with KaMPIng.  If not, see
+// <https://www.gnu.org/licenses/>.
 
-/// @file This file contains the old separate container buffers. These have been
-/// replaced by one generic class DataBuffer but are still used in a lot of the
-/// old tests. They are exact copies of what was used for the parameter
+/// @file This file contains the old separate container buffers. These have been replaced by one generic class
+/// DataBuffer but are still used in a lot of the old tests. They are exact copies of what was used for the parameter
 /// factories before.
 
 #pragma once
@@ -27,113 +24,90 @@
 
 /// @brief Constant buffer based on a container type.
 ///
-/// ContainerBasedConstBuffer wraps read-only buffer storage provided by an
-/// std-like container like std::vector. The Container type must provide \c
-/// data(), \c size() and expose the type definition \c value_type. type.
+/// ContainerBasedConstBuffer wraps read-only buffer storage provided by an std-like container like std::vector. The
+/// Container type must provide \c data(), \c size() and expose the type definition \c value_type. type.
 /// @tparam Container Container on which this buffer is based.
 /// @tparam ParameterType parameter type represented by this buffer.
 template <typename Container, ParameterType type>
-using ContainerBasedConstBuffer = DataBuffer<
-    Container, type, BufferModifiability::constant,
-    BufferOwnership::referencing>;
+using ContainerBasedConstBuffer =
+    DataBuffer<Container, type, BufferModifiability::constant, BufferOwnership::referencing>;
 
 /// @brief Read-only buffer owning a container type passed to it.
 ///
-/// ContainerBasedOwningBuffer wraps read-only buffer storage provided by an
-/// std-like container like std::vector. This is the owning variant of \ref
-/// ContainerBasedConstBuffer. The Container type must provide \c data(), \c
+/// ContainerBasedOwningBuffer wraps read-only buffer storage provided by an std-like container like std::vector.
+/// This is the owning variant of \ref ContainerBasedConstBuffer. The Container type must provide \c data(), \c
 /// size() and expose the type definition \c value_type. type.
 /// @tparam Container Container on which this buffer is based.
 /// @tparam ParameterType parameter type represented by this buffer.
 template <typename Container, ParameterType type>
-using ContainerBasedOwningBuffer = DataBuffer<
-    Container, type, BufferModifiability::constant, BufferOwnership::owning>;
+using ContainerBasedOwningBuffer = DataBuffer<Container, type, BufferModifiability::constant, BufferOwnership::owning>;
 
-/// @brief Buffer based on a container type that has been allocated by the user
-/// (but may be resized if the provided space is not sufficient).
+/// @brief Buffer based on a container type that has been allocated by the user (but may be resized if the provided
+/// space is not sufficient).
 ///
-/// UserAllocatedContainerBasedBuffer wraps modifiable buffer storage provided
-/// by an std-like container like std::vector that has already been allocated by
-/// the user. The Container type must provide \c data(), \c size() and \c
-/// resize() and expose the type definition \c value_type. type.
+/// UserAllocatedContainerBasedBuffer wraps modifiable buffer storage provided by an std-like container like
+/// std::vector that has already been allocated by the user. The Container type must provide \c data(), \c size()
+/// and \c resize() and expose the type definition \c value_type. type.
 /// @tparam Container Container on which this buffer is based.
 /// @tparam ParameterType parameter type represented by this buffer.
 template <typename Container, ParameterType parameter_type>
-using UserAllocatedContainerBasedBuffer = DataBuffer<
-    Container, parameter_type, BufferModifiability::modifiable,
-    BufferOwnership::referencing>;
+using UserAllocatedContainerBasedBuffer =
+    DataBuffer<Container, parameter_type, BufferModifiability::modifiable, BufferOwnership::referencing>;
 
-/// @brief Buffer based on a container type that will be allocated by the
-/// library (using the container's allocator)
+/// @brief Buffer based on a container type that will be allocated by the library (using the container's allocator)
 ///
-/// LibAllocatedContainerBasedBuffer wraps modifiable buffer storage provided by
-/// an std-like container like std::vector that will be allocated by KaMPIng.
-/// The Container type must provide \c data(), \c size() and \c resize() and
-/// expose the type definition \c value_type. type.
+/// LibAllocatedContainerBasedBuffer wraps modifiable buffer storage provided by an std-like container like
+/// std::vector that will be allocated by KaMPIng. The Container type must provide \c data(), \c size() and \c
+/// resize() and expose the type definition \c value_type. type.
 /// @tparam Container Container on which this buffer is based.
 /// @tparam ParameterType parameter type represented by this buffer.
 template <typename Container, ParameterType type>
 using LibAllocatedContainerBasedBuffer = DataBuffer<
-<<<<<<< HEAD
-    Container, type, BufferModifiability::modifiable, BufferOwnership::owning,
-=======
     Container,
     type,
     BufferModifiability::modifiable,
     BufferOwnership::owning,
->>>>>>> 924a72a9
     BufferAllocation::lib_allocated>;
 
 /// @brief Constant buffer for a single type, i.e., not a container.
 ///
-/// SingleElementConstBuffer wraps a read-only value and is used instead of \ref
-/// ContainerBasedConstBuffer if only a single element is sent or received and
-/// no container is needed.
+/// SingleElementConstBuffer wraps a read-only value and is used instead of \ref ContainerBasedConstBuffer if only a
+/// single element is sent or received and no container is needed.
 /// @tparam DataType Type of the element wrapped.
 /// @tparam ParameterType Parameter type represented by this buffer.
 template <typename DataType, ParameterType type>
-using SingleElementConstBuffer = DataBuffer<
-    DataType, type, BufferModifiability::constant,
-    BufferOwnership::referencing>;
+using SingleElementConstBuffer =
+    DataBuffer<DataType, type, BufferModifiability::constant, BufferOwnership::referencing>;
 
-/// @brief Buffer for a single element, which is not a container. The element is
-/// owned by the buffer.
+/// @brief Buffer for a single element, which is not a container. The element is owned by the buffer.
 ///
-/// SingleElementOwningBuffer wraps a read-only value and takes ownership of it.
-/// It is the owning variant of \ref SingleElementConstBuffer.
+/// SingleElementOwningBuffer wraps a read-only value and takes ownership of it. It is the owning variant of \ref
+/// SingleElementConstBuffer.
 /// @tparam DataType Type of the element wrapped.
 /// @tparam ParameterType Parameter type represented by this buffer.
 template <typename DataType, ParameterType type>
-using SingleElementOwningBuffer = DataBuffer<
-    DataType, type, BufferModifiability::constant, BufferOwnership::owning>;
+using SingleElementOwningBuffer = DataBuffer<DataType, type, BufferModifiability::constant, BufferOwnership::owning>;
 
-/// @brief Buffer based on a single element type that has been allocated by the
-/// library.
+/// @brief Buffer based on a single element type that has been allocated by the library.
 ///
 /// @tparam DataType Type of the element wrapped.
 /// @tparam ParameterType parameter type represented by this buffer.
 template <typename DataType, ParameterType type>
 using LibAllocatedSingleElementBuffer = DataBuffer<
-<<<<<<< HEAD
-    DataType, type, BufferModifiability::modifiable, BufferOwnership::owning,
-=======
     DataType,
     type,
     BufferModifiability::modifiable,
     BufferOwnership::owning,
->>>>>>> 924a72a9
     BufferAllocation::lib_allocated>;
 
-/// @brief Buffer based on a single element type that has been allocated by the
-/// user.
+/// @brief Buffer based on a single element type that has been allocated by the user.
 ///
-/// SingleElementModifiableBuffer wraps modifiable single-element buffer storage
-/// that has already been allocated by the user.
+/// SingleElementModifiableBuffer wraps modifiable single-element buffer storage that has already been allocated by
+/// the user.
 /// @tparam DataType Type of the element wrapped.
 /// @tparam ParameterType parameter type represented by this buffer.
 template <typename DataType, ParameterType type>
-using SingleElementModifiableBuffer = DataBuffer<
-    DataType, type, BufferModifiability::modifiable,
-    BufferOwnership::referencing>;
+using SingleElementModifiableBuffer =
+    DataBuffer<DataType, type, BufferModifiability::modifiable, BufferOwnership::referencing>;
 
 } // namespace kamping::internal