--- conflicted
+++ resolved
@@ -2,78 +2,53 @@
 //
 // Copyright 2022 The KaMPIng Authors
 //
-// KaMPIng is free software : you can redistribute it and/or modify it under the
-// terms of the GNU Lesser General Public License as published by the Free
-// Software Foundation, either version 3 of the License, or (at your option) any
-// later version. KaMPIng is distributed in the hope that it will be useful, but
-// WITHOUT ANY WARRANTY; without even the implied warranty of MERCHANTABILITY or
-// FITNESS FOR A PARTICULAR PURPOSE.  See the GNU Lesser General Public License
+// KaMPIng is free software : you can redistribute it and/or modify it under the terms of the GNU Lesser General Public
+// License as published by the Free Software Foundation, either version 3 of the License, or (at your option) any later
+// version. KaMPIng is distributed in the hope that it will be useful, but WITHOUT ANY WARRANTY; without even the
+// implied warranty of MERCHANTABILITY or FITNESS FOR A PARTICULAR PURPOSE.  See the GNU Lesser General Public License
 // for more details.
 //
-// You should have received a copy of the GNU Lesser General Public License
-// along with KaMPIng.  If not, see <https://www.gnu.org/licenses/>.
+// You should have received a copy of the GNU Lesser General Public License along with KaMPIng.  If not, see
+// <https://www.gnu.org/licenses/>.
 
 #include "kamping/parameter_check.hpp"
 
 namespace testing {
 template <typename... Args>
 void test_empty_arguments(Args...) {
-    KAMPING_CHECK_PARAMETERS(
-        Args, KAMPING_REQUIRED_PARAMETERS(), KAMPING_OPTIONAL_PARAMETERS()
-    );
+    KAMPING_CHECK_PARAMETERS(Args, KAMPING_REQUIRED_PARAMETERS(), KAMPING_OPTIONAL_PARAMETERS());
 }
 
 template <typename... Args>
 void test_required_send_buf(Args...) {
-    KAMPING_CHECK_PARAMETERS(
-        Args, KAMPING_REQUIRED_PARAMETERS(send_buf),
-        KAMPING_OPTIONAL_PARAMETERS()
-    );
+    KAMPING_CHECK_PARAMETERS(Args, KAMPING_REQUIRED_PARAMETERS(send_buf), KAMPING_OPTIONAL_PARAMETERS());
 }
 
 template <typename... Args>
 void test_required_send_buf_optional_recv_buf(Args...) {
-    KAMPING_CHECK_PARAMETERS(
-        Args, KAMPING_REQUIRED_PARAMETERS(send_buf),
-        KAMPING_OPTIONAL_PARAMETERS(recv_buf)
-    );
+    KAMPING_CHECK_PARAMETERS(Args, KAMPING_REQUIRED_PARAMETERS(send_buf), KAMPING_OPTIONAL_PARAMETERS(recv_buf));
 }
 
 template <typename... Args>
 void test_optional_recv_buf(Args...) {
-    KAMPING_CHECK_PARAMETERS(
-        Args, KAMPING_REQUIRED_PARAMETERS(),
-        KAMPING_OPTIONAL_PARAMETERS(recv_buf)
-    );
+    KAMPING_CHECK_PARAMETERS(Args, KAMPING_REQUIRED_PARAMETERS(), KAMPING_OPTIONAL_PARAMETERS(recv_buf));
 }
 
 template <typename... Args>
 void test_required_send_recv_buf(Args...) {
-    KAMPING_CHECK_PARAMETERS(
-        Args, KAMPING_REQUIRED_PARAMETERS(send_buf, recv_buf),
-        KAMPING_OPTIONAL_PARAMETERS()
-    );
+    KAMPING_CHECK_PARAMETERS(Args, KAMPING_REQUIRED_PARAMETERS(send_buf, recv_buf), KAMPING_OPTIONAL_PARAMETERS());
 }
 
 template <typename... Args>
 void test_optional_send_recv_buf(Args...) {
-    KAMPING_CHECK_PARAMETERS(
-        Args, KAMPING_REQUIRED_PARAMETERS(),
-        KAMPING_OPTIONAL_PARAMETERS(send_buf, recv_buf)
-    );
+    KAMPING_CHECK_PARAMETERS(Args, KAMPING_REQUIRED_PARAMETERS(), KAMPING_OPTIONAL_PARAMETERS(send_buf, recv_buf));
 }
 
 template <typename... Args>
 void test_require_many_parameters(Args...) {
     KAMPING_CHECK_PARAMETERS(
         Args,
-<<<<<<< HEAD
-        KAMPING_REQUIRED_PARAMETERS(
-            send_buf, recv_buf, root, recv_counts, send_counts
-        ),
-=======
         KAMPING_REQUIRED_PARAMETERS(send_buf, recv_buf, root, recv_counts, send_counts),
->>>>>>> 924a72a9
         KAMPING_OPTIONAL_PARAMETERS()
     );
 }
