--- conflicted
+++ resolved
@@ -63,19 +63,12 @@
 
 template <typename... Args>
 void test_require_many_parameters(Args...) {
-<<<<<<< HEAD
   KAMPING_CHECK_PARAMETERS(
     Args,
     KAMPING_REQUIRED_PARAMETERS(
-      send_buf, recv_buf, root, recv_count, recv_counts, send_counts
+      send_buf, recv_buf, root, recv_counts, send_counts
     ),
     KAMPING_OPTIONAL_PARAMETERS()
   );
-=======
-    KAMPING_CHECK_PARAMETERS(
-        Args, KAMPING_REQUIRED_PARAMETERS(send_buf, recv_buf, root, recv_counts, send_counts),
-        KAMPING_OPTIONAL_PARAMETERS()
-    );
->>>>>>> 0476c9af
 }
 } // namespace testing