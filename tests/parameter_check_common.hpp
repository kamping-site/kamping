--- conflicted
+++ resolved
@@ -19,21 +19,26 @@
 template <typename... Args>
 void test_empty_arguments(Args...) {
   KAMPING_CHECK_PARAMETERS(
-    Args, KAMPING_REQUIRED_PARAMETERS(), KAMPING_OPTIONAL_PARAMETERS()
+    Args,
+    KAMPING_REQUIRED_PARAMETERS(),
+    KAMPING_OPTIONAL_PARAMETERS()
   );
 }
 
 template <typename... Args>
 void test_required_send_buf(Args...) {
   KAMPING_CHECK_PARAMETERS(
-    Args, KAMPING_REQUIRED_PARAMETERS(send_buf), KAMPING_OPTIONAL_PARAMETERS()
+    Args,
+    KAMPING_REQUIRED_PARAMETERS(send_buf),
+    KAMPING_OPTIONAL_PARAMETERS()
   );
 }
 
 template <typename... Args>
 void test_required_send_buf_optional_recv_buf(Args...) {
   KAMPING_CHECK_PARAMETERS(
-    Args, KAMPING_REQUIRED_PARAMETERS(send_buf),
+    Args,
+    KAMPING_REQUIRED_PARAMETERS(send_buf),
     KAMPING_OPTIONAL_PARAMETERS(recv_buf)
   );
 }
@@ -41,14 +46,17 @@
 template <typename... Args>
 void test_optional_recv_buf(Args...) {
   KAMPING_CHECK_PARAMETERS(
-    Args, KAMPING_REQUIRED_PARAMETERS(), KAMPING_OPTIONAL_PARAMETERS(recv_buf)
+    Args,
+    KAMPING_REQUIRED_PARAMETERS(),
+    KAMPING_OPTIONAL_PARAMETERS(recv_buf)
   );
 }
 
 template <typename... Args>
 void test_required_send_recv_buf(Args...) {
   KAMPING_CHECK_PARAMETERS(
-    Args, KAMPING_REQUIRED_PARAMETERS(send_buf, recv_buf),
+    Args,
+    KAMPING_REQUIRED_PARAMETERS(send_buf, recv_buf),
     KAMPING_OPTIONAL_PARAMETERS()
   );
 }
@@ -56,27 +64,24 @@
 template <typename... Args>
 void test_optional_send_recv_buf(Args...) {
   KAMPING_CHECK_PARAMETERS(
-    Args, KAMPING_REQUIRED_PARAMETERS(),
+    Args,
+    KAMPING_REQUIRED_PARAMETERS(),
     KAMPING_OPTIONAL_PARAMETERS(send_buf, recv_buf)
   );
 }
 
 template <typename... Args>
 void test_require_many_parameters(Args...) {
-<<<<<<< HEAD
   KAMPING_CHECK_PARAMETERS(
     Args,
     KAMPING_REQUIRED_PARAMETERS(
-      send_buf, recv_buf, root, recv_counts, send_counts
+      send_buf,
+      recv_buf,
+      root,
+      recv_counts,
+      send_counts
     ),
     KAMPING_OPTIONAL_PARAMETERS()
   );
-=======
-    KAMPING_CHECK_PARAMETERS(
-        Args,
-        KAMPING_REQUIRED_PARAMETERS(send_buf, recv_buf, root, recv_counts, send_counts),
-        KAMPING_OPTIONAL_PARAMETERS()
-    );
->>>>>>> 924a72a9
 }
 } // namespace testing