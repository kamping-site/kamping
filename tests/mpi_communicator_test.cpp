--- conflicted
+++ resolved
@@ -83,16 +83,6 @@
     } else {
         EXPECT_FALSE(comm.is_root(custom_root));
     }
-<<<<<<< HEAD
-
-    kamping::internal::Root custom_root_obj(custom_root);
-    if (custom_root_obj.rank() == comm.rank()) {
-        EXPECT_TRUE(comm.is_root(custom_root_obj));
-    } else {
-        EXPECT_FALSE(comm.is_root(custom_root_obj));
-    }
-=======
->>>>>>> edf53e21
 }
 
 TEST_F(CommunicatorTest, set_root_bound_check) {
