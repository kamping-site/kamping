--- conflicted
+++ resolved
@@ -128,11 +128,7 @@
     Communicator comm;
 
     for (int i = -(2 * size); i < (2 * size); ++i) {
-<<<<<<< HEAD
-        EXPECT_EQ((rank + i + (size * 2)) % size, comm.rank_shifted_cyclic(i));
-=======
         EXPECT_EQ((rank + i + 2 * size) % size, comm.rank_shifted_cyclic(i));
->>>>>>> 9f18a2ce
     }
 }
 
