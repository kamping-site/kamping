--- conflicted
+++ resolved
@@ -19,15 +19,10 @@
     using namespace ::kamping::internal;
     // none of the extract function should work if the underlying buffer does not provide a member extract().
     kamping::MPIResult mpi_result{
-<<<<<<< HEAD
-        BufferCategoryNotUsed{},
         BufferCategoryNotUsed{},
         BufferCategoryNotUsed{},
         BufferCategoryNotUsed{},
         BufferCategoryNotUsed{}};
-=======
-        BufferCategoryNotUsed{}, BufferCategoryNotUsed{}, BufferCategoryNotUsed{}, BufferCategoryNotUsed{}};
->>>>>>> 0476c9af
 #if defined(RECV_BUFFER_NOT_EXTRACTABLE)
     std::ignore = mpi_result.extract_recv_buffer();
 #elif defined(RECV_COUNTS_NOT_EXTRACTABLE)
