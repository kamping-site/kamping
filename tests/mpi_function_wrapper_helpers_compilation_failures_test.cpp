// This file is part of KaMPIng.
//
// Copyright 2021 The KaMPIng Authors
//
// KaMPIng is free software : you can redistribute it and/or modify it under the
// terms of the GNU Lesser General Public License as published by the Free
// Software Foundation, either version 3 of the License, or (at your option) any
// later version. KaMPIng is distributed in the hope that it will be useful, but
// WITHOUT ANY WARRANTY; without even the implied warranty of MERCHANTABILITY or
// FITNESS FOR A PARTICULAR PURPOSE.  See the GNU Lesser General Public License
// for more details.
//
// You should have received a copy of the GNU Lesser General Public License
// along with KaMPIng.  If not, see <https://www.gnu.org/licenses/>.

#include "kamping/mpi_function_wrapper_helpers.hpp"
#include "kamping/parameter_factories.hpp"

int main(int /*argc*/, char** /*argv*/) {
    using namespace ::kamping;
    using namespace ::kamping::internal;
    // none of the extract function should work if the underlying buffer does
    // not provide a member extract().
    kamping::MPIResult mpi_result{
<<<<<<< HEAD
        BufferCategoryNotUsed{}, BufferCategoryNotUsed{},
        BufferCategoryNotUsed{}, BufferCategoryNotUsed{}};
=======
        BufferCategoryNotUsed{},
        BufferCategoryNotUsed{},
        BufferCategoryNotUsed{},
        BufferCategoryNotUsed{}};
>>>>>>> 924a72a9
#if defined(RECV_BUFFER_NOT_EXTRACTABLE)
    std::ignore = mpi_result.extract_recv_buffer();
#elif defined(RECV_COUNTS_NOT_EXTRACTABLE)
    std::ignore = mpi_result.extract_recv_counts();
#elif defined(RECV_DISPLACEMENTS_NOT_EXTRACTABLE)
    std::ignore = mpi_result.extract_recv_displs();
#elif defined(SEND_DISPLACEMENTS_NOT_EXTRACTABLE)
    std::ignore = mpi_result.extract_send_displs();
#else
// If none of the above sections is active, this file will compile successfully.
#endif
}<|MERGE_RESOLUTION|>--- conflicted
+++ resolved
@@ -2,16 +2,14 @@
 //
 // Copyright 2021 The KaMPIng Authors
 //
-// KaMPIng is free software : you can redistribute it and/or modify it under the
-// terms of the GNU Lesser General Public License as published by the Free
-// Software Foundation, either version 3 of the License, or (at your option) any
-// later version. KaMPIng is distributed in the hope that it will be useful, but
-// WITHOUT ANY WARRANTY; without even the implied warranty of MERCHANTABILITY or
-// FITNESS FOR A PARTICULAR PURPOSE.  See the GNU Lesser General Public License
+// KaMPIng is free software : you can redistribute it and/or modify it under the terms of the GNU Lesser General Public
+// License as published by the Free Software Foundation, either version 3 of the License, or (at your option) any later
+// version. KaMPIng is distributed in the hope that it will be useful, but WITHOUT ANY WARRANTY; without even the
+// implied warranty of MERCHANTABILITY or FITNESS FOR A PARTICULAR PURPOSE.  See the GNU Lesser General Public License
 // for more details.
 //
-// You should have received a copy of the GNU Lesser General Public License
-// along with KaMPIng.  If not, see <https://www.gnu.org/licenses/>.
+// You should have received a copy of the GNU Lesser General Public License along with KaMPIng.  If not, see
+// <https://www.gnu.org/licenses/>.
 
 #include "kamping/mpi_function_wrapper_helpers.hpp"
 #include "kamping/parameter_factories.hpp"
@@ -19,18 +17,12 @@
 int main(int /*argc*/, char** /*argv*/) {
     using namespace ::kamping;
     using namespace ::kamping::internal;
-    // none of the extract function should work if the underlying buffer does
-    // not provide a member extract().
+    // none of the extract function should work if the underlying buffer does not provide a member extract().
     kamping::MPIResult mpi_result{
-<<<<<<< HEAD
-        BufferCategoryNotUsed{}, BufferCategoryNotUsed{},
-        BufferCategoryNotUsed{}, BufferCategoryNotUsed{}};
-=======
         BufferCategoryNotUsed{},
         BufferCategoryNotUsed{},
         BufferCategoryNotUsed{},
         BufferCategoryNotUsed{}};
->>>>>>> 924a72a9
 #if defined(RECV_BUFFER_NOT_EXTRACTABLE)
     std::ignore = mpi_result.extract_recv_buffer();
 #elif defined(RECV_COUNTS_NOT_EXTRACTABLE)
