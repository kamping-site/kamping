// This file is part of KaMPIng.
//
// Copyright 2021 The KaMPIng Authors
//
// KaMPIng is free software : you can redistribute it and/or modify it under the
// terms of the GNU Lesser General Public License as published by the Free
// Software Foundation, either version 3 of the License, or (at your option) any
// later version. KaMPIng is distributed in the hope that it will be useful, but
// WITHOUT ANY WARRANTY; without even the implied warranty of MERCHANTABILITY or
// FITNESS FOR A PARTICULAR PURPOSE.  See the GNU Lesser General Public License
// for more details.
//
// You should have received a copy of the GNU Lesser General Public License
// along with KaMPIng.  If not, see <https://www.gnu.org/licenses/>.

#include "kamping/mpi_function_wrapper_helpers.hpp"
#include "kamping/parameter_factories.hpp"

int main(int /*argc*/, char** /*argv*/) {
<<<<<<< HEAD
  using namespace ::kamping;
  using namespace ::kamping::internal;
  // none of the extract function should work if the underlying buffer does
  // not provide a member extract().
  kamping::MPIResult mpi_result{
    BufferCategoryNotUsed{}, BufferCategoryNotUsed{}, BufferCategoryNotUsed{},
    BufferCategoryNotUsed{}, BufferCategoryNotUsed{}};
=======
    using namespace ::kamping;
    using namespace ::kamping::internal;
    // none of the extract function should work if the underlying buffer does not provide a member extract().
    kamping::MPIResult mpi_result{
        BufferCategoryNotUsed{}, BufferCategoryNotUsed{}, BufferCategoryNotUsed{}, BufferCategoryNotUsed{}};
>>>>>>> 0476c9af
#if defined(RECV_BUFFER_NOT_EXTRACTABLE)
  std::ignore = mpi_result.extract_recv_buffer();
#elif defined(RECV_COUNTS_NOT_EXTRACTABLE)
  std::ignore = mpi_result.extract_recv_counts();
#elif defined(RECV_DISPLACEMENTS_NOT_EXTRACTABLE)
  std::ignore = mpi_result.extract_recv_displs();
#elif defined(SEND_DISPLACEMENTS_NOT_EXTRACTABLE)
  std::ignore = mpi_result.extract_send_displs();
#else
// If none of the above sections is active, this file will compile successfully.
#endif
}<|MERGE_RESOLUTION|>--- conflicted
+++ resolved
@@ -17,21 +17,13 @@
 #include "kamping/parameter_factories.hpp"
 
 int main(int /*argc*/, char** /*argv*/) {
-<<<<<<< HEAD
   using namespace ::kamping;
   using namespace ::kamping::internal;
-  // none of the extract function should work if the underlying buffer does
-  // not provide a member extract().
+  // none of the extract function should work if the underlying buffer does not
+  // provide a member extract().
   kamping::MPIResult mpi_result{
     BufferCategoryNotUsed{}, BufferCategoryNotUsed{}, BufferCategoryNotUsed{},
-    BufferCategoryNotUsed{}, BufferCategoryNotUsed{}};
-=======
-    using namespace ::kamping;
-    using namespace ::kamping::internal;
-    // none of the extract function should work if the underlying buffer does not provide a member extract().
-    kamping::MPIResult mpi_result{
-        BufferCategoryNotUsed{}, BufferCategoryNotUsed{}, BufferCategoryNotUsed{}, BufferCategoryNotUsed{}};
->>>>>>> 0476c9af
+    BufferCategoryNotUsed{}};
 #if defined(RECV_BUFFER_NOT_EXTRACTABLE)
   std::ignore = mpi_result.extract_recv_buffer();
 #elif defined(RECV_COUNTS_NOT_EXTRACTABLE)
