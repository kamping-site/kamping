// This file is part of KaMPIng.
//
// Copyright 2021 The KaMPIng Authors
//
// KaMPIng is free software : you can redistribute it and/or modify it under the
// terms of the GNU Lesser General Public License as published by the Free
// Software Foundation, either version 3 of the License, or (at your option) any
// later version. KaMPIng is distributed in the hope that it will be useful, but
// WITHOUT ANY WARRANTY; without even the implied warranty of MERCHANTABILITY or
// FITNESS FOR A PARTICULAR PURPOSE.  See the GNU Lesser General Public License
// for more details.
//
// You should have received a copy of the GNU Lesser General Public License
// along with KaMPIng.  If not, see <https://www.gnu.org/licenses/>.

#include "kamping/mpi_function_wrapper_helpers.hpp"
#include "kamping/parameter_factories.hpp"

int main(int /*argc*/, char** /*argv*/) {
    using namespace ::kamping;
    using namespace ::kamping::internal;
    // none of the extract function should work if the underlying buffer does
    // not provide a member extract().
    kamping::MPIResult mpi_result{
<<<<<<< HEAD
        BufferCategoryNotUsed{}, BufferCategoryNotUsed{},
        BufferCategoryNotUsed{}, BufferCategoryNotUsed{},
        BufferCategoryNotUsed{}};
=======
        BufferCategoryNotUsed{}, BufferCategoryNotUsed{}, BufferCategoryNotUsed{}, BufferCategoryNotUsed{}};
>>>>>>> 0476c9af
#if defined(RECV_BUFFER_NOT_EXTRACTABLE)
    std::ignore = mpi_result.extract_recv_buffer();
#elif defined(RECV_COUNTS_NOT_EXTRACTABLE)
    std::ignore = mpi_result.extract_recv_counts();
#elif defined(RECV_DISPLACEMENTS_NOT_EXTRACTABLE)
    std::ignore = mpi_result.extract_recv_displs();
#elif defined(SEND_DISPLACEMENTS_NOT_EXTRACTABLE)
    std::ignore = mpi_result.extract_send_displs();
#else
// If none of the above sections is active, this file will compile successfully.
#endif
}<|MERGE_RESOLUTION|>--- conflicted
+++ resolved
@@ -22,13 +22,8 @@
     // none of the extract function should work if the underlying buffer does
     // not provide a member extract().
     kamping::MPIResult mpi_result{
-<<<<<<< HEAD
         BufferCategoryNotUsed{}, BufferCategoryNotUsed{},
-        BufferCategoryNotUsed{}, BufferCategoryNotUsed{},
-        BufferCategoryNotUsed{}};
-=======
-        BufferCategoryNotUsed{}, BufferCategoryNotUsed{}, BufferCategoryNotUsed{}, BufferCategoryNotUsed{}};
->>>>>>> 0476c9af
+        BufferCategoryNotUsed{}, BufferCategoryNotUsed{}};
 #if defined(RECV_BUFFER_NOT_EXTRACTABLE)
     std::ignore = mpi_result.extract_recv_buffer();
 #elif defined(RECV_COUNTS_NOT_EXTRACTABLE)
