--- conflicted
+++ resolved
@@ -175,32 +175,7 @@
     resize_write_check(9);
 }
 
-<<<<<<< HEAD
-TEST(UserAllocatedContainerBasedBuffer, get_ptr_span) {
-  std::vector<int> buffer(100, 0);
-  Span<int> container{buffer.data(), buffer.size()};
-  constexpr ParameterType ptype = ParameterType::recv_buf;
-
-  UserAllocatedContainerBasedBuffer<Span<int>, ptype> buffer_based_on_own_container(container);
-  
-  auto no_resize_write_check = [&](size_t requested_size) {
-    int* ptr = buffer_based_on_own_container.get_ptr(requested_size);
-    EXPECT_EQ(ptr, container.data());
-    EXPECT_EQ(container.size(), 100);
-    for (size_t i = 0; i < 100; ++i) {
-      ptr[i] =  static_cast<int>(100 - i);
-      EXPECT_EQ(ptr[i], container[i]);
-    }
-    for (size_t i = 100; i < 200; ++i) {
-      EXPECT_EXIT(ptr[i] = static_cast<int>(i),::testing::KilledBySignal(SIGSEGV),".*");
-    }
-  }
-}
-
-TEST(LibAllocatedContainerBasedBufferTest, get_ptr_extract_basics) {
-=======
 TEST(LibAllocatedContainerBasedBufferTest, resize_and_data_extract_basics) {
->>>>>>> cf14a470
     constexpr ParameterType                                   ptype = ParameterType::recv_counts;
     LibAllocatedContainerBasedBuffer<std::vector<int>, ptype> buffer_based_on_int_vector;
 
