// This file is part of KaMPIng.
//
// Copyright 2021 The KaMPIng Authors
//
// KaMPIng is free software : you can redistribute it and/or modify it under the terms of the GNU Lesser General Public
// License as published by the Free Software Foundation, either version 3 of the License, or (at your option) any later
// version. KaMPIng is distributed in the hope that it will be useful, but WITHOUT ANY WARRANTY; without even the
// implied warranty of MERCHANTABILITY or FITNESS FOR A PARTICULAR PURPOSE.  See the GNU Lesser General Public License
// for more details.
//
// You should have received a copy of the GNU Lesser General Public License along with KaMPIng.  If not, see
// <https://www.gnu.org/licenses/>.

#include "gtest/gtest.h"
#include <array>
#include <deque>
#include <type_traits>
#include <vector>

#include <gtest/gtest.h>

#include "helpers_for_testing.hpp"
#include "kamping/assertion_levels.hpp"
#include "kamping/parameter_objects.hpp"
#include "legacy_parameter_objects.hpp"

using namespace ::kamping;
using namespace ::kamping::internal;

TEST(HasDataMemberTest, has_data_member_basics) {
    EXPECT_TRUE(kamping::internal::has_data_member_v<std::vector<int>>);
    EXPECT_TRUE(kamping::internal::has_data_member_v<std::vector<double>>);
    EXPECT_TRUE((kamping::internal::has_data_member_v<std::vector<double, testing::CustomAllocator<double>>>));
    EXPECT_TRUE((kamping::internal::has_data_member_v<std::string>));
    EXPECT_TRUE((kamping::internal::has_data_member_v<std::array<int, 42>>));

    EXPECT_FALSE((kamping::internal::has_data_member_v<int>));
    EXPECT_FALSE((kamping::internal::has_data_member_v<bool>));

    // on some compilers vector<bool> still has .data() but it returns void
    // EXPECT_FALSE((kamping::internal::has_data_member_v<std::vector<bool>>));
    // EXPECT_FALSE((kamping::internal::has_data_member_v<std::vector<bool, testing::CustomAllocator<bool>>>));
}

TEST(IsSpecializationTest, is_specialization_basics) {
    EXPECT_TRUE((kamping::internal::is_specialization<std::vector<int>, std::vector>::value));
    EXPECT_TRUE((kamping::internal::is_specialization<std::vector<bool>, std::vector>::value));
    EXPECT_TRUE(
        (kamping::internal::is_specialization<std::vector<int, testing::CustomAllocator<int>>, std::vector>::value)
    );
    EXPECT_TRUE((
        kamping::internal::is_specialization<std::vector<double, testing::CustomAllocator<double>>, std::vector>::value
    ));
    EXPECT_TRUE((kamping::internal::is_specialization<std::deque<int>, std::deque>::value));

    EXPECT_FALSE((kamping::internal::is_specialization<std::array<int, 2>, std::vector>::value));
    EXPECT_FALSE((kamping::internal::is_specialization<std::deque<int>, std::vector>::value));
    EXPECT_FALSE((kamping::internal::is_specialization<int, std::vector>::value));
}
TEST(HasValueTypeTest, has_value_type_basics) {
    EXPECT_TRUE(kamping::internal::has_value_type_v<std::vector<int>>);
    EXPECT_TRUE(kamping::internal::has_value_type_v<std::vector<bool>>);
    EXPECT_TRUE((kamping::internal::has_value_type_v<std::array<int, 42>>));
    EXPECT_TRUE((kamping::internal::has_value_type_v<std::string>));

    EXPECT_FALSE((kamping::internal::has_value_type_v<int>));
    EXPECT_FALSE((kamping::internal::has_value_type_v<double>));
    EXPECT_FALSE((kamping::internal::has_value_type_v<bool>));
}

TEST(IsVectorBoolTest, is_vector_bool_basics) {
    EXPECT_TRUE(kamping::internal::is_vector_bool_v<std::vector<bool>>);
    EXPECT_TRUE((kamping::internal::is_vector_bool_v<std::vector<bool, testing::CustomAllocator<bool>>>));
    EXPECT_TRUE(kamping::internal::is_vector_bool_v<const std::vector<bool>>);
    EXPECT_TRUE(kamping::internal::is_vector_bool_v<std::vector<bool>&>);
    EXPECT_TRUE(kamping::internal::is_vector_bool_v<std::vector<bool> const&>);
    EXPECT_FALSE(kamping::internal::is_vector_bool_v<std::vector<int>>);
    EXPECT_FALSE((kamping::internal::is_vector_bool_v<std::vector<int, testing::CustomAllocator<int>>>));
    EXPECT_FALSE(kamping::internal::is_vector_bool_v<std::vector<int>&>);
    EXPECT_FALSE(kamping::internal::is_vector_bool_v<std::vector<int> const&>);
    EXPECT_FALSE(kamping::internal::is_vector_bool_v<std::vector<kamping::kabool>>);
    EXPECT_FALSE(kamping::internal::is_vector_bool_v<std::vector<kamping::kabool>&>);
    EXPECT_FALSE(kamping::internal::is_vector_bool_v<std::vector<kamping::kabool> const&>);
    EXPECT_FALSE(kamping::internal::is_vector_bool_v<bool>);
    EXPECT_FALSE(kamping::internal::is_vector_bool_v<bool&>);
    EXPECT_FALSE(kamping::internal::is_vector_bool_v<bool const&>);
    EXPECT_FALSE(kamping::internal::is_vector_bool_v<int>);
    EXPECT_FALSE(kamping::internal::is_vector_bool_v<int&>);
    EXPECT_FALSE(kamping::internal::is_vector_bool_v<int const&>);
}

// Tests the basic functionality of EmptyBuffer
TEST(EmptyBufferTest, get_basics) {
    constexpr ParameterType              ptype = ParameterType::send_counts;
    EmptyBuffer<std::vector<int>, ptype> empty_buffer{};

    EXPECT_EQ(empty_buffer.size(), 0);
    EXPECT_EQ(empty_buffer.get().size(), 0);
    EXPECT_EQ(empty_buffer.get().data(), nullptr);
    EXPECT_EQ(empty_buffer.data(), nullptr);
}

// Tests the basic functionality of ContainerBasedConstBuffer
TEST(ContainerBasedConstBufferTest, get_basics) {
    std::vector<int>       int_vec{1, 2, 3};
    std::vector<int> const int_vec_const{1, 2, 3, 4};

    constexpr ParameterType                            ptype = ParameterType::send_counts;
    ContainerBasedConstBuffer<std::vector<int>, ptype> buffer_based_on_int_vector(int_vec);
    ContainerBasedConstBuffer<std::vector<int>, ptype> buffer_based_on_const_int_vector(int_vec_const);

    EXPECT_EQ(buffer_based_on_int_vector.size(), int_vec.size());
    EXPECT_EQ(buffer_based_on_int_vector.get().size(), int_vec.size());
    EXPECT_EQ(buffer_based_on_int_vector.get().data(), int_vec.data());
    static_assert(std::is_same_v<decltype(buffer_based_on_int_vector.get().data()), const int*>);
    EXPECT_EQ(buffer_based_on_int_vector.data(), int_vec.data());
    static_assert(std::is_same_v<decltype(buffer_based_on_int_vector.data()), const int*>);

    EXPECT_EQ(buffer_based_on_const_int_vector.get().size(), int_vec_const.size());
    EXPECT_EQ(buffer_based_on_const_int_vector.get().data(), int_vec_const.data());
    static_assert(std::is_same_v<decltype(buffer_based_on_const_int_vector.get().data()), const int*>);
    EXPECT_EQ(buffer_based_on_const_int_vector.data(), int_vec_const.data());
    static_assert(std::is_same_v<decltype(buffer_based_on_const_int_vector.data()), const int*>);
}

TEST(ContainerBasedConstBufferTest, get_containers_other_than_vector) {
    std::string                                                  str = "I am underlying storage";
    testing::OwnContainer<int>                                   own_container;
    constexpr ParameterType                                      ptype = ParameterType::send_buf;
    ContainerBasedConstBuffer<std::string, ptype>                buffer_based_on_string(str);
    ContainerBasedConstBuffer<testing::OwnContainer<int>, ptype> buffer_based_on_own_container(own_container);

    EXPECT_EQ(buffer_based_on_string.get().size(), str.size());
    EXPECT_EQ(buffer_based_on_string.get().data(), str.data());

    EXPECT_EQ(buffer_based_on_own_container.get().size(), own_container.size());
    EXPECT_EQ(buffer_based_on_own_container.get().data(), own_container.data());
}

TEST(ContainerBasedConstBufferTest, move_constructor_is_enabled) {
    constexpr ParameterType                            ptype = ParameterType::send_counts;
    const std::vector<int>                             container{1, 2, 3};
    ContainerBasedConstBuffer<std::vector<int>, ptype> buffer1(container);
    ContainerBasedConstBuffer<std::vector<int>, ptype> buffer2(std::move(buffer1));
    EXPECT_EQ(buffer2.get().size(), container.size());
    EXPECT_TRUE(std::equal(container.begin(), container.end(), buffer2.get().data()));
}

// Tests the basic functionality of ContainerBasedOwningBuffer
TEST(ContainerBasedOwningBufferTest, get_basics) {
    std::vector<int> int_vec{1, 2, 3};

    constexpr ParameterType                             ptype = ParameterType::send_counts;
    ContainerBasedOwningBuffer<std::vector<int>, ptype> buffer_based_on_moved_vector(std::move(int_vec));
    ContainerBasedOwningBuffer<std::vector<int>, ptype> buffer_based_on_rvalue_vector(std::vector<int>{1, 2, 3});

    EXPECT_EQ(buffer_based_on_moved_vector.size(), 3);
    EXPECT_EQ(buffer_based_on_moved_vector.get().size(), 3);
    EXPECT_EQ(buffer_based_on_moved_vector.get().data()[0], 1);
    EXPECT_EQ(buffer_based_on_moved_vector.get().data()[1], 2);
    EXPECT_EQ(buffer_based_on_moved_vector.get().data()[2], 3);
    static_assert(std::is_same_v<decltype(buffer_based_on_moved_vector.get().data()), int const*>);
    EXPECT_EQ(buffer_based_on_moved_vector.data()[0], 1);
    EXPECT_EQ(buffer_based_on_moved_vector.data()[1], 2);
    EXPECT_EQ(buffer_based_on_moved_vector.data()[2], 3);
    static_assert(std::is_same_v<decltype(buffer_based_on_moved_vector.data()), int const*>);

    EXPECT_EQ(buffer_based_on_rvalue_vector.size(), 3);
    EXPECT_EQ(buffer_based_on_rvalue_vector.get().size(), 3);
    EXPECT_EQ(buffer_based_on_rvalue_vector.get().data()[0], 1);
    EXPECT_EQ(buffer_based_on_rvalue_vector.get().data()[1], 2);
    EXPECT_EQ(buffer_based_on_rvalue_vector.get().data()[2], 3);
    static_assert(std::is_same_v<decltype(buffer_based_on_rvalue_vector.get().data()), const int*>);
    EXPECT_EQ(buffer_based_on_rvalue_vector.data()[0], 1);
    EXPECT_EQ(buffer_based_on_rvalue_vector.data()[1], 2);
    EXPECT_EQ(buffer_based_on_rvalue_vector.data()[2], 3);
    static_assert(std::is_same_v<decltype(buffer_based_on_rvalue_vector.data()), int const*>);

    {
        auto const& underlying_container = buffer_based_on_moved_vector.underlying();
        EXPECT_EQ(underlying_container, (std::vector<int>{1, 2, 3}));
    }
    {
        auto const& underlying_container = buffer_based_on_rvalue_vector.underlying();
        EXPECT_EQ(underlying_container, (std::vector<int>{1, 2, 3}));
    }
}

TEST(ContainerBasedOwningBufferTest, get_containers_other_than_vector) {
    constexpr ParameterType ptype = ParameterType::send_buf;

    // string
    std::string                                    str      = "I am underlying storage";
    std::string                                    expected = "I am underlying storage";
    ContainerBasedOwningBuffer<std::string, ptype> buffer_based_on_string(std::move(str));

    EXPECT_EQ(buffer_based_on_string.get().size(), expected.size());
    EXPECT_EQ(
        std::string(
            buffer_based_on_string.get().data(),
            buffer_based_on_string.get().data() + buffer_based_on_string.get().size()
        ),
        expected
    );
    {
        auto const& underlying_container = buffer_based_on_string.underlying();
        EXPECT_EQ(underlying_container, expected);
    }
    // own container
    testing::OwnContainer<int> own_container{1, 2, 3};
    EXPECT_EQ(own_container.copy_count(), 0);

    ContainerBasedOwningBuffer<testing::OwnContainer<int>, ptype> buffer_based_on_own_container(std::move(own_container)
    );
    EXPECT_EQ(own_container.copy_count(), 0);
    EXPECT_EQ(buffer_based_on_own_container.underlying().copy_count(), 0);

    EXPECT_EQ(buffer_based_on_own_container.get().size(), 3);
    EXPECT_EQ(buffer_based_on_own_container.get().data()[0], 1);
    EXPECT_EQ(buffer_based_on_own_container.get().data()[1], 2);
    EXPECT_EQ(buffer_based_on_own_container.get().data()[2], 3);
    {
        auto const& underlying_container = buffer_based_on_own_container.underlying();
        EXPECT_EQ(underlying_container, (testing::OwnContainer<int>{1, 2, 3}));
    }
}

TEST(ContainerBasedOwningBufferTest, move_constructor_is_enabled) {
    constexpr ParameterType                             ptype = ParameterType::send_counts;
    const std::vector<int>                              container{1, 2, 3};
    ContainerBasedOwningBuffer<std::vector<int>, ptype> buffer1({1, 2, 3});
    ContainerBasedOwningBuffer<std::vector<int>, ptype> buffer2(std::move(buffer1));
    EXPECT_EQ(buffer2.get().size(), 3);

    const std::vector<int> expected_container{1, 2, 3};
    EXPECT_TRUE(std::equal(expected_container.begin(), expected_container.end(), buffer2.get().data()));
}

TEST(UserAllocatedContainerBasedBufferTest, resize_and_data_basics) {
    std::vector<int> int_vec{1, 2, 3, 2, 1};

    constexpr ParameterType                                    ptype = ParameterType::send_counts;
    UserAllocatedContainerBasedBuffer<std::vector<int>, ptype> buffer_based_on_int_vector(int_vec);
    EXPECT_EQ(int_vec.size(), buffer_based_on_int_vector.get().size());
    EXPECT_EQ(int_vec.data(), buffer_based_on_int_vector.get().data());

    auto resize_write_check = [&](size_t requested_size) {
        buffer_based_on_int_vector.resize(requested_size);
        int* ptr = buffer_based_on_int_vector.data();
        EXPECT_EQ(ptr, int_vec.data());
        EXPECT_EQ(int_vec.data(), buffer_based_on_int_vector.get().data());
        EXPECT_EQ(int_vec.size(), requested_size);
        EXPECT_EQ(int_vec.size(), buffer_based_on_int_vector.get().size());
        for (size_t i = 0; i < requested_size; ++i) {
            ptr[i] = static_cast<int>(requested_size - i);
            EXPECT_EQ(ptr[i], int_vec[i]);
        }
    };
    resize_write_check(10);
    resize_write_check(50);
    resize_write_check(9);
}

TEST(UserAllocatedContainerBasedBufferTest, resize_and_data_containers_other_than_vector) {
    testing::OwnContainer<int> own_container;

    constexpr ParameterType                                              ptype = ParameterType::recv_counts;
    UserAllocatedContainerBasedBuffer<testing::OwnContainer<int>, ptype> buffer_based_on_own_container(own_container);

    auto resize_write_check = [&](size_t requested_size) {
        buffer_based_on_own_container.resize(requested_size);
        int* ptr = buffer_based_on_own_container.data();
        EXPECT_EQ(ptr, own_container.data());
        EXPECT_EQ(own_container.size(), requested_size);
        for (size_t i = 0; i < requested_size; ++i) {
            ptr[i] = static_cast<int>(requested_size - i);
            EXPECT_EQ(ptr[i], own_container[i]);
        }
    };
    resize_write_check(10);
    resize_write_check(50);
    resize_write_check(9);
}

TEST(UserAllocatedContainerBasedBufferTest, move_constructor_is_enabled) {
    constexpr ParameterType ptype = ParameterType::send_counts;
    std::vector<int>        container{1, 2, 3};
    const auto              const_container = container; // ensure that container is not altered
    UserAllocatedContainerBasedBuffer<std::vector<int>, ptype> buffer1(container);
    UserAllocatedContainerBasedBuffer<std::vector<int>, ptype> buffer2(std::move(buffer1));
    EXPECT_EQ(buffer2.get().size(), const_container.size());
    EXPECT_TRUE(std::equal(const_container.begin(), const_container.end(), buffer2.get().data()));
}

TEST(LibAllocatedContainerBasedBufferTest, resize_and_data_extract_basics) {
    constexpr ParameterType                                   ptype = ParameterType::recv_counts;
    LibAllocatedContainerBasedBuffer<std::vector<int>, ptype> buffer_based_on_int_vector;

    auto resize_write_check = [&](size_t requested_size) {
        buffer_based_on_int_vector.resize(requested_size);
        EXPECT_EQ(buffer_based_on_int_vector.size(), requested_size);
        EXPECT_EQ(buffer_based_on_int_vector.get().size(), requested_size);
        int* ptr = buffer_based_on_int_vector.data();
        for (size_t i = 0; i < requested_size; ++i) {
            ptr[i] = static_cast<int>(requested_size - i);
        }
    };
    resize_write_check(10);
    resize_write_check(50);
    const size_t last_resize = 9;
    resize_write_check(last_resize);

    // The buffer will be in an invalid state after extraction; that's why we have to access these attributes
    // beforehand.
    const auto       size_of_buffer        = buffer_based_on_int_vector.size();
    const auto       data_of_buffer        = buffer_based_on_int_vector.data();
    const auto       size_of_get_of_buffer = buffer_based_on_int_vector.get().size();
    const auto       data_of_get_of_buffer = buffer_based_on_int_vector.get().data();
    std::vector<int> underlying_container  = buffer_based_on_int_vector.extract();
    EXPECT_EQ(underlying_container.size(), size_of_buffer);
    EXPECT_EQ(underlying_container.size(), size_of_get_of_buffer);
    EXPECT_EQ(underlying_container.data(), data_of_buffer);
    EXPECT_EQ(underlying_container.data(), data_of_get_of_buffer);
    for (size_t i = 0; i < last_resize; ++i) {
        EXPECT_EQ(underlying_container[i], static_cast<int>(last_resize - i));
    }
}

TEST(LibAllocatedContainerBasedBufferTest, extract_containers_other_than_vector) {
    constexpr ParameterType                                             ptype = ParameterType::recv_counts;
    LibAllocatedContainerBasedBuffer<testing::OwnContainer<int>, ptype> buffer_based_on_own_container;

    auto resize_write_check = [&](size_t requested_size) {
        buffer_based_on_own_container.resize(requested_size);
        int* ptr = buffer_based_on_own_container.data();
        for (size_t i = 0; i < requested_size; ++i) {
            ptr[i] = static_cast<int>(requested_size - i);
        }
    };
    resize_write_check(10);
    resize_write_check(50);
    const size_t last_resize = 9;
    resize_write_check(last_resize);
    testing::OwnContainer<int> underlying_container = buffer_based_on_own_container.extract();
    for (size_t i = 0; i < last_resize; ++i) {
        EXPECT_EQ(underlying_container[i], static_cast<int>(last_resize - i));
    }
}

TEST(LibAllocatedContainerBasedBufferTest, move_ctor_assignment_operator_is_enabled) {
    constexpr ParameterType                                             ptype = ParameterType::recv_counts;
    LibAllocatedContainerBasedBuffer<testing::OwnContainer<int>, ptype> buffer1;
    const size_t                                                        size = 3;
    buffer1.resize(size);
    buffer1.get().data()[0] = 0;
    buffer1.get().data()[1] = 1;
    buffer1.get().data()[2] = 2;
    LibAllocatedContainerBasedBuffer<testing::OwnContainer<int>, ptype> buffer2(std::move(buffer1));
    LibAllocatedContainerBasedBuffer<testing::OwnContainer<int>, ptype> buffer3;
    buffer3 = std::move(buffer2);
    EXPECT_EQ(buffer3.get().size(), 3);
    EXPECT_EQ(buffer3.get().data()[0], 0);
    EXPECT_EQ(buffer3.get().data()[1], 1);
    EXPECT_EQ(buffer3.get().data()[2], 2);
}

TEST(SingleElementConstBufferTest, get_basics) {
    constexpr ParameterType              ptype = ParameterType::send_counts;
    int                                  value = 5;
    SingleElementConstBuffer<int, ptype> int_buffer(value);

    EXPECT_EQ(int_buffer.size(), 1);
    EXPECT_EQ(int_buffer.get().size(), 1);
    EXPECT_EQ(*(int_buffer.get().data()), 5);
    EXPECT_EQ(*(int_buffer.data()), 5);

    EXPECT_EQ(decltype(int_buffer)::parameter_type, ptype);
    EXPECT_FALSE(int_buffer.is_modifiable);

    static_assert(std::is_same_v<decltype(int_buffer)::value_type, decltype(value)>);
}

TEST(SingleElementConstBufferTest, move_constructor_is_enabled) {
    constexpr ParameterType              ptype = ParameterType::send_counts;
    const int                            elem  = 42;
    SingleElementConstBuffer<int, ptype> buffer1(elem);
    SingleElementConstBuffer<int, ptype> buffer2(std::move(buffer1));
    EXPECT_EQ(*buffer2.get().data(), elem);
    EXPECT_EQ(*buffer2.data(), elem);
    EXPECT_EQ(buffer2.get_single_element(), elem);
}

TEST(SingleElementOwningBufferTest, get_basics) {
    constexpr ParameterType               ptype = ParameterType::send_counts;
    SingleElementOwningBuffer<int, ptype> int_buffer(5);

    EXPECT_EQ(int_buffer.size(), 1);
    EXPECT_EQ(int_buffer.get().size(), 1);
    EXPECT_EQ(*(int_buffer.get().data()), 5);
    EXPECT_EQ(*(int_buffer.data()), 5);
    EXPECT_EQ(int_buffer.underlying(), 5);
    EXPECT_EQ(int_buffer.get_single_element(), 5);

    EXPECT_EQ(decltype(int_buffer)::parameter_type, ptype);
    EXPECT_FALSE(int_buffer.is_modifiable);

    static_assert(std::is_same_v<decltype(int_buffer)::value_type, int>);
}

TEST(SingleElementOwningBufferTest, move_constructor_is_enabled) {
    constexpr ParameterType               ptype = ParameterType::send_counts;
    SingleElementOwningBuffer<int, ptype> buffer1(42);
    SingleElementOwningBuffer<int, ptype> buffer2(std::move(buffer1));
    EXPECT_EQ(*buffer2.get().data(), 42);
    EXPECT_EQ(*buffer2.data(), 42);
    EXPECT_EQ(buffer2.underlying(), 42);
    EXPECT_EQ(buffer2.get_single_element(), 42);
}

TEST(SingleElementModifiableBufferTest, move_constructor_is_enabled) {
    constexpr ParameterType                   ptype      = ParameterType::send_counts;
    int                                       elem       = 42;
    const int                                 const_elem = elem;
    SingleElementModifiableBuffer<int, ptype> buffer1(elem);
    SingleElementModifiableBuffer<int, ptype> buffer2(std::move(buffer1));
    EXPECT_EQ(*buffer2.get().data(), const_elem);
    EXPECT_EQ(*buffer2.data(), const_elem);
    EXPECT_EQ(buffer2.get_single_element(), const_elem);
}

TEST(SingleElementModifiableBufferTest, get_basics) {
    constexpr ParameterType                   ptype = ParameterType::send_counts;
    int                                       value = 5;
    SingleElementModifiableBuffer<int, ptype> int_buffer(value);

    EXPECT_EQ(int_buffer.size(), 1);
    int_buffer.resize(1);
    EXPECT_EQ(int_buffer.size(), 1);
#if KASSERT_ASSERTION_LEVEL >= KAMPING_ASSERTION_LEVEL_NORMAL
    EXPECT_DEATH(
        int_buffer.resize(0),
        "Cannot resize a single element buffer to hold zero or more than one element. Single "
        "element buffers always hold exactly one element."
    );
    EXPECT_DEATH(
        int_buffer.resize(2),
        "Cannot resize a single element buffer to hold zero or more than one element. Single "
        "element buffers always hold exactly one element."
    );
#endif

    EXPECT_EQ(int_buffer.get().size(), 1);
    EXPECT_EQ(*(int_buffer.get().data()), 5);
    EXPECT_EQ(*(int_buffer.data()), 5);
    EXPECT_EQ(int_buffer.get_single_element(), 5);

    EXPECT_EQ(decltype(int_buffer)::parameter_type, ptype);
    EXPECT_TRUE(int_buffer.is_modifiable);

    static_assert(std::is_same_v<decltype(int_buffer)::value_type, decltype(value)>);
}

TEST(LibAllocatedSingleElementBufferTest, move_constructor_is_enabled) {
    constexpr ParameterType                     ptype      = ParameterType::send_counts;
    int                                         elem       = 42;
    const int                                   const_elem = elem;
    LibAllocatedSingleElementBuffer<int, ptype> buffer1{};
    *buffer1.get().data() = elem;
    LibAllocatedSingleElementBuffer<int, ptype> buffer2(std::move(buffer1));
    EXPECT_EQ(*buffer2.get().data(), const_elem);
    EXPECT_EQ(*buffer2.data(), const_elem);
    EXPECT_EQ(buffer2.get_single_element(), const_elem);
}

TEST(LibAllocatedSingleElementBufferTest, get_basics) {
    constexpr ParameterType                     ptype = ParameterType::send_counts;
    int                                         value = 5;
    LibAllocatedSingleElementBuffer<int, ptype> int_buffer{};

    *int_buffer.get().data() = value;

    EXPECT_EQ(int_buffer.size(), 1);
    int_buffer.resize(1);
    EXPECT_EQ(int_buffer.size(), 1);
#if KASSERT_ASSERTION_LEVEL >= KAMPING_ASSERTION_LEVEL_NORMAL
    EXPECT_DEATH(
        int_buffer.resize(0),
        "Cannot resize a single element buffer to hold zero or more than one element. Single "
        "element buffers always hold exactly one element."
    );
    EXPECT_DEATH(
        int_buffer.resize(2),
        "Cannot resize a single element buffer to hold zero or more than one element. Single "
        "element buffers always hold exactly one element."
    );
#endif
    EXPECT_EQ(int_buffer.get().size(), 1);
    EXPECT_EQ(*(int_buffer.get().data()), 5);
    EXPECT_EQ(*(int_buffer.data()), 5);
    EXPECT_EQ(int_buffer.get_single_element(), 5);

    EXPECT_EQ(decltype(int_buffer)::parameter_type, ptype);
    EXPECT_TRUE(int_buffer.is_modifiable);

    static_assert(std::is_same_v<decltype(int_buffer)::value_type, decltype(value)>);

    int extracted_value = int_buffer.extract();
    EXPECT_EQ(extracted_value, value);
}

TEST(RootTest, move_constructor_assignment_operator_is_enabled) {
    int       rank       = 2;
    const int const_rank = rank;
    Root      root1(rank);
    Root      root2 = std::move(root1);
    Root      root3(rank + 1);
    root3 = std::move(root2);
    EXPECT_EQ(root3.rank(), const_rank);
}

TEST(OperationBuilderTest, move_constructor_assignment_operator_is_enabled) {
    // simply test that move ctor and assignment operator can be called.
    OperationBuilder op_builder1(ops::plus<>(), commutative);
    OperationBuilder op_builder2(std::move(op_builder1));
    OperationBuilder op_builder3(ops::plus<>(), commutative);
    op_builder3 = std::move(op_builder2);
}

TEST(UserAllocatedContainerBasedBufferTest, resize_user_allocated_buffer) {
    std::vector<int>        data(20, 0);
    Span<int>               container = {data.data(), data.size()};
    constexpr ParameterType ptype     = ParameterType::send_counts;

    UserAllocatedContainerBasedBuffer<Span<int>, ptype> span_buffer(container);

    for (size_t i = 0; i <= 20; ++i) {
        span_buffer.resize(i);
        EXPECT_EQ(20, span_buffer.size());
    }

    UserAllocatedContainerBasedBuffer<std::vector<int>, ptype> vec_buffer(data);

    for (size_t i = 0; i <= 20; ++i) {
        vec_buffer.resize(i);
        EXPECT_EQ(i, vec_buffer.size());
    }
}

TEST(DataBufferTest, has_extract) {
    static_assert(
        has_extract_v<DataBuffer<
            int,
            ParameterType::send_buf,
            BufferModifiability::modifiable,
            BufferOwnership::owning,
            BufferAllocation::lib_allocated>>,
        "Library allocated DataBuffers must have an extract() member function"
    );
    static_assert(
        !has_extract_v<DataBuffer<
            int,
            ParameterType::send_buf,
            BufferModifiability::modifiable,
            BufferOwnership::owning,
            BufferAllocation::user_allocated>>,
        "User allocated DataBuffers must not have an extract() member function"
    );
}

TEST(ParameterFactoriesTest, is_int_type) {
    EXPECT_FALSE(is_int_type(kamping::internal::ParameterType::send_buf));
    EXPECT_FALSE(is_int_type(kamping::internal::ParameterType::recv_buf));
    EXPECT_FALSE(is_int_type(kamping::internal::ParameterType::send_recv_buf));
    EXPECT_TRUE(is_int_type(kamping::internal::ParameterType::recv_counts));
    EXPECT_TRUE(is_int_type(kamping::internal::ParameterType::recv_displs));
    EXPECT_TRUE(is_int_type(kamping::internal::ParameterType::send_counts));
    EXPECT_TRUE(is_int_type(kamping::internal::ParameterType::send_displs));
}

#if KASSERT_ENABLED(KAMPING_ASSERTION_LEVEL_NORMAL)
TEST(LibAllocatedContainerBasedBufferTest, prevent_usage_after_extraction) {
    LibAllocatedContainerBasedBuffer<std::vector<int>, ParameterType::recv_buf> buffer;

    buffer.data();
    buffer.size();
    buffer.resize(10);
    std::ignore = buffer.extract();
    EXPECT_KASSERT_FAILS(buffer.extract(), "Cannot extract a buffer that has already been extracted.");
    EXPECT_KASSERT_FAILS(buffer.get(), "Cannot get a buffer that has already been extracted.");
    EXPECT_KASSERT_FAILS(buffer.data(), "Cannot get a pointer to a buffer that has already been extracted.");
    EXPECT_KASSERT_FAILS(buffer.size(), "Cannot get the size of a buffer that has already been extracted.");
    EXPECT_KASSERT_FAILS(buffer.resize(20), "Cannot resize a buffer that has already been extracted.");
}

TEST(LibAllocatedContainerBasedBufferTest, prevent_usage_after_extraction_via_mpi_result) {
    LibAllocatedContainerBasedBuffer<std::vector<int>, ParameterType::recv_buf>    recv_buffer;
    LibAllocatedContainerBasedBuffer<std::vector<int>, ParameterType::recv_counts> recv_counts;
    LibAllocatedContainerBasedBuffer<std::vector<int>, ParameterType::recv_displs> recv_displs;
    LibAllocatedContainerBasedBuffer<std::vector<int>, ParameterType::send_displs> send_displs;

<<<<<<< HEAD
    MPIResult result(
        std::move(recv_buffer),
        std::move(recv_counts),
        std::move(recv_count),
        std::move(recv_displs),
        std::move(send_displs)
    );
=======
    MPIResult result(std::move(recv_buffer), std::move(recv_counts), std::move(recv_displs), std::move(send_displs));
>>>>>>> 0476c9af

    std::ignore = result.extract_recv_buffer();
    EXPECT_KASSERT_FAILS(result.extract_recv_buffer(), "Cannot extract a buffer that has already been extracted.");

    std::ignore = result.extract_recv_counts();
    EXPECT_KASSERT_FAILS(result.extract_recv_counts(), "Cannot extract a buffer that has already been extracted.");

    std::ignore = result.extract_recv_displs();
    EXPECT_KASSERT_FAILS(result.extract_recv_displs(), "Cannot extract a buffer that has already been extracted.");

    std::ignore = result.extract_send_displs();
    EXPECT_KASSERT_FAILS(result.extract_send_displs(), "Cannot extract a buffer that has already been extracted.");
}
#endif<|MERGE_RESOLUTION|>--- conflicted
+++ resolved
@@ -598,17 +598,7 @@
     LibAllocatedContainerBasedBuffer<std::vector<int>, ParameterType::recv_displs> recv_displs;
     LibAllocatedContainerBasedBuffer<std::vector<int>, ParameterType::send_displs> send_displs;
 
-<<<<<<< HEAD
-    MPIResult result(
-        std::move(recv_buffer),
-        std::move(recv_counts),
-        std::move(recv_count),
-        std::move(recv_displs),
-        std::move(send_displs)
-    );
-=======
     MPIResult result(std::move(recv_buffer), std::move(recv_counts), std::move(recv_displs), std::move(send_displs));
->>>>>>> 0476c9af
 
     std::ignore = result.extract_recv_buffer();
     EXPECT_KASSERT_FAILS(result.extract_recv_buffer(), "Cannot extract a buffer that has already been extracted.");
