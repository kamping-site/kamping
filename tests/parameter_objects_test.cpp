--- conflicted
+++ resolved
@@ -21,11 +21,7 @@
 using namespace ::kamping::internal;
 
 // Test our minimal span implementation
-<<<<<<< HEAD
-TEST(Test_Span, basic_functionality) {
-=======
 TEST(SpanTest, basic_functionality) {
->>>>>>> 4b07e3a4
     std::vector<int> values = {1, 2, 3, 4, 5, 6, 7, 8, 9, 10};
 
     Span<int> int_span(values.data(), values.size());
@@ -33,10 +29,6 @@
     EXPECT_EQ(values.size() * sizeof(decltype(values)::value_type), int_span.size_bytes());
     EXPECT_FALSE(int_span.empty());
     EXPECT_EQ(values.data(), int_span.data());
-<<<<<<< HEAD
-    EXPECT_EQ(int_span.data(), int_span.data());
-=======
->>>>>>> 4b07e3a4
 
     Span<int> tuple_constructed_span(std::tuple<int*, size_t>{values.data(), values.size()});
     EXPECT_EQ(values.size(), tuple_constructed_span.size());
@@ -189,11 +181,8 @@
 
     auto resize_write_check = [&](size_t requested_size) {
         buffer_based_on_int_vector.resize(requested_size);
-<<<<<<< HEAD
-=======
         EXPECT_EQ(buffer_based_on_int_vector.size(), requested_size);
         EXPECT_EQ(buffer_based_on_int_vector.get().size(), requested_size);
->>>>>>> 4b07e3a4
         int* ptr = buffer_based_on_int_vector.data();
         for (size_t i = 0; i < requested_size; ++i) {
             ptr[i] = static_cast<int>(requested_size - i);
