// This file is part of KaMPIng.
//
// Copyright 2021 The KaMPIng Authors
//
// KaMPIng is free software : you can redistribute it and/or modify it under the terms of the GNU Lesser General Public
// License as published by the Free Software Foundation, either version 3 of the License, or (at your option) any later
// version. KaMPIng is distributed in the hope that it will be useful, but WITHOUT ANY WARRANTY; without even the
// implied warranty of MERCHANTABILITY or FITNESS FOR A PARTICULAR PURPOSE.  See the GNU Lesser General Public License
// for more details.
//
// You should have received a copy of the GNU Lesser General Public License along with KaMPIng.  If not, see
// <https://www.gnu.org/licenses/>.

#include "gtest/gtest.h"
#include <array>
#include <deque>
#include <type_traits>
#include <vector>

#include <gtest/gtest.h>

#include "helpers_for_testing.hpp"
#include "kamping/assertion_levels.hpp"
#include "kamping/parameter_objects.hpp"
#include "legacy_parameter_objects.hpp"

using namespace ::kamping;
using namespace ::kamping::internal;

TEST(HasDataMemberTest, has_data_member_basics) {
    EXPECT_TRUE(kamping::internal::has_data_member_v<std::vector<int>>);
    EXPECT_TRUE(kamping::internal::has_data_member_v<std::vector<double>>);
    EXPECT_TRUE((kamping::internal::has_data_member_v<std::vector<double, testing::CustomAllocator<double>>>));
    EXPECT_TRUE((kamping::internal::has_data_member_v<std::string>));
    EXPECT_TRUE((kamping::internal::has_data_member_v<std::array<int, 42>>));

    EXPECT_FALSE((kamping::internal::has_data_member_v<int>));
    EXPECT_FALSE((kamping::internal::has_data_member_v<bool>));

    // on some compilers vector<bool> still has .data() but it returns void
    // EXPECT_FALSE((kamping::internal::has_data_member_v<std::vector<bool>>));
    // EXPECT_FALSE((kamping::internal::has_data_member_v<std::vector<bool, testing::CustomAllocator<bool>>>));
}

TEST(IsSpecializationTest, is_specialization_basics) {
    EXPECT_TRUE((kamping::internal::is_specialization<std::vector<int>, std::vector>::value));
    EXPECT_TRUE((kamping::internal::is_specialization<std::vector<bool>, std::vector>::value));
    EXPECT_TRUE(
        (kamping::internal::is_specialization<std::vector<int, testing::CustomAllocator<int>>, std::vector>::value)
    );
    EXPECT_TRUE((
        kamping::internal::is_specialization<std::vector<double, testing::CustomAllocator<double>>, std::vector>::value
    ));
    EXPECT_TRUE((kamping::internal::is_specialization<std::deque<int>, std::deque>::value));

    EXPECT_FALSE((kamping::internal::is_specialization<std::array<int, 2>, std::vector>::value));
    EXPECT_FALSE((kamping::internal::is_specialization<std::deque<int>, std::vector>::value));
    EXPECT_FALSE((kamping::internal::is_specialization<int, std::vector>::value));
}
TEST(HasValueTypeTest, has_value_type_basics) {
    EXPECT_TRUE(kamping::internal::has_value_type_v<std::vector<int>>);
    EXPECT_TRUE(kamping::internal::has_value_type_v<std::vector<bool>>);
    EXPECT_TRUE((kamping::internal::has_value_type_v<std::array<int, 42>>));
    EXPECT_TRUE((kamping::internal::has_value_type_v<std::string>));

    EXPECT_FALSE((kamping::internal::has_value_type_v<int>));
    EXPECT_FALSE((kamping::internal::has_value_type_v<double>));
    EXPECT_FALSE((kamping::internal::has_value_type_v<bool>));
}

TEST(IsVectorBoolTest, is_vector_bool_basics) {
    EXPECT_TRUE(kamping::internal::is_vector_bool_v<std::vector<bool>>);
    EXPECT_TRUE((kamping::internal::is_vector_bool_v<std::vector<bool, testing::CustomAllocator<bool>>>));
    EXPECT_TRUE(kamping::internal::is_vector_bool_v<const std::vector<bool>>);
    EXPECT_TRUE(kamping::internal::is_vector_bool_v<std::vector<bool>&>);
    EXPECT_TRUE(kamping::internal::is_vector_bool_v<std::vector<bool> const&>);
    EXPECT_FALSE(kamping::internal::is_vector_bool_v<std::vector<int>>);
    EXPECT_FALSE((kamping::internal::is_vector_bool_v<std::vector<int, testing::CustomAllocator<int>>>));
    EXPECT_FALSE(kamping::internal::is_vector_bool_v<std::vector<int>&>);
    EXPECT_FALSE(kamping::internal::is_vector_bool_v<std::vector<int> const&>);
    EXPECT_FALSE(kamping::internal::is_vector_bool_v<std::vector<kamping::kabool>>);
    EXPECT_FALSE(kamping::internal::is_vector_bool_v<std::vector<kamping::kabool>&>);
    EXPECT_FALSE(kamping::internal::is_vector_bool_v<std::vector<kamping::kabool> const&>);
    EXPECT_FALSE(kamping::internal::is_vector_bool_v<bool>);
    EXPECT_FALSE(kamping::internal::is_vector_bool_v<bool&>);
    EXPECT_FALSE(kamping::internal::is_vector_bool_v<bool const&>);
    EXPECT_FALSE(kamping::internal::is_vector_bool_v<int>);
    EXPECT_FALSE(kamping::internal::is_vector_bool_v<int&>);
    EXPECT_FALSE(kamping::internal::is_vector_bool_v<int const&>);
}

// Tests the basic functionality of EmptyBuffer
TEST(EmptyBufferTest, get_basics) {
    constexpr ParameterType              ptype = ParameterType::send_counts;
    EmptyBuffer<std::vector<int>, ptype> empty_buffer{};

    EXPECT_EQ(empty_buffer.size(), 0);
    EXPECT_EQ(empty_buffer.get().size(), 0);
    EXPECT_EQ(empty_buffer.get().data(), nullptr);
    EXPECT_EQ(empty_buffer.data(), nullptr);
}

// Tests the basic functionality of ContainerBasedConstBuffer
TEST(ContainerBasedConstBufferTest, get_basics) {
    std::vector<int>       int_vec{1, 2, 3};
    std::vector<int> const int_vec_const{1, 2, 3, 4};

    constexpr ParameterType                                   ptype = ParameterType::send_counts;
    constexpr BufferType                                      btype = BufferType::in_buffer;
    ContainerBasedConstBuffer<std::vector<int>, ptype, btype> buffer_based_on_int_vector(int_vec);
    ContainerBasedConstBuffer<std::vector<int>, ptype, btype> buffer_based_on_const_int_vector(int_vec_const);

    EXPECT_EQ(buffer_based_on_int_vector.size(), int_vec.size());
    EXPECT_EQ(buffer_based_on_int_vector.get().size(), int_vec.size());
    EXPECT_EQ(buffer_based_on_int_vector.get().data(), int_vec.data());
    static_assert(std::is_same_v<decltype(buffer_based_on_int_vector.get().data()), const int*>);
    EXPECT_EQ(buffer_based_on_int_vector.data(), int_vec.data());
    static_assert(std::is_same_v<decltype(buffer_based_on_int_vector.data()), const int*>);

    EXPECT_EQ(buffer_based_on_const_int_vector.get().size(), int_vec_const.size());
    EXPECT_EQ(buffer_based_on_const_int_vector.get().data(), int_vec_const.data());
    static_assert(std::is_same_v<decltype(buffer_based_on_const_int_vector.get().data()), const int*>);
    EXPECT_EQ(buffer_based_on_const_int_vector.data(), int_vec_const.data());
    static_assert(std::is_same_v<decltype(buffer_based_on_const_int_vector.data()), const int*>);
}

TEST(ContainerBasedConstBufferTest, get_containers_other_than_vector) {
    std::string                                                         str = "I am underlying storage";
    testing::OwnContainer<int>                                          own_container;
    constexpr ParameterType                                             ptype = ParameterType::send_buf;
    constexpr BufferType                                                btype = BufferType::in_buffer;
    ContainerBasedConstBuffer<std::string, ptype, btype>                buffer_based_on_string(str);
    ContainerBasedConstBuffer<testing::OwnContainer<int>, ptype, btype> buffer_based_on_own_container(own_container);

    EXPECT_EQ(buffer_based_on_string.get().size(), str.size());
    EXPECT_EQ(buffer_based_on_string.get().data(), str.data());

    EXPECT_EQ(buffer_based_on_own_container.get().size(), own_container.size());
    EXPECT_EQ(buffer_based_on_own_container.get().data(), own_container.data());
}

TEST(ContainerBasedConstBufferTest, move_constructor_is_enabled) {
    constexpr ParameterType                                   ptype = ParameterType::send_counts;
    constexpr BufferType                                      btype = BufferType::in_buffer;
    const std::vector<int>                                    container{1, 2, 3};
    ContainerBasedConstBuffer<std::vector<int>, ptype, btype> buffer1(container);
    ContainerBasedConstBuffer<std::vector<int>, ptype, btype> buffer2(std::move(buffer1));
    EXPECT_EQ(buffer2.get().size(), container.size());
    EXPECT_TRUE(std::equal(container.begin(), container.end(), buffer2.get().data()));
}

// Tests the basic functionality of ContainerBasedOwningBuffer
TEST(ContainerBasedOwningBufferTest, get_basics) {
    std::vector<int> int_vec{1, 2, 3};

    constexpr ParameterType                                    ptype = ParameterType::send_counts;
    constexpr BufferType                                       btype = BufferType::in_buffer;
    ContainerBasedOwningBuffer<std::vector<int>, ptype, btype> buffer_based_on_moved_vector(std::move(int_vec));
    ContainerBasedOwningBuffer<std::vector<int>, ptype, btype> buffer_based_on_rvalue_vector(std::vector<int>{1, 2, 3});

    EXPECT_EQ(buffer_based_on_moved_vector.size(), 3);
    EXPECT_EQ(buffer_based_on_moved_vector.get().size(), 3);
    EXPECT_EQ(buffer_based_on_moved_vector.get().data()[0], 1);
    EXPECT_EQ(buffer_based_on_moved_vector.get().data()[1], 2);
    EXPECT_EQ(buffer_based_on_moved_vector.get().data()[2], 3);
    static_assert(std::is_same_v<decltype(buffer_based_on_moved_vector.get().data()), int const*>);
    EXPECT_EQ(buffer_based_on_moved_vector.data()[0], 1);
    EXPECT_EQ(buffer_based_on_moved_vector.data()[1], 2);
    EXPECT_EQ(buffer_based_on_moved_vector.data()[2], 3);
    static_assert(std::is_same_v<decltype(buffer_based_on_moved_vector.data()), int const*>);

    EXPECT_EQ(buffer_based_on_rvalue_vector.size(), 3);
    EXPECT_EQ(buffer_based_on_rvalue_vector.get().size(), 3);
    EXPECT_EQ(buffer_based_on_rvalue_vector.get().data()[0], 1);
    EXPECT_EQ(buffer_based_on_rvalue_vector.get().data()[1], 2);
    EXPECT_EQ(buffer_based_on_rvalue_vector.get().data()[2], 3);
    static_assert(std::is_same_v<decltype(buffer_based_on_rvalue_vector.get().data()), const int*>);
    EXPECT_EQ(buffer_based_on_rvalue_vector.data()[0], 1);
    EXPECT_EQ(buffer_based_on_rvalue_vector.data()[1], 2);
    EXPECT_EQ(buffer_based_on_rvalue_vector.data()[2], 3);
    static_assert(std::is_same_v<decltype(buffer_based_on_rvalue_vector.data()), int const*>);

    {
        auto const& underlying_container = buffer_based_on_moved_vector.underlying();
        EXPECT_EQ(underlying_container, (std::vector<int>{1, 2, 3}));
    }
    {
        auto const& underlying_container = buffer_based_on_rvalue_vector.underlying();
        EXPECT_EQ(underlying_container, (std::vector<int>{1, 2, 3}));
    }
}

TEST(ContainerBasedOwningBufferTest, get_containers_other_than_vector) {
    constexpr ParameterType ptype = ParameterType::send_buf;
    constexpr BufferType    btype = BufferType::in_buffer;

    // string
    std::string                                           str      = "I am underlying storage";
    std::string                                           expected = "I am underlying storage";
    ContainerBasedOwningBuffer<std::string, ptype, btype> buffer_based_on_string(std::move(str));

    EXPECT_EQ(buffer_based_on_string.get().size(), expected.size());
    EXPECT_EQ(
        std::string(
            buffer_based_on_string.get().data(),
            buffer_based_on_string.get().data() + buffer_based_on_string.get().size()
        ),
        expected
    );
    {
        auto const& underlying_container = buffer_based_on_string.underlying();
        EXPECT_EQ(underlying_container, expected);
    }
    // own container
    testing::OwnContainer<int> own_container{1, 2, 3};
    EXPECT_EQ(own_container.copy_count(), 0);

<<<<<<< HEAD
    ContainerBasedOwningBuffer<testing::OwnContainer<int>, ptype, btype> buffer_based_on_own_container(
        std::move(own_container));
=======
    ContainerBasedOwningBuffer<testing::OwnContainer<int>, ptype> buffer_based_on_own_container(std::move(own_container)
    );
>>>>>>> 191b2bdb
    EXPECT_EQ(own_container.copy_count(), 0);
    EXPECT_EQ(buffer_based_on_own_container.underlying().copy_count(), 0);

    EXPECT_EQ(buffer_based_on_own_container.get().size(), 3);
    EXPECT_EQ(buffer_based_on_own_container.get().data()[0], 1);
    EXPECT_EQ(buffer_based_on_own_container.get().data()[1], 2);
    EXPECT_EQ(buffer_based_on_own_container.get().data()[2], 3);
    {
        auto const& underlying_container = buffer_based_on_own_container.underlying();
        EXPECT_EQ(underlying_container, (testing::OwnContainer<int>{1, 2, 3}));
    }
}

TEST(ContainerBasedOwningBufferTest, move_constructor_is_enabled) {
    constexpr ParameterType                                    ptype = ParameterType::send_counts;
    constexpr BufferType                                       btype = BufferType::in_buffer;
    const std::vector<int>                                     container{1, 2, 3};
    ContainerBasedOwningBuffer<std::vector<int>, ptype, btype> buffer1({1, 2, 3});
    ContainerBasedOwningBuffer<std::vector<int>, ptype, btype> buffer2(std::move(buffer1));
    EXPECT_EQ(buffer2.get().size(), 3);

    const std::vector<int> expected_container{1, 2, 3};
    EXPECT_TRUE(std::equal(expected_container.begin(), expected_container.end(), buffer2.get().data()));
}

TEST(UserAllocatedContainerBasedBufferTest, resize_and_data_basics) {
    std::vector<int> int_vec{1, 2, 3, 2, 1};

    constexpr ParameterType                                           ptype = ParameterType::send_counts;
    constexpr BufferType                                              btype = BufferType::in_buffer;
    UserAllocatedContainerBasedBuffer<std::vector<int>, ptype, btype> buffer_based_on_int_vector(int_vec);
    EXPECT_EQ(int_vec.size(), buffer_based_on_int_vector.get().size());
    EXPECT_EQ(int_vec.data(), buffer_based_on_int_vector.get().data());

    auto resize_write_check = [&](size_t requested_size) {
        buffer_based_on_int_vector.resize(requested_size);
        int* ptr = buffer_based_on_int_vector.data();
        EXPECT_EQ(ptr, int_vec.data());
        EXPECT_EQ(int_vec.data(), buffer_based_on_int_vector.get().data());
        EXPECT_EQ(int_vec.size(), requested_size);
        EXPECT_EQ(int_vec.size(), buffer_based_on_int_vector.get().size());
        for (size_t i = 0; i < requested_size; ++i) {
            ptr[i] = static_cast<int>(requested_size - i);
            EXPECT_EQ(ptr[i], int_vec[i]);
        }
    };
    resize_write_check(10);
    resize_write_check(50);
    resize_write_check(9);
}

TEST(UserAllocatedContainerBasedBufferTest, resize_and_data_containers_other_than_vector) {
    testing::OwnContainer<int> own_container;

    constexpr ParameterType                                                     ptype = ParameterType::recv_counts;
    constexpr BufferType                                                        btype = BufferType::in_buffer;
    UserAllocatedContainerBasedBuffer<testing::OwnContainer<int>, ptype, btype> buffer_based_on_own_container(
        own_container);

    auto resize_write_check = [&](size_t requested_size) {
        buffer_based_on_own_container.resize(requested_size);
        int* ptr = buffer_based_on_own_container.data();
        EXPECT_EQ(ptr, own_container.data());
        EXPECT_EQ(own_container.size(), requested_size);
        for (size_t i = 0; i < requested_size; ++i) {
            ptr[i] = static_cast<int>(requested_size - i);
            EXPECT_EQ(ptr[i], own_container[i]);
        }
    };
    resize_write_check(10);
    resize_write_check(50);
    resize_write_check(9);
}

TEST(UserAllocatedContainerBasedBufferTest, move_constructor_is_enabled) {
    constexpr ParameterType ptype = ParameterType::send_counts;
    constexpr BufferType    btype = BufferType::in_buffer;
    std::vector<int>        container{1, 2, 3};
    const auto              const_container = container; // ensure that container is not altered
    UserAllocatedContainerBasedBuffer<std::vector<int>, ptype, btype> buffer1(container);
    UserAllocatedContainerBasedBuffer<std::vector<int>, ptype, btype> buffer2(std::move(buffer1));
    EXPECT_EQ(buffer2.get().size(), const_container.size());
    EXPECT_TRUE(std::equal(const_container.begin(), const_container.end(), buffer2.get().data()));
}

TEST(LibAllocatedContainerBasedBufferTest, resize_and_data_extract_basics) {
    constexpr ParameterType                                          ptype = ParameterType::recv_counts;
    constexpr BufferType                                             btype = BufferType::in_buffer;
    LibAllocatedContainerBasedBuffer<std::vector<int>, ptype, btype> buffer_based_on_int_vector;

    auto resize_write_check = [&](size_t requested_size) {
        buffer_based_on_int_vector.resize(requested_size);
        EXPECT_EQ(buffer_based_on_int_vector.size(), requested_size);
        EXPECT_EQ(buffer_based_on_int_vector.get().size(), requested_size);
        int* ptr = buffer_based_on_int_vector.data();
        for (size_t i = 0; i < requested_size; ++i) {
            ptr[i] = static_cast<int>(requested_size - i);
        }
    };
    resize_write_check(10);
    resize_write_check(50);
    const size_t last_resize = 9;
    resize_write_check(last_resize);

    // The buffer will be in an invalid state after extraction; that's why we have to access these attributes
    // beforehand.
    const auto       size_of_buffer        = buffer_based_on_int_vector.size();
    const auto       data_of_buffer        = buffer_based_on_int_vector.data();
    const auto       size_of_get_of_buffer = buffer_based_on_int_vector.get().size();
    const auto       data_of_get_of_buffer = buffer_based_on_int_vector.get().data();
    std::vector<int> underlying_container  = buffer_based_on_int_vector.extract();
    EXPECT_EQ(underlying_container.size(), size_of_buffer);
    EXPECT_EQ(underlying_container.size(), size_of_get_of_buffer);
    EXPECT_EQ(underlying_container.data(), data_of_buffer);
    EXPECT_EQ(underlying_container.data(), data_of_get_of_buffer);
    for (size_t i = 0; i < last_resize; ++i) {
        EXPECT_EQ(underlying_container[i], static_cast<int>(last_resize - i));
    }
}

TEST(LibAllocatedContainerBasedBufferTest, extract_containers_other_than_vector) {
    constexpr ParameterType                                                    ptype = ParameterType::recv_counts;
    constexpr BufferType                                                       btype = BufferType::in_buffer;
    LibAllocatedContainerBasedBuffer<testing::OwnContainer<int>, ptype, btype> buffer_based_on_own_container;

    auto resize_write_check = [&](size_t requested_size) {
        buffer_based_on_own_container.resize(requested_size);
        int* ptr = buffer_based_on_own_container.data();
        for (size_t i = 0; i < requested_size; ++i) {
            ptr[i] = static_cast<int>(requested_size - i);
        }
    };
    resize_write_check(10);
    resize_write_check(50);
    const size_t last_resize = 9;
    resize_write_check(last_resize);
    testing::OwnContainer<int> underlying_container = buffer_based_on_own_container.extract();
    for (size_t i = 0; i < last_resize; ++i) {
        EXPECT_EQ(underlying_container[i], static_cast<int>(last_resize - i));
    }
}

TEST(LibAllocatedContainerBasedBufferTest, move_ctor_assignment_operator_is_enabled) {
    constexpr ParameterType                                                    ptype = ParameterType::recv_counts;
    constexpr BufferType                                                       btype = BufferType::in_buffer;
    LibAllocatedContainerBasedBuffer<testing::OwnContainer<int>, ptype, btype> buffer1;
    const size_t                                                               size = 3;
    buffer1.resize(size);
    buffer1.get().data()[0] = 0;
    buffer1.get().data()[1] = 1;
    buffer1.get().data()[2] = 2;
    LibAllocatedContainerBasedBuffer<testing::OwnContainer<int>, ptype, btype> buffer2(std::move(buffer1));
    LibAllocatedContainerBasedBuffer<testing::OwnContainer<int>, ptype, btype> buffer3;
    buffer3 = std::move(buffer2);
    EXPECT_EQ(buffer3.get().size(), 3);
    EXPECT_EQ(buffer3.get().data()[0], 0);
    EXPECT_EQ(buffer3.get().data()[1], 1);
    EXPECT_EQ(buffer3.get().data()[2], 2);
}

TEST(SingleElementConstBufferTest, get_basics) {
    constexpr ParameterType                     ptype = ParameterType::send_counts;
    constexpr BufferType                        btype = BufferType::in_buffer;
    int                                         value = 5;
    SingleElementConstBuffer<int, ptype, btype> int_buffer(value);

    EXPECT_EQ(int_buffer.size(), 1);
    EXPECT_EQ(int_buffer.get().size(), 1);
    EXPECT_EQ(*(int_buffer.get().data()), 5);
    EXPECT_EQ(*(int_buffer.data()), 5);

    EXPECT_EQ(decltype(int_buffer)::parameter_type, ptype);
    EXPECT_FALSE(int_buffer.is_modifiable);
    EXPECT_FALSE(int_buffer.is_out_buffer);

    static_assert(std::is_same_v<decltype(int_buffer)::value_type, decltype(value)>);
}

TEST(SingleElementConstBufferTest, move_constructor_is_enabled) {
    constexpr ParameterType                     ptype = ParameterType::send_counts;
    constexpr BufferType                        btype = BufferType::in_buffer;
    const int                                   elem  = 42;
    SingleElementConstBuffer<int, ptype, btype> buffer1(elem);
    SingleElementConstBuffer<int, ptype, btype> buffer2(std::move(buffer1));
    EXPECT_EQ(*buffer2.get().data(), elem);
    EXPECT_EQ(*buffer2.data(), elem);
    EXPECT_EQ(buffer2.get_single_element(), elem);
}

TEST(SingleElementOwningBufferTest, get_basics) {
    constexpr ParameterType                      ptype = ParameterType::send_counts;
    constexpr BufferType                         btype = BufferType::in_buffer;
    SingleElementOwningBuffer<int, ptype, btype> int_buffer(5);

    EXPECT_EQ(int_buffer.size(), 1);
    EXPECT_EQ(int_buffer.get().size(), 1);
    EXPECT_EQ(*(int_buffer.get().data()), 5);
    EXPECT_EQ(*(int_buffer.data()), 5);
    EXPECT_EQ(int_buffer.underlying(), 5);
    EXPECT_EQ(int_buffer.get_single_element(), 5);

    EXPECT_EQ(decltype(int_buffer)::parameter_type, ptype);
    EXPECT_FALSE(int_buffer.is_modifiable);
    EXPECT_FALSE(int_buffer.is_out_buffer);

    static_assert(std::is_same_v<decltype(int_buffer)::value_type, int>);
}

TEST(SingleElementOwningBufferTest, move_constructor_is_enabled) {
    constexpr ParameterType                      ptype = ParameterType::send_counts;
    constexpr BufferType                         btype = BufferType::in_buffer;
    SingleElementOwningBuffer<int, ptype, btype> buffer1(42);
    SingleElementOwningBuffer<int, ptype, btype> buffer2(std::move(buffer1));
    EXPECT_EQ(*buffer2.get().data(), 42);
    EXPECT_EQ(*buffer2.data(), 42);
    EXPECT_EQ(buffer2.underlying(), 42);
    EXPECT_EQ(buffer2.get_single_element(), 42);
}

TEST(SingleElementModifiableBufferTest, move_constructor_is_enabled) {
    constexpr ParameterType                          ptype      = ParameterType::send_counts;
    constexpr BufferType                             btype      = BufferType::in_buffer;
    int                                              elem       = 42;
    const int                                        const_elem = elem;
    SingleElementModifiableBuffer<int, ptype, btype> buffer1(elem);
    SingleElementModifiableBuffer<int, ptype, btype> buffer2(std::move(buffer1));
    EXPECT_EQ(*buffer2.get().data(), const_elem);
    EXPECT_EQ(*buffer2.data(), const_elem);
    EXPECT_EQ(buffer2.get_single_element(), const_elem);
}

TEST(SingleElementModifiableBufferTest, get_basics) {
    constexpr ParameterType                          ptype = ParameterType::send_counts;
    constexpr BufferType                             btype = BufferType::in_buffer;
    int                                              value = 5;
    SingleElementModifiableBuffer<int, ptype, btype> int_buffer(value);

    EXPECT_EQ(int_buffer.size(), 1);
    int_buffer.resize(1);
    EXPECT_EQ(int_buffer.size(), 1);
#if KASSERT_ASSERTION_LEVEL >= KAMPING_ASSERTION_LEVEL_NORMAL
    EXPECT_DEATH(
        int_buffer.resize(0), "Cannot resize a single element buffer to hold zero or more than one element. Single "
                              "element buffers always hold exactly one element."
    );
    EXPECT_DEATH(
        int_buffer.resize(2), "Cannot resize a single element buffer to hold zero or more than one element. Single "
                              "element buffers always hold exactly one element."
    );
#endif

    EXPECT_EQ(int_buffer.get().size(), 1);
    EXPECT_EQ(*(int_buffer.get().data()), 5);
    EXPECT_EQ(*(int_buffer.data()), 5);
    EXPECT_EQ(int_buffer.get_single_element(), 5);

    EXPECT_EQ(decltype(int_buffer)::parameter_type, ptype);
    EXPECT_TRUE(int_buffer.is_modifiable);
    EXPECT_FALSE(int_buffer.is_out_buffer);

    static_assert(std::is_same_v<decltype(int_buffer)::value_type, decltype(value)>);
}

TEST(LibAllocatedSingleElementBufferTest, move_constructor_is_enabled) {
    constexpr ParameterType                            ptype      = ParameterType::send_counts;
    constexpr BufferType                               btype      = BufferType::in_buffer;
    int                                                elem       = 42;
    const int                                          const_elem = elem;
    LibAllocatedSingleElementBuffer<int, ptype, btype> buffer1{};
    *buffer1.get().data() = elem;
    LibAllocatedSingleElementBuffer<int, ptype, btype> buffer2(std::move(buffer1));
    EXPECT_EQ(*buffer2.get().data(), const_elem);
    EXPECT_EQ(*buffer2.data(), const_elem);
    EXPECT_EQ(buffer2.get_single_element(), const_elem);
}

TEST(LibAllocatedSingleElementBufferTest, get_basics) {
    constexpr ParameterType                            ptype = ParameterType::send_counts;
    constexpr BufferType                               btype = BufferType::in_buffer;
    int                                                value = 5;
    LibAllocatedSingleElementBuffer<int, ptype, btype> int_buffer{};

    *int_buffer.get().data() = value;

    EXPECT_EQ(int_buffer.size(), 1);
    int_buffer.resize(1);
    EXPECT_EQ(int_buffer.size(), 1);
#if KASSERT_ASSERTION_LEVEL >= KAMPING_ASSERTION_LEVEL_NORMAL
    EXPECT_DEATH(
        int_buffer.resize(0), "Cannot resize a single element buffer to hold zero or more than one element. Single "
                              "element buffers always hold exactly one element."
    );
    EXPECT_DEATH(
        int_buffer.resize(2), "Cannot resize a single element buffer to hold zero or more than one element. Single "
                              "element buffers always hold exactly one element."
    );
#endif
    EXPECT_EQ(int_buffer.get().size(), 1);
    EXPECT_EQ(*(int_buffer.get().data()), 5);
    EXPECT_EQ(*(int_buffer.data()), 5);
    EXPECT_EQ(int_buffer.get_single_element(), 5);

    EXPECT_EQ(decltype(int_buffer)::parameter_type, ptype);
    EXPECT_TRUE(int_buffer.is_modifiable);
    EXPECT_FALSE(int_buffer.is_out_buffer);

    static_assert(std::is_same_v<decltype(int_buffer)::value_type, decltype(value)>);

    int extracted_value = int_buffer.extract();
    EXPECT_EQ(extracted_value, value);
}

TEST(RootTest, move_constructor_assignment_operator_is_enabled) {
    int       rank       = 2;
    const int const_rank = rank;
    Root      root1(rank);
    Root      root2 = std::move(root1);
    Root      root3(rank + 1);
    root3 = std::move(root2);
    EXPECT_EQ(root3.rank(), const_rank);
}

TEST(OperationBuilderTest, move_constructor_assignment_operator_is_enabled) {
    // simply test that move ctor and assignment operator can be called.
    OperationBuilder op_builder1(ops::plus<>(), commutative);
    OperationBuilder op_builder2(std::move(op_builder1));
    OperationBuilder op_builder3(ops::plus<>(), commutative);
    op_builder3 = std::move(op_builder2);
}

TEST(UserAllocatedContainerBasedBufferTest, resize_user_allocated_buffer) {
    std::vector<int>        data(20, 0);
    Span<int>               container = {data.data(), data.size()};
    constexpr ParameterType ptype     = ParameterType::send_counts;
    constexpr BufferType    btype     = BufferType::in_buffer;

    UserAllocatedContainerBasedBuffer<Span<int>, ptype, btype> span_buffer(container);

    for (size_t i = 0; i <= 20; ++i) {
        span_buffer.resize(i);
        EXPECT_EQ(20, span_buffer.size());
    }

    UserAllocatedContainerBasedBuffer<std::vector<int>, ptype, btype> vec_buffer(data);

    for (size_t i = 0; i <= 20; ++i) {
        vec_buffer.resize(i);
        EXPECT_EQ(i, vec_buffer.size());
    }
}

TEST(DataBufferTest, has_extract) {
    static_assert(
        has_extract_v<DataBuffer<
            int, ParameterType::send_buf, BufferModifiability::modifiable, BufferOwnership::owning,
<<<<<<< HEAD
            BufferType::in_buffer, BufferAllocation::lib_allocated>>,
        "Library allocated DataBuffers must have an extract() member function");
    static_assert(
        !has_extract_v<DataBuffer<
            int, ParameterType::send_buf, BufferModifiability::modifiable, BufferOwnership::owning,
            BufferType::in_buffer, BufferAllocation::user_allocated>>,
        "User allocated DataBuffers must not have an extract() member function");
=======
            BufferAllocation::lib_allocated>>,
        "Library allocated DataBuffers must have an extract() member function"
    );
    static_assert(
        !has_extract_v<DataBuffer<
            int, ParameterType::send_buf, BufferModifiability::modifiable, BufferOwnership::owning,
            BufferAllocation::user_allocated>>,
        "User allocated DataBuffers must not have an extract() member function"
    );
>>>>>>> 191b2bdb
}

TEST(ParameterFactoriesTest, is_int_type) {
    EXPECT_FALSE(is_int_type(kamping::internal::ParameterType::send_buf));
    EXPECT_FALSE(is_int_type(kamping::internal::ParameterType::recv_buf));
    EXPECT_FALSE(is_int_type(kamping::internal::ParameterType::send_recv_buf));
    EXPECT_TRUE(is_int_type(kamping::internal::ParameterType::recv_counts));
    EXPECT_TRUE(is_int_type(kamping::internal::ParameterType::recv_displs));
    EXPECT_TRUE(is_int_type(kamping::internal::ParameterType::send_counts));
    EXPECT_TRUE(is_int_type(kamping::internal::ParameterType::send_displs));
}

#if KASSERT_ENABLED(KAMPING_ASSERTION_LEVEL_NORMAL)
TEST(LibAllocatedContainerBasedBufferTest, prevent_usage_after_extraction) {
    LibAllocatedContainerBasedBuffer<std::vector<int>, ParameterType::recv_buf, BufferType::in_buffer> buffer;

    buffer.data();
    buffer.size();
    buffer.resize(10);
    std::ignore = buffer.extract();
    EXPECT_KASSERT_FAILS(buffer.extract(), "Cannot extract a buffer that has already been extracted.");
    EXPECT_KASSERT_FAILS(buffer.get(), "Cannot get a buffer that has already been extracted.");
    EXPECT_KASSERT_FAILS(buffer.data(), "Cannot get a pointer to a buffer that has already been extracted.");
    EXPECT_KASSERT_FAILS(buffer.size(), "Cannot get the size of a buffer that has already been extracted.");
    EXPECT_KASSERT_FAILS(buffer.resize(20), "Cannot resize a buffer that has already been extracted.");
}

TEST(LibAllocatedContainerBasedBufferTest, prevent_usage_after_extraction_via_mpi_result) {
<<<<<<< HEAD
    LibAllocatedContainerBasedBuffer<std::vector<int>, ParameterType::recv_buf, BufferType::in_buffer>    recv_buffer;
    LibAllocatedContainerBasedBuffer<std::vector<int>, ParameterType::recv_counts, BufferType::in_buffer> recv_counts;
    LibAllocatedContainerBasedBuffer<std::vector<int>, ParameterType::recv_count, BufferType::in_buffer>  recv_count;
    LibAllocatedContainerBasedBuffer<std::vector<int>, ParameterType::recv_displs, BufferType::in_buffer> recv_displs;
    LibAllocatedContainerBasedBuffer<std::vector<int>, ParameterType::send_displs, BufferType::in_buffer> send_displs;
=======
    LibAllocatedContainerBasedBuffer<std::vector<int>, ParameterType::recv_buf>    recv_buffer;
    LibAllocatedContainerBasedBuffer<std::vector<int>, ParameterType::recv_counts> recv_counts;
    LibAllocatedContainerBasedBuffer<std::vector<int>, ParameterType::recv_displs> recv_displs;
    LibAllocatedContainerBasedBuffer<std::vector<int>, ParameterType::send_displs> send_displs;
>>>>>>> 191b2bdb

    MPIResult result(std::move(recv_buffer), std::move(recv_counts), std::move(recv_displs), std::move(send_displs));

    std::ignore = result.extract_recv_buffer();
    EXPECT_KASSERT_FAILS(result.extract_recv_buffer(), "Cannot extract a buffer that has already been extracted.");

    std::ignore = result.extract_recv_counts();
    EXPECT_KASSERT_FAILS(result.extract_recv_counts(), "Cannot extract a buffer that has already been extracted.");

    std::ignore = result.extract_recv_displs();
    EXPECT_KASSERT_FAILS(result.extract_recv_displs(), "Cannot extract a buffer that has already been extracted.");

    std::ignore = result.extract_send_displs();
    EXPECT_KASSERT_FAILS(result.extract_send_displs(), "Cannot extract a buffer that has already been extracted.");
}
#endif<|MERGE_RESOLUTION|>--- conflicted
+++ resolved
@@ -215,13 +215,9 @@
     testing::OwnContainer<int> own_container{1, 2, 3};
     EXPECT_EQ(own_container.copy_count(), 0);
 
-<<<<<<< HEAD
     ContainerBasedOwningBuffer<testing::OwnContainer<int>, ptype, btype> buffer_based_on_own_container(
-        std::move(own_container));
-=======
-    ContainerBasedOwningBuffer<testing::OwnContainer<int>, ptype> buffer_based_on_own_container(std::move(own_container)
-    );
->>>>>>> 191b2bdb
+        std::move(own_container)
+    );
     EXPECT_EQ(own_container.copy_count(), 0);
     EXPECT_EQ(buffer_based_on_own_container.underlying().copy_count(), 0);
 
@@ -279,7 +275,8 @@
     constexpr ParameterType                                                     ptype = ParameterType::recv_counts;
     constexpr BufferType                                                        btype = BufferType::in_buffer;
     UserAllocatedContainerBasedBuffer<testing::OwnContainer<int>, ptype, btype> buffer_based_on_own_container(
-        own_container);
+        own_container
+    );
 
     auto resize_write_check = [&](size_t requested_size) {
         buffer_based_on_own_container.resize(requested_size);
@@ -577,25 +574,15 @@
     static_assert(
         has_extract_v<DataBuffer<
             int, ParameterType::send_buf, BufferModifiability::modifiable, BufferOwnership::owning,
-<<<<<<< HEAD
             BufferType::in_buffer, BufferAllocation::lib_allocated>>,
-        "Library allocated DataBuffers must have an extract() member function");
+        "Library allocated DataBuffers must have an extract() member function"
+    );
     static_assert(
         !has_extract_v<DataBuffer<
             int, ParameterType::send_buf, BufferModifiability::modifiable, BufferOwnership::owning,
             BufferType::in_buffer, BufferAllocation::user_allocated>>,
-        "User allocated DataBuffers must not have an extract() member function");
-=======
-            BufferAllocation::lib_allocated>>,
-        "Library allocated DataBuffers must have an extract() member function"
-    );
-    static_assert(
-        !has_extract_v<DataBuffer<
-            int, ParameterType::send_buf, BufferModifiability::modifiable, BufferOwnership::owning,
-            BufferAllocation::user_allocated>>,
         "User allocated DataBuffers must not have an extract() member function"
     );
->>>>>>> 191b2bdb
 }
 
 TEST(ParameterFactoriesTest, is_int_type) {
@@ -624,18 +611,11 @@
 }
 
 TEST(LibAllocatedContainerBasedBufferTest, prevent_usage_after_extraction_via_mpi_result) {
-<<<<<<< HEAD
     LibAllocatedContainerBasedBuffer<std::vector<int>, ParameterType::recv_buf, BufferType::in_buffer>    recv_buffer;
     LibAllocatedContainerBasedBuffer<std::vector<int>, ParameterType::recv_counts, BufferType::in_buffer> recv_counts;
     LibAllocatedContainerBasedBuffer<std::vector<int>, ParameterType::recv_count, BufferType::in_buffer>  recv_count;
     LibAllocatedContainerBasedBuffer<std::vector<int>, ParameterType::recv_displs, BufferType::in_buffer> recv_displs;
     LibAllocatedContainerBasedBuffer<std::vector<int>, ParameterType::send_displs, BufferType::in_buffer> send_displs;
-=======
-    LibAllocatedContainerBasedBuffer<std::vector<int>, ParameterType::recv_buf>    recv_buffer;
-    LibAllocatedContainerBasedBuffer<std::vector<int>, ParameterType::recv_counts> recv_counts;
-    LibAllocatedContainerBasedBuffer<std::vector<int>, ParameterType::recv_displs> recv_displs;
-    LibAllocatedContainerBasedBuffer<std::vector<int>, ParameterType::send_displs> send_displs;
->>>>>>> 191b2bdb
 
     MPIResult result(std::move(recv_buffer), std::move(recv_counts), std::move(recv_displs), std::move(send_displs));
 
