// This file is part of KaMPIng.
//
// Copyright 2021 The KaMPIng Authors
//
// KaMPIng is free software : you can redistribute it and/or modify it under the terms of the GNU Lesser General Public
// License as published by the Free Software Foundation, either version 3 of the License, or (at your option) any later
// version. KaMPIng is distributed in the hope that it will be useful, but WITHOUT ANY WARRANTY; without even the
// implied warranty of MERCHANTABILITY or FITNESS FOR A PARTICULAR PURPOSE.  See the GNU Lesser General Public License
// for more details.
//
// You should have received a copy of the GNU Lesser General Public License along with KaMPIng.  If not, see
// <https://www.gnu.org/licenses/>.

#include "gtest/gtest.h"
#include <type_traits>

#include <gtest/gtest.h>

#include "helpers_for_testing.hpp"
#include "kamping/assertion_levels.hpp"
#include "kamping/parameter_objects.hpp"

using namespace ::kamping;
using namespace ::kamping::internal;

// Tests the basic functionality of EmptyBuffer
TEST(EmptyBufferTest, get_basics) {
    constexpr ParameterType              ptype = ParameterType::send_counts;
    EmptyBuffer<std::vector<int>, ptype> empty_buffer{};

    EXPECT_EQ(empty_buffer.size(), 0);
    EXPECT_EQ(empty_buffer.get().size(), 0);
    EXPECT_EQ(empty_buffer.get().data(), nullptr);
    EXPECT_EQ(empty_buffer.data(), nullptr);
}

// Tests the basic functionality of ContainerBasedConstBuffer
TEST(ContainerBasedConstBufferTest, get_basics) {
    std::vector<int>       int_vec{1, 2, 3};
    std::vector<int> const int_vec_const{1, 2, 3, 4};

    constexpr ParameterType                            ptype = ParameterType::send_counts;
    ContainerBasedConstBuffer<std::vector<int>, ptype> buffer_based_on_int_vector(int_vec);
    ContainerBasedConstBuffer<std::vector<int>, ptype> buffer_based_on_const_int_vector(int_vec_const);

    EXPECT_EQ(buffer_based_on_int_vector.size(), int_vec.size());
    EXPECT_EQ(buffer_based_on_int_vector.get().size(), int_vec.size());
    EXPECT_EQ(buffer_based_on_int_vector.get().data(), int_vec.data());
    static_assert(std::is_same_v<decltype(buffer_based_on_int_vector.get().data()), const int*>);
    EXPECT_EQ(buffer_based_on_int_vector.data(), int_vec.data());
    static_assert(std::is_same_v<decltype(buffer_based_on_int_vector.data()), const int*>);

    EXPECT_EQ(buffer_based_on_const_int_vector.get().size(), int_vec_const.size());
    EXPECT_EQ(buffer_based_on_const_int_vector.get().data(), int_vec_const.data());
    static_assert(std::is_same_v<decltype(buffer_based_on_const_int_vector.get().data()), const int*>);
    EXPECT_EQ(buffer_based_on_const_int_vector.data(), int_vec_const.data());
    static_assert(std::is_same_v<decltype(buffer_based_on_const_int_vector.data()), const int*>);
}

TEST(ContainerBasedConstBufferTest, get_containers_other_than_vector) {
    std::string                                                  str = "I am underlying storage";
    testing::OwnContainer<int>                                   own_container;
    constexpr ParameterType                                      ptype = ParameterType::send_counts;
    ContainerBasedConstBuffer<std::string, ptype>                buffer_based_on_string(str);
    ContainerBasedConstBuffer<testing::OwnContainer<int>, ptype> buffer_based_on_own_container(own_container);

    EXPECT_EQ(buffer_based_on_string.get().size(), str.size());
    EXPECT_EQ(buffer_based_on_string.get().data(), str.data());

    EXPECT_EQ(buffer_based_on_own_container.get().size(), own_container.size());
    EXPECT_EQ(buffer_based_on_own_container.get().data(), own_container.data());
}

TEST(ContainerBasedConstBufferTest, move_constructor_is_enabled) {
    constexpr ParameterType                            ptype = ParameterType::send_counts;
    const std::vector<int>                             container{1, 2, 3};
    ContainerBasedConstBuffer<std::vector<int>, ptype> buffer1(container);
    ContainerBasedConstBuffer<std::vector<int>, ptype> buffer2(std::move(buffer1));
    EXPECT_EQ(buffer2.get().size(), container.size());
    EXPECT_TRUE(std::equal(container.begin(), container.end(), buffer2.get().data()));
}

// Tests the basic functionality of ContainerBasedOwningBuffer
TEST(ContainerBasedOwningBufferTest, get_basics) {
    std::vector<int> int_vec{1, 2, 3};

    constexpr ParameterType                             ptype = ParameterType::send_counts;
    ContainerBasedOwningBuffer<std::vector<int>, ptype> buffer_based_on_moved_vector(std::move(int_vec));
    ContainerBasedOwningBuffer<std::vector<int>, ptype> buffer_based_on_rvalue_vector(std::vector<int>{1, 2, 3});

    EXPECT_EQ(buffer_based_on_moved_vector.size(), 3);
    EXPECT_EQ(buffer_based_on_moved_vector.get().size(), 3);
    EXPECT_EQ(buffer_based_on_moved_vector.get().data()[0], 1);
    EXPECT_EQ(buffer_based_on_moved_vector.get().data()[1], 2);
    EXPECT_EQ(buffer_based_on_moved_vector.get().data()[2], 3);
    static_assert(std::is_same_v<decltype(buffer_based_on_moved_vector.get().data()), int const*>);
    EXPECT_EQ(buffer_based_on_moved_vector.data()[0], 1);
    EXPECT_EQ(buffer_based_on_moved_vector.data()[1], 2);
    EXPECT_EQ(buffer_based_on_moved_vector.data()[2], 3);
    static_assert(std::is_same_v<decltype(buffer_based_on_moved_vector.data()), int const*>);

    EXPECT_EQ(buffer_based_on_rvalue_vector.size(), 3);
    EXPECT_EQ(buffer_based_on_rvalue_vector.get().size(), 3);
    EXPECT_EQ(buffer_based_on_rvalue_vector.get().data()[0], 1);
    EXPECT_EQ(buffer_based_on_rvalue_vector.get().data()[1], 2);
    EXPECT_EQ(buffer_based_on_rvalue_vector.get().data()[2], 3);
    static_assert(std::is_same_v<decltype(buffer_based_on_rvalue_vector.get().data()), const int*>);
    EXPECT_EQ(buffer_based_on_rvalue_vector.data()[0], 1);
    EXPECT_EQ(buffer_based_on_rvalue_vector.data()[1], 2);
    EXPECT_EQ(buffer_based_on_rvalue_vector.data()[2], 3);
    static_assert(std::is_same_v<decltype(buffer_based_on_rvalue_vector.data()), int const*>);

    {
        auto const& underlying_container = buffer_based_on_moved_vector.underlying();
        EXPECT_EQ(underlying_container, (std::vector<int>{1, 2, 3}));
    }
    {
        auto const& underlying_container = buffer_based_on_rvalue_vector.underlying();
        EXPECT_EQ(underlying_container, (std::vector<int>{1, 2, 3}));
    }
}

TEST(ContainerBasedOwningBufferTest, get_containers_other_than_vector) {
    constexpr ParameterType ptype = ParameterType::send_counts;

    // string
    std::string                                    str      = "I am underlying storage";
    std::string                                    expected = "I am underlying storage";
    ContainerBasedOwningBuffer<std::string, ptype> buffer_based_on_string(std::move(str));

    EXPECT_EQ(buffer_based_on_string.get().size(), expected.size());
    EXPECT_EQ(
        std::string(
            buffer_based_on_string.get().data(),
            buffer_based_on_string.get().data() + buffer_based_on_string.get().size()),
        expected);
    {
        auto const& underlying_container = buffer_based_on_string.underlying();
        EXPECT_EQ(underlying_container, expected);
    }
    // own container
    testing::OwnContainer<int> own_container{1, 2, 3};
    EXPECT_EQ(own_container.copy_count(), 0);

    ContainerBasedOwningBuffer<testing::OwnContainer<int>, ptype> buffer_based_on_own_container(
        std::move(own_container));
    EXPECT_EQ(own_container.copy_count(), 0);
    EXPECT_EQ(buffer_based_on_own_container.underlying().copy_count(), 0);

    EXPECT_EQ(buffer_based_on_own_container.get().size(), 3);
    EXPECT_EQ(buffer_based_on_own_container.get().data()[0], 1);
    EXPECT_EQ(buffer_based_on_own_container.get().data()[1], 2);
    EXPECT_EQ(buffer_based_on_own_container.get().data()[2], 3);
    {
        auto const& underlying_container = buffer_based_on_own_container.underlying();
        EXPECT_EQ(underlying_container, (testing::OwnContainer<int>{1, 2, 3}));
    }
}

TEST(ContainerBasedOwningBufferTest, move_constructor_is_enabled) {
    constexpr ParameterType                             ptype = ParameterType::send_counts;
    const std::vector<int>                              container{1, 2, 3};
    ContainerBasedOwningBuffer<std::vector<int>, ptype> buffer1({1, 2, 3});
    ContainerBasedOwningBuffer<std::vector<int>, ptype> buffer2(std::move(buffer1));
    EXPECT_EQ(buffer2.get().size(), 3);

    const std::vector<int> expected_container{1, 2, 3};
    EXPECT_TRUE(std::equal(expected_container.begin(), expected_container.end(), buffer2.get().data()));
}

TEST(UserAllocatedContainerBasedBufferTest, resize_and_data_basics) {
    std::vector<int> int_vec{1, 2, 3, 2, 1};

    constexpr ParameterType                                    ptype = ParameterType::send_counts;
    UserAllocatedContainerBasedBuffer<std::vector<int>, ptype> buffer_based_on_int_vector(int_vec);
    EXPECT_EQ(int_vec.size(), buffer_based_on_int_vector.get().size());
    EXPECT_EQ(int_vec.data(), buffer_based_on_int_vector.get().data());

    auto resize_write_check = [&](size_t requested_size) {
        buffer_based_on_int_vector.resize(requested_size);
        int* ptr = buffer_based_on_int_vector.data();
        EXPECT_EQ(ptr, int_vec.data());
        EXPECT_EQ(int_vec.data(), buffer_based_on_int_vector.get().data());
        EXPECT_EQ(int_vec.size(), requested_size);
        EXPECT_EQ(int_vec.size(), buffer_based_on_int_vector.get().size());
        for (size_t i = 0; i < requested_size; ++i) {
            ptr[i] = static_cast<int>(requested_size - i);
            EXPECT_EQ(ptr[i], int_vec[i]);
        }
    };
    resize_write_check(10);
    resize_write_check(50);
    resize_write_check(9);
}

TEST(UserAllocatedContainerBasedBufferTest, resize_and_data_containers_other_than_vector) {
    testing::OwnContainer<int> own_container;

    constexpr ParameterType                                              ptype = ParameterType::recv_counts;
    UserAllocatedContainerBasedBuffer<testing::OwnContainer<int>, ptype> buffer_based_on_own_container(own_container);

    auto resize_write_check = [&](size_t requested_size) {
        buffer_based_on_own_container.resize(requested_size);
        int* ptr = buffer_based_on_own_container.data();
        EXPECT_EQ(ptr, own_container.data());
        EXPECT_EQ(own_container.size(), requested_size);
        for (size_t i = 0; i < requested_size; ++i) {
            ptr[i] = static_cast<int>(requested_size - i);
            EXPECT_EQ(ptr[i], own_container[i]);
        }
    };
    resize_write_check(10);
    resize_write_check(50);
    resize_write_check(9);
}

TEST(UserAllocatedContainerBasedBufferTest, move_constructor_is_enabled) {
    constexpr ParameterType ptype = ParameterType::send_counts;
    std::vector<int>        container{1, 2, 3};
    const auto              const_container = container; // ensure that container is not altered
    UserAllocatedContainerBasedBuffer<std::vector<int>, ptype> buffer1(container);
    UserAllocatedContainerBasedBuffer<std::vector<int>, ptype> buffer2(std::move(buffer1));
    EXPECT_EQ(buffer2.get().size(), const_container.size());
    EXPECT_TRUE(std::equal(const_container.begin(), const_container.end(), buffer2.get().data()));
}

TEST(LibAllocatedContainerBasedBufferTest, resize_and_data_extract_basics) {
    constexpr ParameterType                                   ptype = ParameterType::recv_counts;
    LibAllocatedContainerBasedBuffer<std::vector<int>, ptype> buffer_based_on_int_vector;

    auto resize_write_check = [&](size_t requested_size) {
        buffer_based_on_int_vector.resize(requested_size);
        EXPECT_EQ(buffer_based_on_int_vector.size(), requested_size);
        EXPECT_EQ(buffer_based_on_int_vector.get().size(), requested_size);
        int* ptr = buffer_based_on_int_vector.data();
        for (size_t i = 0; i < requested_size; ++i) {
            ptr[i] = static_cast<int>(requested_size - i);
        }
    };
    resize_write_check(10);
    resize_write_check(50);
    const size_t last_resize = 9;
    resize_write_check(last_resize);

    // The buffer will be in an invalid state after extraction; that's why we have to access these attributes
    // beforehand.
    const auto       size_of_buffer        = buffer_based_on_int_vector.size();
    const auto       data_of_buffer        = buffer_based_on_int_vector.data();
    const auto       size_of_get_of_buffer = buffer_based_on_int_vector.get().size();
    const auto       data_of_get_of_buffer = buffer_based_on_int_vector.get().data();
    std::vector<int> underlying_container  = buffer_based_on_int_vector.extract();
    EXPECT_EQ(underlying_container.size(), size_of_buffer);
    EXPECT_EQ(underlying_container.size(), size_of_get_of_buffer);
    EXPECT_EQ(underlying_container.data(), data_of_buffer);
    EXPECT_EQ(underlying_container.data(), data_of_get_of_buffer);
    for (size_t i = 0; i < last_resize; ++i) {
        EXPECT_EQ(underlying_container[i], static_cast<int>(last_resize - i));
    }
}

TEST(LibAllocatedContainerBasedBufferTest, extract_containers_other_than_vector) {
    constexpr ParameterType                                             ptype = ParameterType::recv_counts;
    LibAllocatedContainerBasedBuffer<testing::OwnContainer<int>, ptype> buffer_based_on_own_container;

    auto resize_write_check = [&](size_t requested_size) {
        buffer_based_on_own_container.resize(requested_size);
        int* ptr = buffer_based_on_own_container.data();
        for (size_t i = 0; i < requested_size; ++i) {
            ptr[i] = static_cast<int>(requested_size - i);
        }
    };
    resize_write_check(10);
    resize_write_check(50);
    const size_t last_resize = 9;
    resize_write_check(last_resize);
    testing::OwnContainer<int> underlying_container = buffer_based_on_own_container.extract();
    for (size_t i = 0; i < last_resize; ++i) {
        EXPECT_EQ(underlying_container[i], static_cast<int>(last_resize - i));
    }
}

TEST(LibAllocatedContainerBasedBufferTest, move_ctor_assignment_operator_is_enabled) {
    constexpr ParameterType                                             ptype = ParameterType::recv_counts;
    LibAllocatedContainerBasedBuffer<testing::OwnContainer<int>, ptype> buffer1;
    const size_t                                                        size = 3;
    buffer1.resize(size);
    buffer1.get().data()[0] = 0;
    buffer1.get().data()[1] = 1;
    buffer1.get().data()[2] = 2;
    LibAllocatedContainerBasedBuffer<testing::OwnContainer<int>, ptype> buffer2(std::move(buffer1));
    LibAllocatedContainerBasedBuffer<testing::OwnContainer<int>, ptype> buffer3;
    buffer3 = std::move(buffer2);
    EXPECT_EQ(buffer3.get().size(), 3);
    EXPECT_EQ(buffer3.get().data()[0], 0);
    EXPECT_EQ(buffer3.get().data()[1], 1);
    EXPECT_EQ(buffer3.get().data()[2], 2);
}

TEST(SingleElementConstBufferTest, get_basics) {
    constexpr ParameterType              ptype = ParameterType::send_counts;
    int                                  value = 5;
    SingleElementConstBuffer<int, ptype> int_buffer(value);

    EXPECT_EQ(int_buffer.size(), 1);
    EXPECT_EQ(int_buffer.get().size(), 1);
    EXPECT_EQ(*(int_buffer.get().data()), 5);
    EXPECT_EQ(*(int_buffer.data()), 5);

    EXPECT_EQ(decltype(int_buffer)::parameter_type, ptype);
    EXPECT_FALSE(int_buffer.is_modifiable);

    static_assert(std::is_same_v<decltype(int_buffer)::value_type, decltype(value)>);
}

TEST(SingleElementConstBufferTest, move_constructor_is_enabled) {
    constexpr ParameterType              ptype = ParameterType::send_counts;
    const int                            elem  = 42;
    SingleElementConstBuffer<int, ptype> buffer1(elem);
    SingleElementConstBuffer<int, ptype> buffer2(std::move(buffer1));
    EXPECT_EQ(*buffer2.get().data(), elem);
    EXPECT_EQ(*buffer2.data(), elem);
    EXPECT_EQ(buffer2.get_single_element(), elem);
}

TEST(SingleElementOwningBufferTest, get_basics) {
    constexpr ParameterType               ptype = ParameterType::send_counts;
    SingleElementOwningBuffer<int, ptype> int_buffer(5);

    EXPECT_EQ(int_buffer.size(), 1);
    EXPECT_EQ(int_buffer.get().size(), 1);
    EXPECT_EQ(*(int_buffer.get().data()), 5);
    EXPECT_EQ(*(int_buffer.data()), 5);
    EXPECT_EQ(int_buffer.underlying(), 5);
    EXPECT_EQ(int_buffer.get_single_element(), 5);

    EXPECT_EQ(decltype(int_buffer)::parameter_type, ptype);
    EXPECT_FALSE(int_buffer.is_modifiable);

    static_assert(std::is_same_v<decltype(int_buffer)::value_type, int>);
}

TEST(SingleElementOwningBufferTest, move_constructor_is_enabled) {
    constexpr ParameterType               ptype = ParameterType::send_counts;
    SingleElementOwningBuffer<int, ptype> buffer1(42);
    SingleElementOwningBuffer<int, ptype> buffer2(std::move(buffer1));
    EXPECT_EQ(*buffer2.get().data(), 42);
    EXPECT_EQ(*buffer2.data(), 42);
    EXPECT_EQ(buffer2.underlying(), 42);
    EXPECT_EQ(buffer2.get_single_element(), 42);
}

TEST(SingleElementModifiableBufferTest, move_constructor_is_enabled) {
    constexpr ParameterType                   ptype      = ParameterType::send_counts;
    int                                       elem       = 42;
    const int                                 const_elem = elem;
    SingleElementModifiableBuffer<int, ptype> buffer1(elem);
    SingleElementModifiableBuffer<int, ptype> buffer2(std::move(buffer1));
    EXPECT_EQ(*buffer2.get().data(), const_elem);
    EXPECT_EQ(*buffer2.data(), const_elem);
    EXPECT_EQ(buffer2.get_single_element(), const_elem);
}

TEST(SingleElementModifiableBufferTest, get_basics) {
    constexpr ParameterType                   ptype = ParameterType::send_counts;
    int                                       value = 5;
    SingleElementModifiableBuffer<int, ptype> int_buffer(value);

    EXPECT_EQ(int_buffer.size(), 1);
    int_buffer.resize(1);
    EXPECT_EQ(int_buffer.size(), 1);
#if KASSERT_ASSERTION_LEVEL >= KAMPING_ASSERTION_LEVEL_NORMAL
    EXPECT_DEATH(int_buffer.resize(0), "Single element buffers must hold exactly one element.");
    EXPECT_DEATH(int_buffer.resize(2), "Single element buffers must hold exactly one element.");
#endif
    EXPECT_EQ(int_buffer.get().size(), 1);
    EXPECT_EQ(*(int_buffer.get().data()), 5);
    EXPECT_EQ(*(int_buffer.data()), 5);
    EXPECT_EQ(int_buffer.get_single_element(), 5);

    EXPECT_EQ(decltype(int_buffer)::parameter_type, ptype);
    EXPECT_TRUE(int_buffer.is_modifiable);

    static_assert(std::is_same_v<decltype(int_buffer)::value_type, decltype(value)>);
}

TEST(LibAllocatedSingleElementBufferTest, move_constructor_is_enabled) {
    constexpr ParameterType                     ptype      = ParameterType::send_counts;
    int                                         elem       = 42;
    const int                                   const_elem = elem;
    LibAllocatedSingleElementBuffer<int, ptype> buffer1{};
    *buffer1.get().data() = elem;
    LibAllocatedSingleElementBuffer<int, ptype> buffer2(std::move(buffer1));
    EXPECT_EQ(*buffer2.get().data(), const_elem);
    EXPECT_EQ(*buffer2.data(), const_elem);
    EXPECT_EQ(buffer2.get_single_element(), const_elem);
}

TEST(LibAllocatedSingleElementBufferTest, get_basics) {
    constexpr ParameterType                     ptype = ParameterType::send_counts;
    int                                         value = 5;
    LibAllocatedSingleElementBuffer<int, ptype> int_buffer{};

    *int_buffer.get().data() = value;

    EXPECT_EQ(int_buffer.size(), 1);
    int_buffer.resize(1);
    EXPECT_EQ(int_buffer.size(), 1);
#if KASSERT_ASSERTION_LEVEL >= KAMPING_ASSERTION_LEVEL_NORMAL
    EXPECT_DEATH(int_buffer.resize(0), "Single element buffers must hold exactly one element.");
    EXPECT_DEATH(int_buffer.resize(2), "Single element buffers must hold exactly one element.");
#endif
    EXPECT_EQ(int_buffer.get().size(), 1);
    EXPECT_EQ(*(int_buffer.get().data()), 5);
    EXPECT_EQ(*(int_buffer.data()), 5);
    EXPECT_EQ(int_buffer.get_single_element(), 5);

    EXPECT_EQ(decltype(int_buffer)::parameter_type, ptype);
    EXPECT_TRUE(int_buffer.is_modifiable);

    static_assert(std::is_same_v<decltype(int_buffer)::value_type, decltype(value)>);

    int extracted_value = int_buffer.extract();
    EXPECT_EQ(extracted_value, value);
}

TEST(RootTest, move_constructor_assignment_operator_is_enabled) {
    int       rank       = 2;
    const int const_rank = rank;
    Root      root1(rank);
    Root      root2 = std::move(root1);
    Root      root3(rank + 1);
    root3 = std::move(root2);
    EXPECT_EQ(root3.rank(), const_rank);
}

TEST(OperationBuilderTest, move_constructor_assignment_operator_is_enabled) {
    // simply test that move ctor and assignment operator can be called.
    OperationBuilder op_builder1(ops::plus<>(), commutative);
    OperationBuilder op_builder2(std::move(op_builder1));
    OperationBuilder op_builder3(ops::plus<>(), commutative);
    op_builder3 = std::move(op_builder2);
}

TEST(UserAllocatedContainerBasedBufferTest, resize_user_allocated_buffer) {
    std::vector<int>        data(20, 0);
    Span<int>               container = {data.data(), data.size()};
    constexpr ParameterType ptype     = ParameterType::send_counts;

    UserAllocatedContainerBasedBuffer<Span<int>, ptype> span_buffer(container);

    for (size_t i = 0; i <= 20; ++i) {
        span_buffer.resize(i);
        EXPECT_EQ(20, span_buffer.size());
    }

    UserAllocatedContainerBasedBuffer<std::vector<int>, ptype> vec_buffer(data);

    for (size_t i = 0; i <= 20; ++i) {
        vec_buffer.resize(i);
        EXPECT_EQ(i, vec_buffer.size());
    }
}

<<<<<<< HEAD
=======
TEST(DataBufferTest, has_extract) {
    static_assert(
        has_extract_v<DataBuffer<
            int, ParameterType::send_buf, BufferModifiability::modifiable, BufferOwnership::owning,
            BufferAllocation::lib_allocated> >,
        "Library allocated DataBuffers must have an extract() member function");
    static_assert(
        !has_extract_v<DataBuffer<
            int, ParameterType::send_buf, BufferModifiability::modifiable, BufferOwnership::owning,
            BufferAllocation::user_allocated> >,
        "User allocated DataBuffers must not have an extract() member function");
}

#if KASSERT_ENABLED(KAMPING_ASSERTION_LEVEL_NORMAL)
>>>>>>> 9fcf750c
TEST(LibAllocatedContainerBasedBufferTest, prevent_usage_after_extraction) {
    LibAllocatedContainerBasedBuffer<std::vector<int>, ParameterType::recv_buf> buffer;

    buffer.data();
    buffer.size();
    buffer.resize(10);
    std::ignore = buffer.extract();
    EXPECT_KASSERT_FAILS(buffer.extract(), "Cannot extract a buffer that has already been extracted.");
    EXPECT_KASSERT_FAILS(buffer.get(), "Cannot get a buffer that has already been extracted.");
    EXPECT_KASSERT_FAILS(buffer.data(), "Cannot get a pointer to a buffer that has already been extracted.");
    EXPECT_KASSERT_FAILS(buffer.size(), "Cannot get the size of a buffer that has already been extracted.");
    EXPECT_KASSERT_FAILS(buffer.resize(20), "Cannot resize a buffer that has already been extracted.");
}

TEST(LibAllocatedContainerBasedBufferTest, prevent_usage_after_extraction_via_mpi_result) {
    LibAllocatedContainerBasedBuffer<std::vector<int>, ParameterType::recv_buf>    recv_buffer;
    LibAllocatedContainerBasedBuffer<std::vector<int>, ParameterType::recv_counts> recv_counts;
    LibAllocatedContainerBasedBuffer<std::vector<int>, ParameterType::recv_count>  recv_count;
    LibAllocatedContainerBasedBuffer<std::vector<int>, ParameterType::recv_displs> recv_displs;
    LibAllocatedContainerBasedBuffer<std::vector<int>, ParameterType::send_displs> send_displs;

    MPIResult result(
        std::move(recv_buffer), std::move(recv_counts), std::move(recv_count), std::move(recv_displs),
        std::move(send_displs));

    std::ignore = result.extract_recv_buffer();
    EXPECT_KASSERT_FAILS(result.extract_recv_buffer(), "Cannot extract a buffer that has already been extracted.");

    std::ignore = result.extract_recv_counts();
    EXPECT_KASSERT_FAILS(result.extract_recv_counts(), "Cannot extract a buffer that has already been extracted.");

    std::ignore = result.extract_recv_displs();
    EXPECT_KASSERT_FAILS(result.extract_recv_displs(), "Cannot extract a buffer that has already been extracted.");

    std::ignore = result.extract_send_displs();
    EXPECT_KASSERT_FAILS(result.extract_send_displs(), "Cannot extract a buffer that has already been extracted.");
}<|MERGE_RESOLUTION|>--- conflicted
+++ resolved
@@ -461,8 +461,6 @@
     }
 }
 
-<<<<<<< HEAD
-=======
 TEST(DataBufferTest, has_extract) {
     static_assert(
         has_extract_v<DataBuffer<
@@ -477,7 +475,6 @@
 }
 
 #if KASSERT_ENABLED(KAMPING_ASSERTION_LEVEL_NORMAL)
->>>>>>> 9fcf750c
 TEST(LibAllocatedContainerBasedBufferTest, prevent_usage_after_extraction) {
     LibAllocatedContainerBasedBuffer<std::vector<int>, ParameterType::recv_buf> buffer;
 
@@ -514,4 +511,5 @@
 
     std::ignore = result.extract_send_displs();
     EXPECT_KASSERT_FAILS(result.extract_send_displs(), "Cannot extract a buffer that has already been extracted.");
-}+}
+#endif