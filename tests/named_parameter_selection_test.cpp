// This file is part of KaMPI.ng.
//
// Copyright 2021 The KaMPI.ng Authors
//
// KaMPI.ng is free software : you can redistribute it and/or modify it under the terms of the GNU Lesser General Public
// License as published by the Free Software Foundation, either version 3 of the License, or (at your option) any later
// version. KaMPI.ng is distributed in the hope that it will be useful, but WITHOUT ANY WARRANTY; without even the
// implied warranty of MERCHANTABILITY or FITNESS FOR A PARTICULAR PURPOSE.  See the GNU Lesser General Public License
// for more details.
//
// You should have received a copy of the GNU Lesser General Public License along with KaMPI.ng.  If not, see
// <https://www.gnu.org/licenses/>.

#include <tuple>

#include <gtest/gtest.h>

#include "helpers_for_testing.hpp"
#include "kamping/named_parameter_selection.hpp"
#include "kamping/parameter_factories.hpp"

using namespace ::kamping::internal;

TEST(NamedParameterTest, select_parameter_type_basics) {
    testing::Argument<ParameterType::send_buf>    arg0{0};
    testing::Argument<ParameterType::recv_buf>    arg1{1};
    testing::Argument<ParameterType::send_counts> arg2{2};
    {
        const auto& selected_arg = select_parameter_type<ParameterType::send_buf>(arg0, arg1, arg2);
        EXPECT_EQ(selected_arg._i, 0);
    }
    {
        const auto& selected_arg = select_parameter_type<ParameterType::recv_buf>(arg0, arg1, arg2);
        EXPECT_EQ(selected_arg._i, 1);
    }
    {
        const auto& selected_arg = select_parameter_type<ParameterType::send_counts>(arg0, arg1, arg2);
        EXPECT_EQ(selected_arg._i, 2);
    }
}

TEST(NamedParameterTest, has_parameter_type_basics) {
    testing::Argument<ParameterType::send_buf>    arg0{0};
    testing::Argument<ParameterType::recv_buf>    arg1{1};
    testing::Argument<ParameterType::send_counts> arg2{2};

    EXPECT_TRUE(has_parameter_type<ParameterType::send_buf>(arg0, arg1, arg2));
    EXPECT_TRUE(has_parameter_type<ParameterType::recv_buf>(arg0, arg1, arg2));
    EXPECT_TRUE(has_parameter_type<ParameterType::send_counts>(arg0, arg1, arg2));
    EXPECT_FALSE(has_parameter_type<ParameterType::root>(arg0, arg1, arg2));
}

TEST(NamedParameterTest, has_parameter_type_basics_compile_time) {
    testing::Argument<ParameterType::send_buf>    arg0{0};
    testing::Argument<ParameterType::recv_buf>    arg1{1};
    testing::Argument<ParameterType::send_counts> arg2{2};

    static_assert(has_parameter_type<ParameterType::send_buf, decltype(arg0), decltype(arg1), decltype(arg2)>());
    static_assert(has_parameter_type<ParameterType::recv_buf, decltype(arg0), decltype(arg1), decltype(arg2)>());
    static_assert(has_parameter_type<ParameterType::send_counts, decltype(arg0), decltype(arg1), decltype(arg2)>());
    static_assert(!has_parameter_type<ParameterType::root, decltype(arg0), decltype(arg1), decltype(arg2)>());
}

TEST(NamedParameterTest, default_parameters) {
    struct DefaultArgument {
        DefaultArgument(int value, std::string message = "Hello") : _value(value), _message(message) {}
        int         _value;
        std::string _message;
    };
    testing::Argument<ParameterType::send_buf>    arg0{0};
    testing::Argument<ParameterType::recv_buf>    arg1{1};
    testing::Argument<ParameterType::send_counts> arg2{2};

    {
        auto&& selected_arg = select_parameter_type_or_default<ParameterType::send_buf, DefaultArgument>(
            std::tuple(42), arg0, arg1, arg2);
        static_assert(std::is_same_v<decltype(selected_arg), decltype(arg0)&>);
        EXPECT_EQ(selected_arg._i, 0);
    }
    {
        auto&& selected_arg = select_parameter_type_or_default<ParameterType::recv_buf, DefaultArgument>(
            std::tuple(42), arg0, arg1, arg2);
        static_assert(std::is_same_v<decltype(selected_arg), decltype(arg1)&>);
        EXPECT_EQ(selected_arg._i, 1);
    }
    {
        auto&& selected_arg = select_parameter_type_or_default<ParameterType::send_counts, DefaultArgument>(
            std::tuple(42), arg0, arg1, arg2);
        static_assert(std::is_same_v<decltype(selected_arg), decltype(arg2)&>);
        EXPECT_EQ(selected_arg._i, 2);
    }
    {
        auto&& selected_arg =
            select_parameter_type_or_default<ParameterType::root, DefaultArgument>(std::tuple(42), arg0, arg1, arg2);
        static_assert(std::is_same_v<decltype(selected_arg), DefaultArgument&&>);
        EXPECT_EQ(selected_arg._value, 42);
        EXPECT_EQ(selected_arg._message, "Hello");
    }
    {
        auto&& selected_arg = select_parameter_type_or_default<ParameterType::root, DefaultArgument>(
            std::tuple(42, "KaMPI.ng"), arg0, arg1, arg2);
        static_assert(std::is_same_v<decltype(selected_arg), DefaultArgument&&>);
        EXPECT_EQ(selected_arg._value, 42);
        EXPECT_EQ(selected_arg._message, "KaMPI.ng");
    }
}

TEST(NamedParameterTest, select_parameter_type_duplicates) {
    testing::Argument<ParameterType::send_buf>    arg0{0};
    testing::Argument<ParameterType::recv_buf>    arg1{1};
    testing::Argument<ParameterType::send_counts> arg2{2};
    testing::Argument<ParameterType::send_buf>    arg3{3};
    {
        // If two arguments have the same ParameterType the first occurrence in the argument list is selected.
        const auto& selected_arg = select_parameter_type<ParameterType::send_buf>(arg0, arg1, arg2, arg3);
        EXPECT_EQ(selected_arg._i, 0);
    }
}

// Test that has_parameter_type can be invoked if the function is called with zero arguments
template <typename... Args>
bool dummy_test_has_parameter(Args&&... args [[maybe_unused]]) {
    return has_parameter_type<ParameterType::send_buf, Args...>();
}

<<<<<<< HEAD
=======
TEST(NamedParameterTest, all_parameters_are_rvalues) {
    testing::Argument<ParameterType::send_buf> arg0{0};
    testing::Argument<ParameterType::recv_buf> arg1{1};
    {
        EXPECT_FALSE(dummy_collective_operation(arg0, arg1));
        EXPECT_FALSE(dummy_collective_operation(decltype(arg0){0}, arg1));
        EXPECT_FALSE(dummy_collective_operation(arg0, decltype(arg1){1}));
        EXPECT_TRUE(dummy_collective_operation(decltype(arg0){0}, decltype(arg1){1}));
    }
}

// Test that has_parameter_type can be invoked if the function is called with zero arguments
template <typename... Args>
bool dummy_test_has_parameter(Args&&... args [[maybe_unused]]) {
    return has_parameter_type<ParameterType::send_buf, Args...>();
}

>>>>>>> 05df5f0d
TEST(NamedParameterTest, has_parameter_on_empty_args) {
    EXPECT_FALSE(dummy_test_has_parameter());
}<|MERGE_RESOLUTION|>--- conflicted
+++ resolved
@@ -123,17 +123,8 @@
     return has_parameter_type<ParameterType::send_buf, Args...>();
 }
 
-<<<<<<< HEAD
-=======
-TEST(NamedParameterTest, all_parameters_are_rvalues) {
-    testing::Argument<ParameterType::send_buf> arg0{0};
-    testing::Argument<ParameterType::recv_buf> arg1{1};
-    {
-        EXPECT_FALSE(dummy_collective_operation(arg0, arg1));
-        EXPECT_FALSE(dummy_collective_operation(decltype(arg0){0}, arg1));
-        EXPECT_FALSE(dummy_collective_operation(arg0, decltype(arg1){1}));
-        EXPECT_TRUE(dummy_collective_operation(decltype(arg0){0}, decltype(arg1){1}));
-    }
+TEST(NamedParameterTest, has_parameter_on_empty_args) {
+    EXPECT_FALSE(dummy_test_has_parameter());
 }
 
 // Test that has_parameter_type can be invoked if the function is called with zero arguments
@@ -142,7 +133,6 @@
     return has_parameter_type<ParameterType::send_buf, Args...>();
 }
 
->>>>>>> 05df5f0d
 TEST(NamedParameterTest, has_parameter_on_empty_args) {
     EXPECT_FALSE(dummy_test_has_parameter());
 }