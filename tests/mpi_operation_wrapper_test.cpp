--- conflicted
+++ resolved
@@ -89,13 +89,16 @@
 }
 
 TEST(UserOperationPtrWrapper, test_local_reduction_with_wrapped_function_ptr) {
-<<<<<<< HEAD
   kamping::internal::mpi_custom_operation_type op_ptr =
     [](void* invec, void* inoutvec, int* len, MPI_Datatype* /*datatype*/) {
       int* invec_    = static_cast<int*>(invec);
       int* inoutvec_ = static_cast<int*>(inoutvec);
       std::transform(
-        invec_, invec_ + *len, inoutvec_, inoutvec_, std::plus<>{}
+        invec_,
+        invec_ + *len,
+        inoutvec_,
+        inoutvec_,
+        std::plus<>{}
       );
     };
   {
@@ -122,44 +125,13 @@
     MPI_Op_commutative(op.get_mpi_op(), &commute);
     EXPECT_FALSE(commute);
   }
-=======
-    kamping::internal::mpi_custom_operation_type op_ptr =
-        [](void* invec, void* inoutvec, int* len, MPI_Datatype* /*datatype*/) {
-            int* invec_    = static_cast<int*>(invec);
-            int* inoutvec_ = static_cast<int*>(inoutvec);
-            std::transform(invec_, invec_ + *len, inoutvec_, inoutvec_, std::plus<>{});
-        };
-    {
-        kamping::internal::UserOperationPtrWrapper<true> op(op_ptr);
-        std::array<int, 2>                               a = {42, 69};
-        std::array<int, 2>                               b = {24, 96};
-        MPI_Reduce_local(a.data(), b.data(), 2, MPI_INT, op.get_mpi_op());
-        std::array<int, 2> expected_result = {42 + 24, 69 + 96};
-        EXPECT_EQ(b, expected_result);
-
-        int commute;
-        MPI_Op_commutative(op.get_mpi_op(), &commute);
-        EXPECT_TRUE(commute);
-    }
-    {
-        kamping::internal::UserOperationPtrWrapper<false> op(op_ptr);
-        std::array<int, 2>                                a = {42, 69};
-        std::array<int, 2>                                b = {24, 96};
-        MPI_Reduce_local(a.data(), b.data(), 2, MPI_INT, op.get_mpi_op());
-        std::array<int, 2> expected_result = {42 + 24, 69 + 96};
-        EXPECT_EQ(b, expected_result);
-
-        int commute;
-        MPI_Op_commutative(op.get_mpi_op(), &commute);
-        EXPECT_FALSE(commute);
-    }
->>>>>>> 924a72a9
 }
 
 template <typename T, typename Op, typename Commutative>
 auto make_op(Op&& op, Commutative commutative) {
   return kamping::internal::ReduceOperation<T, Op, Commutative>(
-    std::move(op), commutative
+    std::move(op),
+    commutative
   );
 }
 
@@ -175,7 +147,8 @@
   // builtin operation
   {
     auto op = make_op<int>(
-      std::plus<>{}, kamping::internal::undefined_commutative_tag{}
+      std::plus<>{},
+      kamping::internal::undefined_commutative_tag{}
     );
     EXPECT_EQ(op.op(), MPI_SUM);
     EXPECT_TRUE(decltype(op)::is_builtin);
@@ -246,7 +219,8 @@
   // lambda on builtin type non-commutative
   {
     auto op = make_op<int>(
-      [](auto a, auto b) { return a + b; }, kamping::non_commutative
+      [](auto a, auto b) { return a + b; },
+      kamping::non_commutative
     );
     EXPECT_NE(op.op(), MPI_SUM);
     EXPECT_FALSE(decltype(op)::is_builtin);
@@ -265,7 +239,8 @@
   // lambda on custom type commutative
   {
     auto op = make_op<WrappedInt>(
-      [](auto a, auto b) { return a + b; }, kamping::commutative
+      [](auto a, auto b) { return a + b; },
+      kamping::commutative
     );
     EXPECT_NE(op.op(), MPI_SUM);
     EXPECT_FALSE(decltype(op)::is_builtin);
@@ -284,7 +259,8 @@
   // lambda on custom type non-commutative
   {
     auto op = make_op<WrappedInt>(
-      [](auto a, auto b) { return a + b; }, kamping::non_commutative
+      [](auto a, auto b) { return a + b; },
+      kamping::non_commutative
     );
     EXPECT_NE(op.op(), MPI_SUM);
     EXPECT_FALSE(decltype(op)::is_builtin);
