// This file is part of KaMPIng.
//
// Copyright 2022 The KaMPIng Authors
//
// KaMPIng is free software : you can redistribute it and/or modify it under the
// terms of the GNU Lesser General Public License as published by the Free
// Software Foundation, either version 3 of the License, or (at your option) any
// later version. KaMPIng is distributed in the hope that it will be useful, but
// WITHOUT ANY WARRANTY; without even the implied warranty of MERCHANTABILITY or
// FITNESS FOR A PARTICULAR PURPOSE.  See the GNU Lesser General Public License
// for more details.
//
// You should have received a copy of the GNU Lesser General Public License
// along with KaMPIng.  If not, see <https://www.gnu.org/licenses/>.

#include <array>
#include <type_traits>

#include <gtest/gtest.h>
#include <mpi.h>

#include "kamping/mpi_ops.hpp"

TEST(UserOperationWrapperTest, test_local_reduction_stl_operation) {
    {
        kamping::internal::UserOperationWrapper<true, int, std::plus<>> op(
            std::plus<>{}
        );
        std::array<int, 2> a = {42, 69};
        std::array<int, 2> b = {24, 96};
        MPI_Reduce_local(a.data(), b.data(), 2, MPI_INT, op.get_mpi_op());
        std::array<int, 2> expected_result = {42 + 24, 69 + 96};
        EXPECT_EQ(b, expected_result);

        int commute;
        MPI_Op_commutative(op.get_mpi_op(), &commute);
        ASSERT_TRUE(commute);
    }
    {
        kamping::internal::UserOperationWrapper<false, int, std::plus<>> op(
            std::plus<>{}
        );
        std::array<int, 2> a = {42, 69};
        std::array<int, 2> b = {24, 96};
        MPI_Reduce_local(a.data(), b.data(), 2, MPI_INT, op.get_mpi_op());
        std::array<int, 2> expected_result = {42 + 24, 69 + 96};
        EXPECT_EQ(b, expected_result);

        int commute;
        MPI_Op_commutative(op.get_mpi_op(), &commute);
        ASSERT_FALSE(commute);
    }
}

TEST(UserOperationWrapperTest, test_local_reduction_function_object) {
    struct MyOperation {
        int operator()(int& a, int& b) {
            return a + b;
        }
    };
    {
        kamping::internal::UserOperationWrapper<true, int, MyOperation> op(
            MyOperation{}
        );
        std::array<int, 2> a = {42, 69};
        std::array<int, 2> b = {24, 96};
        MPI_Reduce_local(a.data(), b.data(), 2, MPI_INT, op.get_mpi_op());
        std::array<int, 2> expected_result = {42 + 24, 69 + 96};
        EXPECT_EQ(b, expected_result);

        int commute;
        MPI_Op_commutative(op.get_mpi_op(), &commute);
        ASSERT_TRUE(commute);
    }
    {
        kamping::internal::UserOperationWrapper<false, int, MyOperation> op(
            MyOperation{}
        );
        std::array<int, 2> a = {42, 69};
        std::array<int, 2> b = {24, 96};
        MPI_Reduce_local(a.data(), b.data(), 2, MPI_INT, op.get_mpi_op());
        std::array<int, 2> expected_result = {42 + 24, 69 + 96};
        EXPECT_EQ(b, expected_result);

        int commute;
        MPI_Op_commutative(op.get_mpi_op(), &commute);
        ASSERT_FALSE(commute);
    }
}

TEST(UserOperationPtrWrapper, test_local_reduction_with_wrapped_function_ptr) {
    kamping::internal::mpi_custom_operation_type op_ptr =
        [](void* invec, void* inoutvec, int* len, MPI_Datatype* /*datatype*/) {
            int* invec_    = static_cast<int*>(invec);
            int* inoutvec_ = static_cast<int*>(inoutvec);
<<<<<<< HEAD
            std::transform(
                invec_, invec_ + *len, inoutvec_, inoutvec_, std::plus<>{}
            );
=======
            std::transform(invec_, invec_ + *len, inoutvec_, inoutvec_, std::plus<>{});
>>>>>>> 924a72a9
        };
    {
        kamping::internal::UserOperationPtrWrapper<true> op(op_ptr);
        std::array<int, 2>                               a = {42, 69};
        std::array<int, 2>                               b = {24, 96};
        MPI_Reduce_local(a.data(), b.data(), 2, MPI_INT, op.get_mpi_op());
        std::array<int, 2> expected_result = {42 + 24, 69 + 96};
        EXPECT_EQ(b, expected_result);

        int commute;
        MPI_Op_commutative(op.get_mpi_op(), &commute);
        EXPECT_TRUE(commute);
    }
    {
        kamping::internal::UserOperationPtrWrapper<false> op(op_ptr);
        std::array<int, 2>                                a = {42, 69};
        std::array<int, 2>                                b = {24, 96};
        MPI_Reduce_local(a.data(), b.data(), 2, MPI_INT, op.get_mpi_op());
        std::array<int, 2> expected_result = {42 + 24, 69 + 96};
        EXPECT_EQ(b, expected_result);

        int commute;
        MPI_Op_commutative(op.get_mpi_op(), &commute);
        EXPECT_FALSE(commute);
    }
}

template <typename T, typename Op, typename Commutative>
auto make_op(Op&& op, Commutative commutative) {
    return kamping::internal::ReduceOperation<T, Op, Commutative>(
        std::move(op), commutative
    );
}

TEST(
    ReduceOperationTest, test_dispatch_for_builtin_function_object_and_lambda
) {
    struct WrappedInt {
        int        value;
        WrappedInt operator+(WrappedInt const& a) const noexcept {
            return {this->value + a.value};
        }
    };
    // builtin operation
    {
        auto op = make_op<int>(
            std::plus<>{}, kamping::internal::undefined_commutative_tag{}
        );
        EXPECT_EQ(op.op(), MPI_SUM);
        EXPECT_TRUE(decltype(op)::is_builtin);

        std::array<int, 2> a = {42, 69};
        std::array<int, 2> b = {24, 96};
        MPI_Reduce_local(a.data(), b.data(), 2, MPI_INT, op.op());
        std::array<int, 2> expected_result = {42 + 24, 69 + 96};
        EXPECT_EQ(b, expected_result);

        EXPECT_TRUE(decltype(op)::commutative);
        int commute;
        MPI_Op_commutative(op.op(), &commute);
        EXPECT_TRUE(commute);
    }
    // builtin operation on non-builtin type commutative
    {
        auto op = make_op<WrappedInt>(std::plus<>{}, kamping::commutative);
        EXPECT_NE(op.op(), MPI_SUM);
        EXPECT_FALSE(decltype(op)::is_builtin);

        std::array<int, 2> a = {42, 69};
        std::array<int, 2> b = {24, 96};
        MPI_Reduce_local(a.data(), b.data(), 2, MPI_INT, op.op());
        std::array<int, 2> expected_result = {42 + 24, 69 + 96};
        EXPECT_EQ(b, expected_result);

        EXPECT_TRUE(decltype(op)::commutative);
        int commute;
        MPI_Op_commutative(op.op(), &commute);
        EXPECT_TRUE(commute);
    }
    // builtin operation on non-builtin type non-commutative
    {
        auto op = make_op<WrappedInt>(std::plus<>{}, kamping::non_commutative);
        EXPECT_NE(op.op(), MPI_SUM);
        EXPECT_FALSE(decltype(op)::is_builtin);

        std::array<int, 2> a = {42, 69};
        std::array<int, 2> b = {24, 96};
        MPI_Reduce_local(a.data(), b.data(), 2, MPI_INT, op.op());
        std::array<int, 2> expected_result = {42 + 24, 69 + 96};
        EXPECT_EQ(b, expected_result);

        EXPECT_FALSE(decltype(op)::commutative);
        int commute;
        MPI_Op_commutative(op.op(), &commute);
        EXPECT_FALSE(commute);
    }
    // lambda on builtin type commutative
    {
        auto op = make_op<int>(
            [](auto a, auto b) { return a + b; }, kamping::commutative
        );
        EXPECT_NE(op.op(), MPI_SUM);
        EXPECT_FALSE(decltype(op)::is_builtin);

        std::array<int, 2> a = {42, 69};
        std::array<int, 2> b = {24, 96};
        MPI_Reduce_local(a.data(), b.data(), 2, MPI_INT, op.op());
        std::array<int, 2> expected_result = {42 + 24, 69 + 96};
        EXPECT_EQ(b, expected_result);

        EXPECT_TRUE(decltype(op)::commutative);
        int commute;
        MPI_Op_commutative(op.op(), &commute);
        EXPECT_TRUE(commute);
    }
    // lambda on builtin type non-commutative
    {
        auto op = make_op<int>(
            [](auto a, auto b) { return a + b; }, kamping::non_commutative
        );
        EXPECT_NE(op.op(), MPI_SUM);
        EXPECT_FALSE(decltype(op)::is_builtin);

        std::array<int, 2> a = {42, 69};
        std::array<int, 2> b = {24, 96};
        MPI_Reduce_local(a.data(), b.data(), 2, MPI_INT, op.op());
        std::array<int, 2> expected_result = {42 + 24, 69 + 96};
        EXPECT_EQ(b, expected_result);

        EXPECT_FALSE(decltype(op)::commutative);
        int commute;
        MPI_Op_commutative(op.op(), &commute);
        EXPECT_FALSE(commute);
    }
    // lambda on custom type commutative
    {
        auto op = make_op<WrappedInt>(
            [](auto a, auto b) { return a + b; }, kamping::commutative
        );
        EXPECT_NE(op.op(), MPI_SUM);
        EXPECT_FALSE(decltype(op)::is_builtin);

        std::array<int, 2> a = {42, 69};
        std::array<int, 2> b = {24, 96};
        MPI_Reduce_local(a.data(), b.data(), 2, MPI_INT, op.op());
        std::array<int, 2> expected_result = {42 + 24, 69 + 96};
        EXPECT_EQ(b, expected_result);

        EXPECT_TRUE(decltype(op)::commutative);
        int commute;
        MPI_Op_commutative(op.op(), &commute);
        EXPECT_TRUE(commute);
    }
    // lambda on custom type non-commutative
    {
        auto op = make_op<WrappedInt>(
            [](auto a, auto b) { return a + b; }, kamping::non_commutative
        );
        EXPECT_NE(op.op(), MPI_SUM);
        EXPECT_FALSE(decltype(op)::is_builtin);

        std::array<int, 2> a = {42, 69};
        std::array<int, 2> b = {24, 96};
        MPI_Reduce_local(a.data(), b.data(), 2, MPI_INT, op.op());
        std::array<int, 2> expected_result = {42 + 24, 69 + 96};
        EXPECT_EQ(b, expected_result);

        EXPECT_FALSE(decltype(op)::commutative);
        int commute;
        MPI_Op_commutative(op.op(), &commute);
        EXPECT_FALSE(commute);
    }
}<|MERGE_RESOLUTION|>--- conflicted
+++ resolved
@@ -2,16 +2,14 @@
 //
 // Copyright 2022 The KaMPIng Authors
 //
-// KaMPIng is free software : you can redistribute it and/or modify it under the
-// terms of the GNU Lesser General Public License as published by the Free
-// Software Foundation, either version 3 of the License, or (at your option) any
-// later version. KaMPIng is distributed in the hope that it will be useful, but
-// WITHOUT ANY WARRANTY; without even the implied warranty of MERCHANTABILITY or
-// FITNESS FOR A PARTICULAR PURPOSE.  See the GNU Lesser General Public License
+// KaMPIng is free software : you can redistribute it and/or modify it under the terms of the GNU Lesser General Public
+// License as published by the Free Software Foundation, either version 3 of the License, or (at your option) any later
+// version. KaMPIng is distributed in the hope that it will be useful, but WITHOUT ANY WARRANTY; without even the
+// implied warranty of MERCHANTABILITY or FITNESS FOR A PARTICULAR PURPOSE.  See the GNU Lesser General Public License
 // for more details.
 //
-// You should have received a copy of the GNU Lesser General Public License
-// along with KaMPIng.  If not, see <https://www.gnu.org/licenses/>.
+// You should have received a copy of the GNU Lesser General Public License along with KaMPIng.  If not, see
+// <https://www.gnu.org/licenses/>.
 
 #include <array>
 #include <type_traits>
@@ -23,11 +21,9 @@
 
 TEST(UserOperationWrapperTest, test_local_reduction_stl_operation) {
     {
-        kamping::internal::UserOperationWrapper<true, int, std::plus<>> op(
-            std::plus<>{}
-        );
-        std::array<int, 2> a = {42, 69};
-        std::array<int, 2> b = {24, 96};
+        kamping::internal::UserOperationWrapper<true, int, std::plus<>> op(std::plus<>{});
+        std::array<int, 2>                                              a = {42, 69};
+        std::array<int, 2>                                              b = {24, 96};
         MPI_Reduce_local(a.data(), b.data(), 2, MPI_INT, op.get_mpi_op());
         std::array<int, 2> expected_result = {42 + 24, 69 + 96};
         EXPECT_EQ(b, expected_result);
@@ -37,11 +33,9 @@
         ASSERT_TRUE(commute);
     }
     {
-        kamping::internal::UserOperationWrapper<false, int, std::plus<>> op(
-            std::plus<>{}
-        );
-        std::array<int, 2> a = {42, 69};
-        std::array<int, 2> b = {24, 96};
+        kamping::internal::UserOperationWrapper<false, int, std::plus<>> op(std::plus<>{});
+        std::array<int, 2>                                               a = {42, 69};
+        std::array<int, 2>                                               b = {24, 96};
         MPI_Reduce_local(a.data(), b.data(), 2, MPI_INT, op.get_mpi_op());
         std::array<int, 2> expected_result = {42 + 24, 69 + 96};
         EXPECT_EQ(b, expected_result);
@@ -59,11 +53,9 @@
         }
     };
     {
-        kamping::internal::UserOperationWrapper<true, int, MyOperation> op(
-            MyOperation{}
-        );
-        std::array<int, 2> a = {42, 69};
-        std::array<int, 2> b = {24, 96};
+        kamping::internal::UserOperationWrapper<true, int, MyOperation> op(MyOperation{});
+        std::array<int, 2>                                              a = {42, 69};
+        std::array<int, 2>                                              b = {24, 96};
         MPI_Reduce_local(a.data(), b.data(), 2, MPI_INT, op.get_mpi_op());
         std::array<int, 2> expected_result = {42 + 24, 69 + 96};
         EXPECT_EQ(b, expected_result);
@@ -73,11 +65,9 @@
         ASSERT_TRUE(commute);
     }
     {
-        kamping::internal::UserOperationWrapper<false, int, MyOperation> op(
-            MyOperation{}
-        );
-        std::array<int, 2> a = {42, 69};
-        std::array<int, 2> b = {24, 96};
+        kamping::internal::UserOperationWrapper<false, int, MyOperation> op(MyOperation{});
+        std::array<int, 2>                                               a = {42, 69};
+        std::array<int, 2>                                               b = {24, 96};
         MPI_Reduce_local(a.data(), b.data(), 2, MPI_INT, op.get_mpi_op());
         std::array<int, 2> expected_result = {42 + 24, 69 + 96};
         EXPECT_EQ(b, expected_result);
@@ -93,13 +83,7 @@
         [](void* invec, void* inoutvec, int* len, MPI_Datatype* /*datatype*/) {
             int* invec_    = static_cast<int*>(invec);
             int* inoutvec_ = static_cast<int*>(inoutvec);
-<<<<<<< HEAD
-            std::transform(
-                invec_, invec_ + *len, inoutvec_, inoutvec_, std::plus<>{}
-            );
-=======
             std::transform(invec_, invec_ + *len, inoutvec_, inoutvec_, std::plus<>{});
->>>>>>> 924a72a9
         };
     {
         kamping::internal::UserOperationPtrWrapper<true> op(op_ptr);
@@ -129,14 +113,10 @@
 
 template <typename T, typename Op, typename Commutative>
 auto make_op(Op&& op, Commutative commutative) {
-    return kamping::internal::ReduceOperation<T, Op, Commutative>(
-        std::move(op), commutative
-    );
-}
-
-TEST(
-    ReduceOperationTest, test_dispatch_for_builtin_function_object_and_lambda
-) {
+    return kamping::internal::ReduceOperation<T, Op, Commutative>(std::move(op), commutative);
+}
+
+TEST(ReduceOperationTest, test_dispatch_for_builtin_function_object_and_lambda) {
     struct WrappedInt {
         int        value;
         WrappedInt operator+(WrappedInt const& a) const noexcept {
@@ -145,9 +125,7 @@
     };
     // builtin operation
     {
-        auto op = make_op<int>(
-            std::plus<>{}, kamping::internal::undefined_commutative_tag{}
-        );
+        auto op = make_op<int>(std::plus<>{}, kamping::internal::undefined_commutative_tag{});
         EXPECT_EQ(op.op(), MPI_SUM);
         EXPECT_TRUE(decltype(op)::is_builtin);
 
@@ -198,9 +176,7 @@
     }
     // lambda on builtin type commutative
     {
-        auto op = make_op<int>(
-            [](auto a, auto b) { return a + b; }, kamping::commutative
-        );
+        auto op = make_op<int>([](auto a, auto b) { return a + b; }, kamping::commutative);
         EXPECT_NE(op.op(), MPI_SUM);
         EXPECT_FALSE(decltype(op)::is_builtin);
 
@@ -217,9 +193,7 @@
     }
     // lambda on builtin type non-commutative
     {
-        auto op = make_op<int>(
-            [](auto a, auto b) { return a + b; }, kamping::non_commutative
-        );
+        auto op = make_op<int>([](auto a, auto b) { return a + b; }, kamping::non_commutative);
         EXPECT_NE(op.op(), MPI_SUM);
         EXPECT_FALSE(decltype(op)::is_builtin);
 
@@ -236,9 +210,7 @@
     }
     // lambda on custom type commutative
     {
-        auto op = make_op<WrappedInt>(
-            [](auto a, auto b) { return a + b; }, kamping::commutative
-        );
+        auto op = make_op<WrappedInt>([](auto a, auto b) { return a + b; }, kamping::commutative);
         EXPECT_NE(op.op(), MPI_SUM);
         EXPECT_FALSE(decltype(op)::is_builtin);
 
@@ -255,9 +227,7 @@
     }
     // lambda on custom type non-commutative
     {
-        auto op = make_op<WrappedInt>(
-            [](auto a, auto b) { return a + b; }, kamping::non_commutative
-        );
+        auto op = make_op<WrappedInt>([](auto a, auto b) { return a + b; }, kamping::non_commutative);
         EXPECT_NE(op.op(), MPI_SUM);
         EXPECT_FALSE(decltype(op)::is_builtin);
 
