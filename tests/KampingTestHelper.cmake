include(KaTestrophe)
include(GoogleTest)

# Convenience wrapper for adding tests for KaMPI.ng
# this creates the target, links googletest and kamping, enables warnings and registers the test
#
# TARGET_NAME the target name
# FILES the files of the target
#
# example: kamping_register_test(mytarget FILES mytarget.cpp)
function(kamping_register_test KAMPING_TARGET_NAME)
  cmake_parse_arguments(
    "KAMPING"
    ""
    ""
    "FILES"
    ${ARGN}
    )
  add_executable(${KAMPING_TARGET_NAME} ${KAMPING_FILES})
  target_link_libraries(${KAMPING_TARGET_NAME} PRIVATE gtest gtest_main gmock kamping)
  target_compile_options(${KAMPING_TARGET_NAME} PRIVATE ${KAMPING_WARNING_FLAGS})
  gtest_discover_tests(${KAMPING_TARGET_NAME} WORKING_DIRECTORY ${PROJECT_DIR})
endfunction()

# Convenience wrapper for adding tests for KaMPI.ng which rely on MPI
# this creates the target, links googletest, kamping and MPI, enables warnings and registers the tests
#
# TARGET_NAME the target name
# FILES the files of the target
# CORES the number of MPI ranks to run the test for
#
# example: kamping_register_mpi_test(mytarget FILES mytarget.cpp CORES 1 2 4 8)
function(kamping_register_mpi_test KAMPING_TARGET_NAME)
  cmake_parse_arguments(
   "KAMPING"
    ""
    ""
    "FILES;CORES"
    ${ARGN}
    )
  katestrophe_add_test_executable(${KAMPING_TARGET_NAME} FILES ${KAMPING_FILES})
  target_link_libraries(${KAMPING_TARGET_NAME} PRIVATE kamping)
<<<<<<< HEAD
  katestrophe_add_mpi_test(${KAMPING_TARGET_NAME} CORES ${KAMPING_CORES} DISCOVER_TESTS)
=======
  katestrophe_add_mpi_test(${KAMPING_TARGET_NAME} CORES ${KAMPING_CORES})
endfunction()

# Convenience wrapper for registering a set of tests that should fail to compile and require KaMPI.ng to be linked.
#
# TARGET prefix for the targets to be built
# FILES the list of files to include in the target
# SECTIONS sections of the compilation test to build
#
function(kamping_register_compilation_failure_test KAMPING_TARGET_NAME)
  cmake_parse_arguments(
    "KAMPING"
    ""
    ""
    "FILES;SECTIONS"
    ${ARGN}
    )
  katestrophe_add_compilation_failure_test(
    TARGET ${KAMPING_TARGET_NAME}
    FILES ${KAMPING_FILES}
    SECTIONS ${KAMPING_SECTIONS}
    LIBRARIES kamping
    )
>>>>>>> 2a261189
endfunction()<|MERGE_RESOLUTION|>--- conflicted
+++ resolved
@@ -40,10 +40,7 @@
     )
   katestrophe_add_test_executable(${KAMPING_TARGET_NAME} FILES ${KAMPING_FILES})
   target_link_libraries(${KAMPING_TARGET_NAME} PRIVATE kamping)
-<<<<<<< HEAD
   katestrophe_add_mpi_test(${KAMPING_TARGET_NAME} CORES ${KAMPING_CORES} DISCOVER_TESTS)
-=======
-  katestrophe_add_mpi_test(${KAMPING_TARGET_NAME} CORES ${KAMPING_CORES})
 endfunction()
 
 # Convenience wrapper for registering a set of tests that should fail to compile and require KaMPI.ng to be linked.
@@ -66,5 +63,4 @@
     SECTIONS ${KAMPING_SECTIONS}
     LIBRARIES kamping
     )
->>>>>>> 2a261189
 endfunction()