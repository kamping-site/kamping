// This file is part of KaMPIng.
//
// Copyright 2022 The KaMPIng Authors
//
// KaMPIng is free software : you can redistribute it and/or modify it under the terms of the GNU Lesser General Public
// License as published by the Free Software Foundation, either version 3 of the License, or (at your option) any later
// version. KaMPIng is distributed in the hope that it will be useful, but WITHOUT ANY WARRANTY; without even the
// implied warranty of MERCHANTABILITY or FITNESS FOR A PARTICULAR PURPOSE.  See the GNU Lesser General Public License
// for more details.
//
// You should have received a copy of the GNU Lesser General Public License along with KaMPIng.  If not, see
// <https://www.gnu.org/licenses/>.

#include <type_traits>

#include <gtest/gtest.h>

#include "kamping/span.hpp"

using namespace ::kamping;

TEST(SpanTest, test_to_address_plain_pointer) {
    int  x     = 42;
    int* x_ptr = &x;
    EXPECT_EQ(kamping::internal::to_address(x_ptr), x_ptr);

    int a[3] = {42, 34, 27};
    EXPECT_EQ(kamping::internal::to_address(a), a);
}

TEST(SpanTest, test_to_address_smart_pointer) {
    auto x = std::unique_ptr<int>(new int(42));
    EXPECT_EQ(kamping::internal::to_address(x), x.get());
}

// Test our minimal span implementation
TEST(SpanTest, basic_functionality) {
    std::vector<int> values = {1, 2, 3, 4, 5, 6, 7, 8, 9, 10};

    Span<int> int_span(values.data(), values.size());
    EXPECT_EQ(values.size(), int_span.size());
    EXPECT_EQ(values.size() * sizeof(decltype(values)::value_type), int_span.size_bytes());
    EXPECT_FALSE(int_span.empty());
    EXPECT_EQ(values.data(), int_span.data());
    EXPECT_EQ(values.data(), &(*int_span.begin()));
    EXPECT_EQ(std::next(int_span.begin(), static_cast<int>(int_span.size())), int_span.end());

    Span<int const> const_int_span = {values.data(), values.size()};
    EXPECT_EQ(values.size(), const_int_span.size());
    EXPECT_EQ(values.size() * sizeof(decltype(values)::value_type), const_int_span.size_bytes());
    EXPECT_FALSE(const_int_span.empty());
    EXPECT_EQ(values.data(), const_int_span.data());
    EXPECT_EQ(const_int_span.data(), int_span.data());
<<<<<<< HEAD
    EXPECT_EQ(const_int_span.data(), &(*const_int_span.begin()));
    EXPECT_EQ(std::next(const_int_span.begin(), static_cast<int>(const_int_span.size())), const_int_span.end());

=======
#if (defined(__clang__) && __clang_major__ < 15)
    Span<int> int_iterator_span(values.data(), values.data() + values.size());
#else
>>>>>>> 76c60fde
    Span<int> int_iterator_span(values.begin(), values.end());
#endif
    EXPECT_EQ(values.size(), int_iterator_span.size());
    EXPECT_EQ(values.size() * sizeof(decltype(values)::value_type), int_iterator_span.size_bytes());
    EXPECT_FALSE(int_iterator_span.empty());
    EXPECT_EQ(values.data(), int_iterator_span.data());
    EXPECT_EQ(int_iterator_span.data(), &(*int_iterator_span.begin()));
    EXPECT_EQ(
        std::next(int_iterator_span.begin(), static_cast<int>(int_iterator_span.size())),
        int_iterator_span.end()
    );

#if ((defined(_MSVC_LANG) && _MSVC_LANG < 202002L) || __cplusplus < 202002L) // not C++ 20
    // if C++20 is used, we alias Span to std::span, but we cannot use deduction there, because argument deduction is
    // not allowed for alias templates but only for class templates.
    Span int_iterator_span_deducted(values.begin(), values.end());
    EXPECT_EQ(values.size(), int_iterator_span_deducted.size());
    EXPECT_EQ(values.size() * sizeof(decltype(values)::value_type), int_iterator_span_deducted.size_bytes());
    EXPECT_FALSE(int_iterator_span_deducted.empty());
    EXPECT_EQ(values.data(), int_iterator_span_deducted.data());
    EXPECT_EQ(int_iterator_span_deducted.data(), &(*int_iterator_span_deducted.begin()));
    EXPECT_EQ(
        std::next(int_iterator_span_deducted.begin(), static_cast<int>(int_iterator_span_deducted.size())),
        int_iterator_span_deducted.end()
    );
#endif

    Span<int> int_range_span(values);
    EXPECT_EQ(values.size(), int_range_span.size());
    EXPECT_EQ(values.size() * sizeof(decltype(values)::value_type), int_range_span.size_bytes());
    EXPECT_FALSE(int_range_span.empty());
    EXPECT_EQ(values.data(), int_range_span.data());
    EXPECT_EQ(int_range_span.data(), &(*int_range_span.begin()));
    EXPECT_EQ(std::next(int_range_span.begin(), static_cast<int>(int_range_span.size())), int_range_span.end());

#if ((defined(_MSVC_LANG) && _MSVC_LANG < 202002L) || __cplusplus < 202002L) // not C++ 20
    // if C++20 is used, we alias Span to std::span, but we cannot use deduction there, because argument deduction is
    // not allowed for alias templates but only for class templates.
    Span int_range_span_deducted(values);
    EXPECT_EQ(values.size(), int_range_span_deducted.size());
    EXPECT_EQ(values.size() * sizeof(decltype(values)::value_type), int_range_span_deducted.size_bytes());
    EXPECT_FALSE(int_range_span_deducted.empty());
    EXPECT_EQ(values.data(), int_range_span_deducted.data());
    EXPECT_EQ(int_range_span_deducted.data(), &(*int_range_span_deducted.begin()));
    EXPECT_EQ(
        std::next(int_range_span_deducted.begin(), static_cast<int>(int_range_span_deducted.size())),
        int_range_span_deducted.end()
    );
#endif

    Span<int> empty_span{values.data(), Span<int>::size_type{0}};
    EXPECT_TRUE(empty_span.empty());
    EXPECT_EQ(0, empty_span.size());
    EXPECT_EQ(0, empty_span.size_bytes());
    EXPECT_EQ(values.data(), empty_span.data());
    EXPECT_EQ(empty_span.begin(), empty_span.end());

    Span<int> nullptr_span = {static_cast<int*>(nullptr), Span<int>::size_type{0}};
    EXPECT_TRUE(nullptr_span.empty());
    EXPECT_EQ(0, nullptr_span.size());
    EXPECT_EQ(0, nullptr_span.size_bytes());
    EXPECT_EQ(nullptr, nullptr_span.data());
    EXPECT_EQ(nullptr_span.begin(), nullptr_span.end());

    static_assert(std::is_pointer_v<decltype(int_span.data())>, "Member data() of int_span does not return a pointer.");
    static_assert(
        std::is_pointer_v<decltype(const_int_span.data())>,
        "Member data() of const_int_span does not return a pointer."
    );
    static_assert(
        std::is_pointer_v<decltype(int_iterator_span.data())>,
        "Member data() of int_iterator_span does not return a pointer."
    );
    static_assert(
        std::is_const_v<std::remove_pointer_t<decltype(const_int_span.data())>>,
        "Member data() of const_int_span does not return a pointer pointing to const memory."
    );
    static_assert(
        !std::is_const_v<std::remove_pointer_t<decltype(int_span.data())>>,
        "Member data() of int_span returns a pointer pointing to const memory, but should be non-const."
    );
    static_assert(
        !std::is_const_v<std::remove_pointer_t<decltype(int_iterator_span.data())>>,
        "Member data() of int_iterator_span returns a pointer pointing to const memory, but should be non-const."
    );

    static_assert(
        std::is_same_v<decltype(int_span)::value_type, decltype(values)::value_type>,
        "Member value_type of int_span does not match the element type of the underlying container."
    );
    static_assert(
        std::is_same_v<decltype(int_span)::size_type, decltype(values)::size_type>,
        "Member size_type of int_span does not match the element type of the underlying container."
    );
    static_assert(
        std::is_same_v<decltype(int_span)::difference_type, decltype(values)::difference_type>,
        "Member difference_type of int_span does not match the element type of the underlying "
        "container."
    );
    static_assert(
        std::is_same_v<decltype(int_span)::pointer, decltype(values)::pointer>,
        "Member pointer of int_span does not match the element type of the underlying container."
    );
    static_assert(
        std::is_same_v<decltype(int_span)::const_pointer, decltype(values)::const_pointer>,
        "Member const_pointer of int_span does not match the element type of the underlying container."
    );
    static_assert(
        std::is_same_v<decltype(int_span)::reference, decltype(values)::reference>,
        "Member reference of int_span does not match the element type of the underlying container."
    );
    static_assert(
        std::is_same_v<decltype(int_span)::const_reference, decltype(values)::const_reference>,
        "Member const_reference of int_span does not match the element type of the underlying container."
    );
}<|MERGE_RESOLUTION|>--- conflicted
+++ resolved
@@ -51,15 +51,12 @@
     EXPECT_FALSE(const_int_span.empty());
     EXPECT_EQ(values.data(), const_int_span.data());
     EXPECT_EQ(const_int_span.data(), int_span.data());
-<<<<<<< HEAD
     EXPECT_EQ(const_int_span.data(), &(*const_int_span.begin()));
     EXPECT_EQ(std::next(const_int_span.begin(), static_cast<int>(const_int_span.size())), const_int_span.end());
 
-=======
 #if (defined(__clang__) && __clang_major__ < 15)
     Span<int> int_iterator_span(values.data(), values.data() + values.size());
 #else
->>>>>>> 76c60fde
     Span<int> int_iterator_span(values.begin(), values.end());
 #endif
     EXPECT_EQ(values.size(), int_iterator_span.size());
