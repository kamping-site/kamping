list(APPEND CMAKE_MODULE_PATH "${CMAKE_CURRENT_LIST_DIR}/cmake")
include(KaTestrophe)
include(KampingTestHelper)
include(GoogleTest)

set(KAMPING_TEST_TIMEOUT
    "20"
    CACHE STRING "Test timeout in seconds"
)
message(STATUS "Test timeout set to ${KAMPING_TEST_TIMEOUT} seconds.")

include(ProcessorCount)
ProcessorCount(N)
if (NOT N EQUAL 0)
    add_custom_target(
        check COMMAND ${CMAKE_CTEST_COMMAND} --output-on-failure --timeout ${KAMPING_TEST_TIMEOUT} -j ${N}
    )
endif ()

option(KAMPING_TEST_ENABLE_SANITIZERS "Enable undefined behavior sanitizer and address sanitizer." ON)

# Registering tests without MPI:
kamping_register_test(test_checking_casts FILES checking_casts_test.cpp)
kamping_register_test(test_result FILES result_test.cpp)
kamping_register_test(test_nonblocking_result FILES nonblocking_result_test.cpp)
kamping_register_test(test_mpi_operations FILES mpi_operations_test.cpp)
kamping_register_test(test_named_parameter_check FILES named_parameter_check_test.cpp)
kamping_register_test(test_named_parameter_selection FILES named_parameter_selection_test.cpp)
kamping_register_test(test_named_parameters FILES named_parameters_test.cpp)
kamping_register_test(test_data_buffer FILES data_buffer_test.cpp)
kamping_register_test(test_parameter_objects FILES parameter_objects_test.cpp)
kamping_register_test(test_span FILES span_test.cpp)
kamping_register_test(test_helpers_for_testing FILES helpers_for_testing_test.cpp)
kamping_register_test(test_operation_builder FILES operation_builder_test.cpp)
kamping_register_test(test_has_member FILES has_member_test.cpp)
kamping_register_test(test_rank_ranges FILES rank_ranges_test.cpp)
kamping_register_test(test_measurement_utils FILES measurements/measurement_utils_test.cpp)
kamping_register_test(test_traits FILES utils/traits_test.cpp)
kamping_register_test(test_scoped_type FILES scoped_type_test.cpp)

# Registering tests with MPI:

# We need MPI for the datatypes test as we are using MPI_Type_continuous which in turn requires MPI_Init() to be
# completed.
kamping_register_mpi_test(
    test_mpi_alltoall
    FILES collectives/mpi_alltoall_test.cpp
    CORES 1 4
)
kamping_register_mpi_test(
    test_mpi_alltoallv
    FILES collectives/mpi_alltoallv_test.cpp
    CORES 1 4
)
kamping_register_mpi_test(
    test_mpi_scatter
    FILES collectives/mpi_scatter_test.cpp
    CORES 1 4
)
kamping_register_mpi_test(
    test_mpi_scatterv
    FILES collectives/mpi_scatterv_test.cpp
    CORES 1 4
)
kamping_register_mpi_test(
    test_mpi_barrier
    FILES collectives/mpi_barrier_test.cpp
    CORES 1 4
)
kamping_register_mpi_test(
    test_mpi_ibarrier
    FILES collectives/mpi_ibarrier_test.cpp
    CORES 1 4
)
kamping_register_mpi_test(
    test_mpi_communicator
    FILES mpi_communicator_test.cpp
    CORES 1 4
)
kamping_register_mpi_test(
    test_mpi_group
    FILES mpi_group_test.cpp
    CORES 1 4
)
kamping_register_mpi_test(
    test_mpi_datatype
    FILES mpi_datatype_test.cpp
    CORES 1 NO_GLIBCXX_DEBUG_CONTAINERS
)
kamping_register_mpi_test(
    test_mpi_gather
    FILES collectives/mpi_gather_test.cpp
    CORES 1 4
)
kamping_register_mpi_test(
    test_mpi_gatherv
    FILES collectives/mpi_gatherv_test.cpp
    CORES 1 4
)
kamping_register_mpi_test(
    test_mpi_send
    FILES p2p/mpi_send_test.cpp
    CORES 2 4
)
kamping_register_mpi_test(
    test_mpi_isend
    FILES p2p/mpi_isend_test.cpp
    CORES 2 4
)
kamping_register_mpi_test(
    test_mpi_status
    FILES mpi_status_test.cpp
    CORES 2 4
)
kamping_register_mpi_test(
    test_mpi_probe
    FILES p2p/mpi_probe_test.cpp
    CORES 1 2 4
)
kamping_register_mpi_test(
    test_mpi_iprobe
    FILES p2p/mpi_iprobe_test.cpp
    CORES 1 2 4
)
kamping_register_mpi_test(
    test_mpi_recv
    FILES p2p/mpi_recv_test.cpp
    CORES 1 2 4
)
kamping_register_mpi_test(
    test_mpi_try_recv
    FILES p2p/mpi_try_recv_test.cpp
    CORES 1 2 4
)
kamping_register_mpi_test(
    test_mpi_irecv
    FILES p2p/mpi_irecv_test.cpp
    CORES 1 2 4
)
kamping_register_mpi_test(
    test_mpi_allgather
    FILES collectives/mpi_allgather_test.cpp
    CORES 1 4
)
kamping_register_mpi_test(
    test_mpi_allgatherv
    FILES collectives/mpi_allgatherv_test.cpp
    CORES 1 4
)
kamping_register_mpi_test(
    test_mpi_reduce
    FILES collectives/mpi_reduce_test.cpp
    CORES 1 4
)
kamping_register_mpi_test(
    test_mpi_bcast
    FILES collectives/mpi_bcast_test.cpp
    CORES 1 4
)
kamping_register_mpi_test(
    test_mpi_allreduce
    FILES collectives/mpi_allreduce_test.cpp
    CORES 1 4
)
kamping_register_mpi_test(
    test_mpi_scan
    FILES collectives/mpi_scan_test.cpp
    CORES 1 4
)
kamping_register_mpi_test(
    test_mpi_exscan
    FILES collectives/mpi_exscan_test.cpp
    CORES 1 4
)
kamping_register_mpi_test(
    test_operation_wrapper
    FILES mpi_operation_wrapper_test.cpp
    CORES 1
)
kamping_register_mpi_test(
    test_named_parameters_mpi
    FILES named_parameters_mpi_test.cpp
    CORES 1
)
kamping_register_mpi_test(
    test_multiple_compilation_units
    FILES multiple_compilation_units_test/main.cpp multiple_compilation_units_test/gatherer.cpp
    CORES 1 4
)
kamping_register_mpi_test(
    test_environment
    FILES environment_test.cpp
    CORES 1 4
)
kamping_register_mpi_test(
    test_mpi_communicator_is_same_on_all_ranks
    FILES comm_helper/mpi_communicator_is_same_on_all_ranks_test.cpp
    CORES 1 4
)
kamping_register_mpi_test(
    test_implementation_helpers
    FILES implementation_helpers_test.cpp
    CORES 1 4
)
kamping_register_mpi_test(
    test_plugins
    FILES plugins_test.cpp
    CORES 1 4
)
set(grid_test_cores 1 3 4 5 11 13)
kamping_register_mpi_test(
    test_alltoall_grid
    FILES plugins/alltoall_grid_test.cpp
    CORES ${grid_test_cores}
)
foreach (p ${grid_test_cores})
    set_tests_properties(test_alltoall_grid.${p}cores PROPERTIES TIMEOUT 40)
endforeach ()
kamping_register_mpi_test(
    test_alltoall_sparse
    FILES plugins/alltoall_sparse_test.cpp
    CORES 1 4
)
kamping_register_mpi_test(
<<<<<<< HEAD
    test_sort
    FILES plugins/sort_test.cpp
    CORES 1 4
)
=======
    test_alltoall_dispatch
    FILES plugins/alltoall_dispatch_test.cpp
    CORES 1 4
)
kamping_register_mpi_test(
    test_reproducible_reduce
    FILES plugins/reproducible_reduce.cpp
    CORES 4
)
>>>>>>> 2b4499db

kamping_register_mpi_test(
    test_hooks
    FILES hooks_test.cpp
    CORES 1 4
)
kamping_register_mpi_test(
    test_allocator
    FILES allocator_test.cpp
    CORES 1 4
)
kamping_register_mpi_test(
    test_request_overriding_test_and_wait
    FILES request_test_overriding_test_and_wait.cpp
    CORES 1 4
)
kamping_register_mpi_test(
    test_request
    FILES request_test.cpp
    CORES 1 4
)
kamping_register_mpi_test(
    test_request_pool
    FILES request_pool_test.cpp
    CORES 1 4
)
kamping_register_mpi_test(
    test_measurement_utils_with_communication
    FILES measurements/mpi_measurement_utils_test.cpp
    CORES 1 4
)
kamping_register_mpi_test(
    test_timer
    FILES measurements/mpi_timer_test.cpp
    CORES 1 4
)
kamping_register_mpi_test(
    test_mpi_helpers_for_testing
    FILES helpers_for_testing_mpi_test.cpp
    CORES 1 4
)
kamping_register_mpi_test(
    test_serialization
    FILES serialization_test.cpp
    CORES 1 2 4
)
kamping_register_mpi_test(
    test_flatten
    FILES utils/flatten_test.cpp
    CORES 1 4
)

# Tests using C++ 20
kamping_register_mpi_test(
    test_std_span_alltoallv_cpp20
    FILES cpp20/std_span_alltoallv_test.cpp
    CORES 1 4
)
target_compile_features(test_std_span_alltoallv_cpp20 PRIVATE cxx_std_20)

# This should ensure that our Span implementation is consistent with C++ 20s std::span
kamping_register_test(test_span_cpp20 FILES span_test.cpp)
target_compile_features(test_span_cpp20 PRIVATE cxx_std_20)

# The environment test does not use our wrapper functions because it can't use our google test setup. First variant does
# only the minimum amount of interaction with kamping::Environment.
add_executable(test_environment_init_finalize_basic environment_init_finalize_test.cpp)
target_link_libraries(test_environment_init_finalize_basic PRIVATE kamping_base MPI::MPI_CXX)
target_compile_definitions(test_environment_init_finalize_basic PRIVATE -DKAMPING_ENVIRONMENT_TEST_NO_PARAM)
target_compile_definitions(test_environment_init_finalize_basic PRIVATE -D_GLIBCXX_DEBUG)
target_compile_definitions(test_environment_init_finalize_basic PRIVATE -D_GLIBCXX_DEBUG_PEDANTIC)
katestrophe_add_mpi_test(test_environment_init_finalize_basic CORES 1 4)
# Second variant passes parameters to MPI_Init and calls finallize manually.
add_executable(test_environment_init_finalize_manual environment_init_finalize_test.cpp)
target_link_libraries(test_environment_init_finalize_manual PRIVATE kamping_base MPI::MPI_CXX)
target_compile_definitions(
    test_environment_init_finalize_manual PRIVATE -DKAMPING_ENVIRONMENT_TEST_WITH_PARAM
                                                  -DKAMPING_ENVIRONMENT_TEST_EXPLICIT_FINALIZE
)
target_compile_definitions(test_environment_init_finalize_manual PRIVATE -D_GLIBCXX_DEBUG)
target_compile_definitions(test_environment_init_finalize_manual PRIVATE -D_GLIBCXX_DEBUG_PEDANTIC)
katestrophe_add_mpi_test(test_environment_init_finalize_manual CORES 1 4)

# Test InitMPIMode::InitFinalizeIfNecessary: autoamtically decides if it needs to call MPI_Init() and MPI_Finalize()

# Not necessary, with argc and argv
add_executable(test_environment_init_finalize_if_necessary_0 environment_init_finalize_if_necessary_test.cpp)
target_link_libraries(test_environment_init_finalize_if_necessary_0 PRIVATE kamping_base MPI::MPI_CXX)
target_compile_definitions(test_environment_init_finalize_if_necessary_0 PRIVATE -DKAMPING_ENVIRONMENT_TEST_WITH_PARAM)
target_compile_definitions(test_environment_init_finalize_if_necessary_0 PRIVATE -D_GLIBCXX_DEBUG)
target_compile_definitions(test_environment_init_finalize_if_necessary_0 PRIVATE -D_GLIBCXX_DEBUG_PEDANTIC)
# Necessary, with argc and argv
add_executable(test_environment_init_finalize_if_necessary_1 environment_init_finalize_if_necessary_test.cpp)
target_link_libraries(test_environment_init_finalize_if_necessary_1 PRIVATE kamping_base MPI::MPI_CXX)
target_compile_definitions(
    test_environment_init_finalize_if_necessary_1 PRIVATE -DKAMPING_ENVIRONMENT_TEST_WITH_PARAM
                                                          -DKAMPING_ENVIRONMENT_TEST_INIT_FINALIZE_NECESSARY
)
target_compile_definitions(test_environment_init_finalize_if_necessary_1 PRIVATE -D_GLIBCXX_DEBUG)
target_compile_definitions(test_environment_init_finalize_if_necessary_1 PRIVATE -D_GLIBCXX_DEBUG_PEDANTIC)
# Not necessary, no argc and argv
add_executable(test_environment_init_finalize_if_necessary_2 environment_init_finalize_if_necessary_test.cpp)
target_link_libraries(test_environment_init_finalize_if_necessary_2 PRIVATE kamping_base MPI::MPI_CXX)
target_compile_definitions(test_environment_init_finalize_if_necessary_2 PRIVATE -DKAMPING_ENVIRONMENT_TEST_NO_PARAM)
target_compile_definitions(test_environment_init_finalize_if_necessary_2 PRIVATE -D_GLIBCXX_DEBUG)
target_compile_definitions(test_environment_init_finalize_if_necessary_2 PRIVATE -D_GLIBCXX_DEBUG_PEDANTIC)
# Necessary, no argc and argv
add_executable(test_environment_init_finalize_if_necessary_3 environment_init_finalize_if_necessary_test.cpp)
target_link_libraries(test_environment_init_finalize_if_necessary_3 PRIVATE kamping_base MPI::MPI_CXX)
target_compile_definitions(
    test_environment_init_finalize_if_necessary_3 PRIVATE -DKAMPING_ENVIRONMENT_TEST_NO_PARAM
                                                          -DKAMPING_ENVIRONMENT_TEST_INIT_FINALIZE_NECESSARY
)
target_compile_definitions(test_environment_init_finalize_if_necessary_3 PRIVATE -D_GLIBCXX_DEBUG)
target_compile_definitions(test_environment_init_finalize_if_necessary_3 PRIVATE -D_GLIBCXX_DEBUG_PEDANTIC)

kamping_register_compilation_failure_test(
    test_mpi_datatype_unsupported_types
    FILES mpi_datatype_unsupported_types_test.cpp
    SECTIONS "POINTER" "FUNCTION" "UNION" "VOID"
)

kamping_register_compilation_failure_test(
    test_mpi_communicator_is_same_on_all_ranks_compilation_failure
    FILES comm_helper/mpi_communicator_is_same_on_all_ranks_compilation_failure_test.cpp
    SECTIONS "VALUE_IS_A_POINTER"
    LIBRARIES kamping_base
)

kamping_register_compilation_failure_test(
    test_named_parameter_selection_compilation_failure
    FILES named_parameter_selection_compilation_failures_test.cpp
    SECTIONS "REQUESTED_PARAMETER_NOT_GIVEN" "DEFAULT_ARGUMENTS_DO_NOT_MATCH"
    LIBRARIES kamping_base
)

kamping_register_compilation_failure_test(
    test_named_parameter_check_compilation_failure
    FILES named_parameter_check_compilation_failures_test.cpp
    SECTIONS "MISSING_REQUIRED_PARAMETER" "UNSUPPORTED_PARAMETER_NO_PARAMETERS"
             "UNSUPPORTED_PARAMETER_ONLY_OPTIONAL_PARAMETERS" "DUPLICATE_PARAMETERS"
    LIBRARIES kamping_base
)

kamping_register_compilation_failure_test(
    test_data_buffer_compilation_failure
    FILES data_buffer_compilation_failures_test.cpp
    SECTIONS "COPY_CONSTRUCT_CONTAINER_CONST_BUFFER"
             "COPY_ASSIGN_CONTAINER_CONST_BUFFER"
             "COPY_CONSTRUCT_SINGLE_ELMENT_CONST_BUFFER"
             "COPY_ASSIGN_SINGLE_ELMENT_CONST_BUFFER"
             "COPY_CONSTRUCT_SINGLE_ELMENT_MODIFIABLE_BUFFER"
             "COPY_ASSIGN_SINGLE_ELMENT_MODIFIABLE_BUFFER"
             "COPY_CONSTRUCT_USER_ALLOC_CONTAINER_BUFFER"
             "COPY_ASSIGN_USER_ALLOC_CONTAINER_BUFFER"
             "COPY_CONSTRUCT_LIB_ALLOC_CONTAINER_BUFFER"
             "COPY_ASSIGN_LIB_ALLOC_CONTAINER_BUFFER"
             "COPY_CONSTRUCT_LIB_ALLOC_SINGLE_ELEMENT_BUFFER"
             "COPY_ASSIGN_LIB_ALLOC_SINGLE_ELEMENT_BUFFER"
             "COPY_CONSTRUCT_ROOT_BUFFER"
             "COPY_ASSIGN_ROOT_BUFFER"
             "VALUE_CONSTRUCTOR_REFERENCING_DATA_BUFFER"
             "DEFAULT_CONSTRUCT_USER_ALLOCATED_DATA_BUFFER"
             "EXTRACT_USER_ALLOCATED_DATA_BUFFER"
             "RESIZE_CONST_DATA_BUFFER"
             "GET_SINGLE_ELEMENT_ON_VECTOR"
             "ACCESS_CONST_VECTOR_BOOL"
             "ACCESS_VECTOR_BOOL"
    LIBRARIES kamping_base
)

kamping_register_compilation_failure_test(
    test_named_parameters_compilation_failure
    FILES named_parameters_compilation_failure_test.cpp
    SECTIONS "VECTOR_BOOL_LVALUE" "VECTOR_BOOL_RVALUE" "VECTOR_BOOL_CUSTOM_ALLOCATOR" "VECTOR_BOOL_NEW_CONTAINER"
             "ALLOC_NEW_NOT_DEDUCTABLE" "FAULTY_VECTOR_ALLOC_NEW_AUTO"
    LIBRARIES kamping_base
)

kamping_register_compilation_failure_test(
    test_vector_bool_compilation_failure
    FILES vector_bool_compilation_failures_test.cpp
    SECTIONS "SINGLE_BOOL_VEC_BOOL" "SINGLE_KABOOL_VEC_BOOL" "SEND_VEC_BOOL" "SEND_VEC_KABOOL_RECV_VEC_BOOL"
    LIBRARIES kamping_base
)

kamping_register_compilation_failure_test(
    test_required_type_compilation_failure
    FILES required_type_compilation_failure_test.cpp
    SECTIONS "RECV_COUNT_OUT_PASSED"
             "RECV_COUNT_OUT_NEW_CONTAINER"
             "RECV_COUNTS_PASSED"
             "RECV_COUNTS_OUT_PASSED"
             "RECV_COUNTS_OUT_NEW_CONTAINER"
             "SEND_COUNTS_PASSED"
             "RECV_DISPLS_PASSED"
             "RECV_DISPLS_OUT_PASSED"
             "RECV_DISPLS_OUT_NEW_CONTAINER"
             "SEND_DISPLS_PASSED"
             "SEND_DISPLS_OUT_PASSED"
             "SEND_DISPLS_OUT_NEW_CONTAINER"
    LIBRARIES kamping_base
)

kamping_register_compilation_failure_test(
    test_mpi_alltoall_compilation_failure
    FILES collectives/mpi_alltoall_compilation_failure_test.cpp
    SECTIONS "SEND_TYPE_GIVEN_BUT_NO_SEND_COUNT" "RECV_TYPE_GIVEN_BUT_NO_RECV_COUNT"
             "RECV_TYPE_GIVEN_BUT_RESIZE_POLICY_IS_RESIZE_TO_FIT" "RECV_TYPE_GIVEN_BUT_RESIZE_POLICY_IS_GROW_ONLY"
    LIBRARIES kamping_base
)
kamping_register_compilation_failure_test(
    test_mpi_alltoallv_compilation_failure
    FILES collectives/mpi_alltoallv_compilation_failure_test.cpp
    SECTIONS "SEND_TYPE_GIVEN_BUT_NO_SEND_COUNTS" "RECV_TYPE_GIVEN_BUT_NO_RECV_COUNTS"
             "RECV_TYPE_GIVEN_BUT_RESIZE_POLICY_IS_RESIZE_TO_FIT" "RECV_TYPE_GIVEN_BUT_RESIZE_POLICY_IS_GROW_ONLY"
    LIBRARIES kamping_base
)
kamping_register_compilation_failure_test(
    test_mpi_allgather_compilation_failure
    FILES collectives/mpi_allgather_compilation_failure_test.cpp
    SECTIONS "SEND_TYPE_GIVEN_BUT_NO_SEND_COUNT" "RECV_TYPE_GIVEN_BUT_NO_RECV_COUNT"
             "RECV_TYPE_GIVEN_BUT_RESIZE_POLICY_IS_RESIZE_TO_FIT" "RECV_TYPE_GIVEN_BUT_RESIZE_POLICY_IS_GROW_ONLY"
    LIBRARIES kamping_base
)
kamping_register_compilation_failure_test(
    test_mpi_allgatherv_compilation_failure
    FILES collectives/mpi_allgatherv_compilation_failure_test.cpp
    SECTIONS "SEND_TYPE_GIVEN_BUT_NO_SEND_COUNT" "RECV_TYPE_GIVEN_BUT_NO_RECV_COUNT"
             "RECV_TYPE_GIVEN_BUT_RESIZE_POLICY_IS_RESIZE_TO_FIT" "RECV_TYPE_GIVEN_BUT_RESIZE_POLICY_IS_GROW_ONLY"
    LIBRARIES kamping_base
)
kamping_register_compilation_failure_test(
    test_mpi_allreduce_compilation_failure
    FILES collectives/mpi_allreduce_compilation_failure_test.cpp
    SECTIONS "OPERATION_TYPE_DOES_NOT_MATCH_BUFFER_TYPE" "SEND_RECV_TYPE_GIVEN_BUT_NO_SEND_RECV_COUNT"
             "SEND_RECV_TYPE_GIVEN_BUT_RESIZE_POLICY_IS_RESIZE_TO_FIT"
             "SEND_RECV_TYPE_GIVEN_BUT_RESIZE_POLICY_IS_GROW_ONLY" "SINGLE_VARIANT_WITH_VECTOR"
    LIBRARIES kamping_base
)
kamping_register_compilation_failure_test(
    test_mpi_reduce_compilation_failure
    FILES collectives/mpi_reduce_compilation_failure_test.cpp
    SECTIONS "SEND_TYPE_GIVEN_BUT_NO_SEND_COUNT" "SEND_TYPE_GIVEN_BUT_RESIZE_POLICY_IS_RESIZE_TO_FIT"
             "SEND_TYPE_GIVEN_BUT_RESIZE_POLICY_IS_GROW_ONLY" "SINGLE_VARIANT_WITH_VECTOR"
    LIBRARIES kamping_base
)
kamping_register_compilation_failure_test(
    test_mpi_bcast_compilation_failure
    FILES collectives/mpi_bcast_compilation_failure_test.cpp
    SECTIONS "SEND_RECV_COUNT_GIVEN" "SEND_RECV_TYPE_GIVEN_BUT_NO_SEND_RECV_COUNT"
             "SEND_RECV_TYPE_GIVEN_BUT_RESIZE_POLICY_IS_RESIZE_TO_FIT"
             "SEND_RECV_TYPE_GIVEN_BUT_RESIZE_POLICY_IS_GROW_ONLY" "SINGLE_VARIANT_WITH_VECTOR"
    LIBRARIES kamping_base
)
kamping_register_compilation_failure_test(
    test_mpi_gatherv_compilation_failure
    FILES collectives/mpi_gatherv_compilation_failure_test.cpp
    SECTIONS "SEND_TYPE_GIVEN_BUT_NO_SEND_COUNT" "RECV_TYPE_GIVEN_BUT_NO_RECV_COUNTS"
             "RECV_TYPE_GIVEN_BUT_RESIZE_POLICY_IS_RESIZE_TO_FIT" "RECV_TYPE_GIVEN_BUT_RESIZE_POLICY_IS_GROW_ONLY"
    LIBRARIES kamping_base
)
kamping_register_compilation_failure_test(
    test_mpi_exscan_compilation_failure
    FILES collectives/mpi_exscan_compilation_failure_test.cpp
    SECTIONS "SEND_RECV_TYPE_GIVEN_BUT_NO_SEND_RECV_COUNT" "SEND_RECV_TYPE_GIVEN_BUT_RESIZE_POLICY_IS_RESIZE_TO_FIT"
             "SEND_RECV_TYPE_GIVEN_BUT_RESIZE_POLICY_IS_GROW_ONLY" "SINGLE_VARIANT_WITH_VECTOR"
    LIBRARIES kamping_base
)
kamping_register_compilation_failure_test(
    test_mpi_scan_compilation_failure
    FILES collectives/mpi_scan_compilation_failure_test.cpp
    SECTIONS "SEND_RECV_TYPE_GIVEN_BUT_NO_SEND_RECV_COUNT" "SEND_RECV_TYPE_GIVEN_BUT_RESIZE_POLICY_IS_RESIZE_TO_FIT"
             "SEND_REC_TYPE_GIVEN_BUT_RESIZE_POLICY_IS_GROW_ONLY" "SINGLE_VARIANT_WITH_VECTOR"
    LIBRARIES kamping_base
)
kamping_register_compilation_failure_test(
    test_mpi_scatterv_compilation_failure
    FILES collectives/mpi_scatterv_compilation_failure_test.cpp
    SECTIONS "SEND_TYPE_GIVEN_BUT_NO_SEND_COUNTS" "RECV_TYPE_GIVEN_BUT_NO_RECV_COUNT"
             "RECV_TYPE_GIVEN_BUT_RESIZE_POLICY_IS_RESIZE_TO_FIT" "RECV_TYPE_GIVEN_BUT_RESIZE_POLICY_IS_GROW_ONLY"
    LIBRARIES kamping_base
)
kamping_register_compilation_failure_test(
    test_mpi_scatter_compilation_failure
    FILES collectives/mpi_scatter_compilation_failure_test.cpp
    SECTIONS "SEND_TYPE_GIVEN_BUT_NO_SEND_COUNT" "RECV_TYPE_GIVEN_BUT_NO_RECV_COUNT"
             "RECV_TYPE_GIVEN_BUT_RESIZE_POLICY_IS_RESIZE_TO_FIT" "RECV_TYPE_GIVEN_BUT_RESIZE_POLICY_IS_GROW_ONLY"
    LIBRARIES kamping_base
)
kamping_register_compilation_failure_test(
    test_mpi_gather_compilation_failure
    FILES collectives/mpi_gather_compilation_failure_test.cpp
    SECTIONS "SEND_TYPE_GIVEN_BUT_NO_SEND_COUNT" "RECV_TYPE_GIVEN_BUT_NO_RECV_COUNT"
             "RECV_TYPE_GIVEN_BUT_RESIZE_POLICY_IS_RESIZE_TO_FIT" "RECV_TYPE_GIVEN_BUT_RESIZE_POLICY_IS_GROW_ONLY"
    LIBRARIES kamping_base
)
kamping_register_compilation_failure_test(
    test_operation_builder_compilation_failure
    FILES operation_builder_compilation_failures_test.cpp
    SECTIONS "COPY_CONSTRUCT_OP_BUILDER_BUFFER" "COPY_ASSIGN_OP_BUILDER_BUFFER"
    LIBRARIES kamping_base
)
kamping_register_compilation_failure_test(
    test_mpi_recv_compilation_failure
    FILES p2p/mpi_recv_compilation_failure_test.cpp
    SECTIONS "OWNING_STATUS" "PROC_NULL" "RECV_COUNT_GIVEN" "RECV_BUF_GIVEN"
             "RECV_TYPE_GIVEN_BUT_RESIZE_POLICY_IS_RESIZE_TO_FIT" "RECV_TYPE_GIVEN_BUT_RESIZE_POLICY_IS_GROW_ONLY"
    LIBRARIES kamping_base
)
kamping_register_compilation_failure_test(
    test_mpi_send_compilation_failure
    FILES p2p/mpi_send_compilation_failure_test.cpp
    SECTIONS "SEND_TYPE_GIVEN_BUT_NO_SEND_COUNT_IN_STANDARD_MODE"
             "SEND_TYPE_GIVEN_BUT_NO_SEND_COUNT_IN_SYNCHRONOUS_MODE"
             "SEND_TYPE_GIVEN_BUT_NO_SEND_COUNT_IN_BUFFERED_MODE" "SEND_TYPE_GIVEN_BUT_NO_SEND_COUNT_IN_READY_MODE"
    LIBRARIES kamping_base
)
kamping_register_compilation_failure_test(
    test_mpi_isend_compilation_failure
    FILES p2p/mpi_isend_compilation_failure_test.cpp
    SECTIONS "SEND_TYPE_GIVEN_BUT_NO_SEND_COUNT_IN_STANDARD_MODE"
             "SEND_TYPE_GIVEN_BUT_NO_SEND_COUNT_IN_SYNCHRONOUS_MODE"
             "SEND_TYPE_GIVEN_BUT_NO_SEND_COUNT_IN_BUFFERED_MODE" "SEND_TYPE_GIVEN_BUT_NO_SEND_COUNT_IN_READY_MODE"
    LIBRARIES kamping_base
)<|MERGE_RESOLUTION|>--- conflicted
+++ resolved
@@ -222,13 +222,12 @@
     CORES 1 4
 )
 kamping_register_mpi_test(
-<<<<<<< HEAD
     test_sort
     FILES plugins/sort_test.cpp
     CORES 1 4
 )
-=======
-    test_alltoall_dispatch
+
+test_alltoall_dispatch
     FILES plugins/alltoall_dispatch_test.cpp
     CORES 1 4
 )
@@ -237,7 +236,6 @@
     FILES plugins/reproducible_reduce.cpp
     CORES 4
 )
->>>>>>> 2b4499db
 
 kamping_register_mpi_test(
     test_hooks
