--- conflicted
+++ resolved
@@ -12,13 +12,8 @@
 # turn requires MPI_Init() to be completed.
 kamping_register_mpi_test(test_mpi_datatype FILES test_mpi_datatype.cpp CORES 1)
 
-<<<<<<< HEAD
-katestrophe_add_compilation_failure_test(
-    TARGET test_mpi_datatype_unsupported_types
-=======
 kamping_register_compilation_failure_test(
     test_mpi_datatype_unsupported_types
->>>>>>> 2a261189
     FILES test_mpi_datatype_unsupported_types.cpp
     SECTIONS "POINTER" "FUNCTION" "UNION" "VOID"
 )