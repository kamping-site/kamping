--- conflicted
+++ resolved
@@ -127,13 +127,13 @@
     CORES 1 4
 )
 kamping_register_mpi_test(
-<<<<<<< HEAD
     test_implementation_helpers
     FILES implementation_helpers_test.cpp
-=======
+    CORES 1 4
+)
+kamping_register_mpi_test(
     test_plugins
     FILES plugins_test.cpp
->>>>>>> 104e0cb5
     CORES 1 4
 )
 
