--- conflicted
+++ resolved
@@ -121,13 +121,13 @@
     CORES 1 2 4
 )
 kamping_register_mpi_test(
-<<<<<<< HEAD
     test_mpi_try_recv
     FILES p2p/mpi_try_recv_test.cpp
-=======
+    CORES 1 2 4
+)
+kamping_register_mpi_test(
     test_mpi_irecv
     FILES p2p/mpi_irecv_test.cpp
->>>>>>> cd43c407
     CORES 1 2 4
 )
 kamping_register_mpi_test(
