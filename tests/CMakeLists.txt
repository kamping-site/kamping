list(APPEND CMAKE_MODULE_PATH "${CMAKE_CURRENT_LIST_DIR}/cmake")
include(KaTestrophe)
include(KampingTestHelper)
include(GoogleTest)

set(KAMPING_TEST_TIMEOUT
    "20"
    CACHE STRING "Test timeout in seconds"
)
message(STATUS "Test timeout set to ${KAMPING_TEST_TIMEOUT} seconds.")

include(ProcessorCount)
ProcessorCount(N)
if (NOT N EQUAL 0)
    add_custom_target(
        check COMMAND ${CMAKE_CTEST_COMMAND} --output-on-failure --timeout ${KAMPING_TEST_TIMEOUT} -j ${N}
    )
endif ()

option(KAMPING_TEST_ENABLE_SANITIZERS "Enable undefined behavior sanitizer and address sanitizer." ON)

# Registering tests without MPI:
kamping_register_test(test_checking_casts FILES checking_casts_test.cpp)
kamping_register_test(test_result FILES result_test.cpp)
kamping_register_test(test_nonblocking_result FILES nonblocking_result_test.cpp)
kamping_register_test(test_mpi_operations FILES mpi_operations_test.cpp)
kamping_register_test(test_named_parameter_check FILES named_parameter_check_test.cpp)
kamping_register_test(test_named_parameter_selection FILES named_parameter_selection_test.cpp)
kamping_register_test(test_named_parameters FILES named_parameters_test.cpp)
kamping_register_test(test_data_buffer FILES data_buffer_test.cpp)
kamping_register_test(test_parameter_objects FILES parameter_objects_test.cpp)
kamping_register_test(test_span FILES span_test.cpp)
kamping_register_test(test_helpers_for_testing FILES helpers_for_testing_test.cpp)
kamping_register_test(test_operation_builder FILES operation_builder_test.cpp)
kamping_register_test(test_has_member FILES has_member_test.cpp)
kamping_register_test(test_rank_ranges FILES rank_ranges_test.cpp)
kamping_register_test(test_measurement_utils FILES measurements/measurement_utils_test.cpp)

# Registering tests with MPI:

# We need MPI for the datatypes test as we are using MPI_Type_continuous which in turn requires MPI_Init() to be
# completed.
kamping_register_mpi_test(
    test_mpi_alltoall
    FILES collectives/mpi_alltoall_test.cpp
    CORES 1 4
)
kamping_register_mpi_test(
    test_mpi_alltoallv
    FILES collectives/mpi_alltoallv_test.cpp
    CORES 1 4
)
kamping_register_mpi_test(
    test_mpi_scatter
    FILES collectives/mpi_scatter_test.cpp
    CORES 1 4
)
kamping_register_mpi_test(
    test_mpi_scatterv
    FILES collectives/mpi_scatterv_test.cpp
    CORES 1 4
)
kamping_register_mpi_test(
    test_mpi_barrier
    FILES collectives/mpi_barrier_test.cpp
    CORES 1 4
)
kamping_register_mpi_test(
    test_mpi_ibarrier
    FILES collectives/mpi_ibarrier_test.cpp
    CORES 1 4
)
kamping_register_mpi_test(
    test_mpi_communicator
    FILES mpi_communicator_test.cpp
    CORES 1 4
)
kamping_register_mpi_test(
    test_mpi_datatype
    FILES mpi_datatype_test.cpp
    CORES 1
)
kamping_register_mpi_test(
    test_mpi_gather
    FILES collectives/mpi_gather_test.cpp
    CORES 1 4
)
kamping_register_mpi_test(
    test_mpi_gatherv
    FILES collectives/mpi_gatherv_test.cpp
    CORES 1 4
)
kamping_register_mpi_test(
    test_mpi_send
    FILES p2p/mpi_send_test.cpp
    CORES 2 4
)
kamping_register_mpi_test(
    test_mpi_isend
    FILES p2p/mpi_isend_test.cpp
    CORES 2 4
)
kamping_register_mpi_test(
    test_mpi_status
    FILES mpi_status_test.cpp
    CORES 2 4
)
kamping_register_mpi_test(
    test_mpi_probe
    FILES p2p/mpi_probe_test.cpp
    CORES 1 2 4
)
kamping_register_mpi_test(
    test_mpi_iprobe
    FILES p2p/mpi_iprobe_test.cpp
    CORES 1 2 4
)
kamping_register_mpi_test(
    test_mpi_recv
    FILES p2p/mpi_recv_test.cpp
    CORES 1 2 4
)
kamping_register_mpi_test(
    test_mpi_allgather
    FILES collectives/mpi_allgather_test.cpp
    CORES 1 4
)
kamping_register_mpi_test(
    test_mpi_allgatherv
    FILES collectives/mpi_allgatherv_test.cpp
    CORES 1 4
)
kamping_register_mpi_test(
    test_mpi_reduce
    FILES collectives/mpi_reduce_test.cpp
    CORES 1 4
)
kamping_register_mpi_test(
    test_mpi_bcast
    FILES collectives/mpi_bcast_test.cpp
    CORES 1 4
)
kamping_register_mpi_test(
    test_mpi_allreduce
    FILES collectives/mpi_allreduce_test.cpp
    CORES 1 4
)
kamping_register_mpi_test(
    test_mpi_scan
    FILES collectives/mpi_scan_test.cpp
    CORES 1 4
)
kamping_register_mpi_test(
    test_mpi_exscan
    FILES collectives/mpi_exscan_test.cpp
    CORES 1 4
)
kamping_register_mpi_test(
    test_operation_wrapper
    FILES mpi_operation_wrapper_test.cpp
    CORES 1
)
kamping_register_mpi_test(
    test_named_parameters_mpi
    FILES named_parameters_mpi_test.cpp
    CORES 1
)
kamping_register_mpi_test(
    test_multiple_compilation_units
    FILES multiple_compilation_units_test/main.cpp multiple_compilation_units_test/gatherer.cpp
    CORES 1 4
)
kamping_register_mpi_test(
    test_environment
    FILES environment_test.cpp
    CORES 1 4
)
kamping_register_mpi_test(
    test_mpi_communicator_is_same_on_all_ranks
    FILES comm_helper/mpi_communicator_is_same_on_all_ranks_test.cpp
    CORES 1 4
)
kamping_register_mpi_test(
    test_implementation_helpers
    FILES implementation_helpers_test.cpp
    CORES 1 4
)
kamping_register_mpi_test(
    test_plugins
    FILES plugins_test.cpp
    CORES 1 4
)
kamping_register_mpi_test(
    test_allocator
    FILES allocator_test.cpp
    CORES 1 4
)
kamping_register_mpi_test(
    test_request_overriding_test_and_wait
    FILES request_test_overriding_test_and_wait.cpp
    CORES 1 4
)
kamping_register_mpi_test(
    test_request
    FILES request_test.cpp
    CORES 1 4
)
kamping_register_mpi_test(
    test_measurement_utils_with_communication
    FILES measurements/mpi_measurement_utils_test.cpp
    CORES 1 4
)
kamping_register_mpi_test(
    test_timer
    FILES measurements/mpi_timer_test.cpp
    CORES 1 4
)

# Tests using C++ 20
kamping_register_mpi_test(
    test_std_span_alltoallv_cpp20
    FILES cpp20/std_span_alltoallv_test.cpp
    CORES 1 4
)
target_compile_features(test_std_span_alltoallv_cpp20 PRIVATE cxx_std_20)

# This should ensure that our Span implementation is consistent with C++ 20s std::span
kamping_register_test(test_span_cpp20 FILES span_test.cpp)
target_compile_features(test_span_cpp20 PRIVATE cxx_std_20)

# The environment test does not use our wrapper functions because it can't use our google test setup. First variant does
# only the minimum amount of interaction with kamping::Environment.
add_executable(test_environment_init_finalize_basic environment_init_finalize_test.cpp)
target_link_libraries(test_environment_init_finalize_basic PRIVATE kamping_base MPI::MPI_CXX)
target_compile_definitions(test_environment_init_finalize_basic PRIVATE -DKAMPING_ENVIRONMENT_TEST_NO_PARAM)
target_compile_definitions(test_environment_init_finalize_basic PRIVATE -D_GLIBCXX_DEBUG)
target_compile_definitions(test_environment_init_finalize_basic PRIVATE -D_GLIBCXX_DEBUG_PEDANTIC)
katestrophe_add_mpi_test(test_environment_init_finalize_basic CORES 1 4)
# Second variant passes parameters to MPI_Init and calls finallize manually.
add_executable(test_environment_init_finalize_manual environment_init_finalize_test.cpp)
target_link_libraries(test_environment_init_finalize_manual PRIVATE kamping_base MPI::MPI_CXX)
target_compile_definitions(
    test_environment_init_finalize_manual PRIVATE -DKAMPING_ENVIRONMENT_TEST_WITH_PARAM
                                                  -DKAMPING_ENVIRONMENT_TEST_EXPLICIT_FINALIZE
)
target_compile_definitions(test_environment_init_finalize_manual PRIVATE -D_GLIBCXX_DEBUG)
target_compile_definitions(test_environment_init_finalize_manual PRIVATE -D_GLIBCXX_DEBUG_PEDANTIC)
katestrophe_add_mpi_test(test_environment_init_finalize_manual CORES 1 4)

# Test InitMPIMode::InitFinalizeIfNecessary: autoamtically decides if it needs to call MPI_Init() and MPI_Finalize()

# Not necessary, with argc and argv
add_executable(test_environment_init_finalize_if_necessary_0 environment_init_finalize_if_necessary_test.cpp)
target_link_libraries(test_environment_init_finalize_if_necessary_0 PRIVATE kamping_base MPI::MPI_CXX)
target_compile_definitions(test_environment_init_finalize_if_necessary_0 PRIVATE -DKAMPING_ENVIRONMENT_TEST_WITH_PARAM)
target_compile_definitions(test_environment_init_finalize_if_necessary_0 PRIVATE -D_GLIBCXX_DEBUG)
target_compile_definitions(test_environment_init_finalize_if_necessary_0 PRIVATE -D_GLIBCXX_DEBUG_PEDANTIC)
# Necessary, with argc and argv
add_executable(test_environment_init_finalize_if_necessary_1 environment_init_finalize_if_necessary_test.cpp)
target_link_libraries(test_environment_init_finalize_if_necessary_1 PRIVATE kamping_base MPI::MPI_CXX)
target_compile_definitions(
    test_environment_init_finalize_if_necessary_1 PRIVATE -DKAMPING_ENVIRONMENT_TEST_WITH_PARAM
                                                          -DKAMPING_ENVIRONMENT_TEST_INIT_FINALIZE_NECESSARY
)
target_compile_definitions(test_environment_init_finalize_if_necessary_1 PRIVATE -D_GLIBCXX_DEBUG)
target_compile_definitions(test_environment_init_finalize_if_necessary_1 PRIVATE -D_GLIBCXX_DEBUG_PEDANTIC)
# Not necessary, no argc and argv
add_executable(test_environment_init_finalize_if_necessary_2 environment_init_finalize_if_necessary_test.cpp)
target_link_libraries(test_environment_init_finalize_if_necessary_2 PRIVATE kamping_base MPI::MPI_CXX)
target_compile_definitions(test_environment_init_finalize_if_necessary_2 PRIVATE -DKAMPING_ENVIRONMENT_TEST_NO_PARAM)
target_compile_definitions(test_environment_init_finalize_if_necessary_2 PRIVATE -D_GLIBCXX_DEBUG)
target_compile_definitions(test_environment_init_finalize_if_necessary_2 PRIVATE -D_GLIBCXX_DEBUG_PEDANTIC)
# Necessary, no argc and argv
add_executable(test_environment_init_finalize_if_necessary_3 environment_init_finalize_if_necessary_test.cpp)
target_link_libraries(test_environment_init_finalize_if_necessary_3 PRIVATE kamping_base MPI::MPI_CXX)
target_compile_definitions(
    test_environment_init_finalize_if_necessary_3 PRIVATE -DKAMPING_ENVIRONMENT_TEST_NO_PARAM
                                                          -DKAMPING_ENVIRONMENT_TEST_INIT_FINALIZE_NECESSARY
)
target_compile_definitions(test_environment_init_finalize_if_necessary_3 PRIVATE -D_GLIBCXX_DEBUG)
target_compile_definitions(test_environment_init_finalize_if_necessary_3 PRIVATE -D_GLIBCXX_DEBUG_PEDANTIC)

kamping_register_compilation_failure_test(
    test_mpi_datatype_unsupported_types
    FILES mpi_datatype_unsupported_types_test.cpp
    SECTIONS "POINTER" "FUNCTION" "UNION" "VOID"
)

kamping_register_compilation_failure_test(
    test_mpi_communicator_is_same_on_all_ranks_compilation_failure
    FILES comm_helper/mpi_communicator_is_same_on_all_ranks_compilation_failure_test.cpp
    SECTIONS "VALUE_IS_A_POINTER"
    LIBRARIES kamping_base
)

kamping_register_compilation_failure_test(
    test_named_parameter_selection_compilation_failure
    FILES named_parameter_selection_compilation_failures_test.cpp
    SECTIONS "REQUESTED_PARAMETER_NOT_GIVEN" "DEFAULT_ARGUMENTS_DO_NOT_MATCH"
    LIBRARIES kamping_base
)

kamping_register_compilation_failure_test(
    test_named_parameter_check_compilation_failure
    FILES named_parameter_check_compilation_failures_test.cpp
    SECTIONS "MISSING_REQUIRED_PARAMETER" "UNSUPPORTED_PARAMETER_NO_PARAMETERS"
             "UNSUPPORTED_PARAMETER_ONLY_OPTIONAL_PARAMETERS" "DUPLICATE_PARAMETERS"
    LIBRARIES kamping_base
)

kamping_register_compilation_failure_test(
    test_data_buffer_compilation_failure
    FILES data_buffer_compilation_failures_test.cpp
    SECTIONS "COPY_CONSTRUCT_CONTAINER_CONST_BUFFER"
             "COPY_ASSIGN_CONTAINER_CONST_BUFFER"
             "COPY_CONSTRUCT_SINGLE_ELMENT_CONST_BUFFER"
             "COPY_ASSIGN_SINGLE_ELMENT_CONST_BUFFER"
             "COPY_CONSTRUCT_SINGLE_ELMENT_MODIFIABLE_BUFFER"
             "COPY_ASSIGN_SINGLE_ELMENT_MODIFIABLE_BUFFER"
             "COPY_CONSTRUCT_USER_ALLOC_CONTAINER_BUFFER"
             "COPY_ASSIGN_USER_ALLOC_CONTAINER_BUFFER"
             "COPY_CONSTRUCT_LIB_ALLOC_CONTAINER_BUFFER"
             "COPY_ASSIGN_LIB_ALLOC_CONTAINER_BUFFER"
             "COPY_CONSTRUCT_LIB_ALLOC_SINGLE_ELEMENT_BUFFER"
             "COPY_ASSIGN_LIB_ALLOC_SINGLE_ELEMENT_BUFFER"
             "COPY_CONSTRUCT_ROOT_BUFFER"
             "COPY_ASSIGN_ROOT_BUFFER"
             "VALUE_CONSTRUCTOR_REFERENCING_DATA_BUFFER"
             "DEFAULT_CONSTRUCT_USER_ALLOCATED_DATA_BUFFER"
             "EXTRACT_USER_ALLOCATED_DATA_BUFFER"
             "RESIZE_CONST_DATA_BUFFER"
             "GET_SINGLE_ELEMENT_ON_VECTOR"
             "ACCESS_CONST_VECTOR_BOOL"
             "ACCESS_VECTOR_BOOL"
    LIBRARIES kamping_base
)

kamping_register_compilation_failure_test(
    test_named_parameters_compilation_failure
    FILES named_parameters_compilation_failure_test.cpp
    SECTIONS "VECTOR_BOOL_LVALUE" "VECTOR_BOOL_RVALUE" "VECTOR_BOOL_CUSTOM_ALLOCATOR" "VECTOR_BOOL_NEW_CONTAINER"
             "ALLOC_NEW_NOT_DEDUCTABLE" "FAULTY_VECTOR_ALLOC_NEW_AUTO"
    LIBRARIES kamping_base
)

kamping_register_compilation_failure_test(
    test_vector_bool_compilation_failure
    FILES vector_bool_compilation_failures_test.cpp
    SECTIONS "SINGLE_BOOL_VEC_BOOL" "SINGLE_KABOOL_VEC_BOOL" "SEND_VEC_BOOL" "SEND_VEC_KABOOL_RECV_VEC_BOOL"
    LIBRARIES kamping_base
)

kamping_register_compilation_failure_test(
    test_required_type_compilation_failure
    FILES required_type_compilation_failure_test.cpp
    SECTIONS "RECV_COUNT_OUT_PASSED"
             "RECV_COUNT_OUT_NEW_CONTAINER"
             "RECV_COUNTS_PASSED"
             "RECV_COUNTS_OUT_PASSED"
             "RECV_COUNTS_OUT_NEW_CONTAINER"
             "SEND_COUNTS_PASSED"
             "RECV_DISPLS_PASSED"
             "RECV_DISPLS_OUT_PASSED"
             "RECV_DISPLS_OUT_NEW_CONTAINER"
             "SEND_DISPLS_PASSED"
             "SEND_DISPLS_OUT_PASSED"
             "SEND_DISPLS_OUT_NEW_CONTAINER"
    LIBRARIES kamping_base
)

kamping_register_compilation_failure_test(
    test_mpi_alltoall_compilation_failure
    FILES collectives/mpi_alltoall_compilation_failure_test.cpp
    SECTIONS "SEND_TYPE_GIVEN_BUT_NO_SEND_COUNT" "RECV_TYPE_GIVEN_BUT_NO_RECV_COUNT"
             "RECV_TYPE_GIVEN_BUT_RESIZE_POLICY_IS_RESIZE_TO_FIT" "RECV_TYPE_GIVEN_BUT_RESIZE_POLICY_IS_GROW_ONLY"
    LIBRARIES kamping_base
)
kamping_register_compilation_failure_test(
    test_mpi_alltoallv_compilation_failure
    FILES collectives/mpi_alltoallv_compilation_failure_test.cpp
    SECTIONS "SEND_TYPE_GIVEN_BUT_NO_SEND_COUNTS" "RECV_TYPE_GIVEN_BUT_NO_RECV_COUNTS"
             "RECV_TYPE_GIVEN_BUT_RESIZE_POLICY_IS_RESIZE_TO_FIT" "RECV_TYPE_GIVEN_BUT_RESIZE_POLICY_IS_GROW_ONLY"
    LIBRARIES kamping_base
)
kamping_register_compilation_failure_test(
    test_mpi_allgather_compilation_failure
    FILES collectives/mpi_allgather_compilation_failure_test.cpp
    SECTIONS "SEND_TYPE_GIVEN_BUT_NO_SEND_COUNT" "RECV_TYPE_GIVEN_BUT_NO_RECV_COUNT"
             "RECV_TYPE_GIVEN_BUT_RESIZE_POLICY_IS_RESIZE_TO_FIT" "RECV_TYPE_GIVEN_BUT_RESIZE_POLICY_IS_GROW_ONLY"
    LIBRARIES kamping_base
)
kamping_register_compilation_failure_test(
    test_mpi_allgatherv_compilation_failure
    FILES collectives/mpi_allgatherv_compilation_failure_test.cpp
    SECTIONS "SEND_TYPE_GIVEN_BUT_NO_SEND_COUNT" "RECV_TYPE_GIVEN_BUT_NO_RECV_COUNT"
             "RECV_TYPE_GIVEN_BUT_RESIZE_POLICY_IS_RESIZE_TO_FIT" "RECV_TYPE_GIVEN_BUT_RESIZE_POLICY_IS_GROW_ONLY"
    LIBRARIES kamping_base
)
kamping_register_compilation_failure_test(
    test_mpi_allreduce_compilation_failure
    FILES collectives/mpi_allreduce_compilation_failure_test.cpp
    SECTIONS "OPERATION_TYPE_DOES_NOT_MATCH_BUFFER_TYPE" "SEND_RECV_TYPE_GIVEN_BUT_NO_SEND_RECV_COUNT"
             "SEND_RECV_TYPE_GIVEN_BUT_RESIZE_POLICY_IS_RESIZE_TO_FIT"
             "SEND_RECV_TYPE_GIVEN_BUT_RESIZE_POLICY_IS_GROW_ONLY"
    LIBRARIES kamping_base
)
kamping_register_compilation_failure_test(
    test_mpi_reduce_compilation_failure
    FILES collectives/mpi_reduce_compilation_failure_test.cpp
    SECTIONS "SEND_TYPE_GIVEN_BUT_NO_SEND_COUNT" "SEND_TYPE_GIVEN_BUT_RESIZE_POLICY_IS_RESIZE_TO_FIT"
             "SEND_TYPE_GIVEN_BUT_RESIZE_POLICY_IS_GROW_ONLY"
    LIBRARIES kamping_base
)
kamping_register_compilation_failure_test(
    test_mpi_bcast_compilation_failure
    FILES collectives/mpi_bcast_compilation_failure_test.cpp
    SECTIONS "SEND_RECV_COUNT_GIVEN" "SEND_RECV_TYPE_GIVEN_BUT_NO_SEND_RECV_COUNT"
             "SEND_RECV_TYPE_GIVEN_BUT_RESIZE_POLICY_IS_RESIZE_TO_FIT"
             "SEND_RECV_TYPE_GIVEN_BUT_RESIZE_POLICY_IS_GROW_ONLY"
    LIBRARIES kamping_base
)
kamping_register_compilation_failure_test(
    test_mpi_exscan_compilation_failure
    FILES collectives/mpi_exscan_compilation_failure_test.cpp
    SECTIONS "SEND_RECV_TYPE_GIVEN_BUT_NO_SEND_RECV_COUNT" "SEND_RECV_TYPE_GIVEN_BUT_RESIZE_POLICY_IS_RESIZE_TO_FIT"
             "SEND_RECV_TYPE_GIVEN_BUT_RESIZE_POLICY_IS_GROW_ONLY"
    LIBRARIES kamping_base
)
kamping_register_compilation_failure_test(
    test_mpi_scan_compilation_failure
    FILES collectives/mpi_scan_compilation_failure_test.cpp
    SECTIONS "SEND_RECV_TYPE_GIVEN_BUT_NO_SEND_RECV_COUNT" "SEND_RECV_TYPE_GIVEN_BUT_RESIZE_POLICY_IS_RESIZE_TO_FIT"
             "SEND_REC_TYPE_GIVEN_BUT_RESIZE_POLICY_IS_GROW_ONLY"
    LIBRARIES kamping_base
)
kamping_register_compilation_failure_test(
<<<<<<< HEAD
    test_mpi_scatterv_compilation_failure
    FILES collectives/mpi_scatterv_compilation_failure_test.cpp
    SECTIONS "SEND_TYPE_GIVEN_BUT_NO_SEND_COUNTS" "RECV_TYPE_GIVEN_BUT_NO_RECV_COUNT"
=======
    test_mpi_scatter_compilation_failure
    FILES collectives/mpi_scatter_compilation_failure_test.cpp
    SECTIONS "SEND_TYPE_GIVEN_BUT_NO_SEND_COUNT" "RECV_TYPE_GIVEN_BUT_NO_RECV_COUNT"
>>>>>>> 736a869c
             "RECV_TYPE_GIVEN_BUT_RESIZE_POLICY_IS_RESIZE_TO_FIT" "RECV_TYPE_GIVEN_BUT_RESIZE_POLICY_IS_GROW_ONLY"
    LIBRARIES kamping_base
)
kamping_register_compilation_failure_test(
    test_operation_builder_compilation_failure
    FILES operation_builder_compilation_failures_test.cpp
    SECTIONS "COPY_CONSTRUCT_OP_BUILDER_BUFFER" "COPY_ASSIGN_OP_BUILDER_BUFFER"
    LIBRARIES kamping_base
)
kamping_register_compilation_failure_test(
    test_mpi_recv_compilation_failure
    FILES p2p/mpi_recv_compilation_failure_test.cpp
    SECTIONS "OWNING_STATUS" "PROC_NULL" "RECV_COUNT_GIVEN" "RECV_BUF_GIVEN"
    LIBRARIES kamping_base
)<|MERGE_RESOLUTION|>--- conflicted
+++ resolved
@@ -434,15 +434,16 @@
     LIBRARIES kamping_base
 )
 kamping_register_compilation_failure_test(
-<<<<<<< HEAD
     test_mpi_scatterv_compilation_failure
     FILES collectives/mpi_scatterv_compilation_failure_test.cpp
     SECTIONS "SEND_TYPE_GIVEN_BUT_NO_SEND_COUNTS" "RECV_TYPE_GIVEN_BUT_NO_RECV_COUNT"
-=======
+             "RECV_TYPE_GIVEN_BUT_RESIZE_POLICY_IS_RESIZE_TO_FIT" "RECV_TYPE_GIVEN_BUT_RESIZE_POLICY_IS_GROW_ONLY"
+    LIBRARIES kamping_base
+)
+kamping_register_compilation_failure_test(
     test_mpi_scatter_compilation_failure
     FILES collectives/mpi_scatter_compilation_failure_test.cpp
     SECTIONS "SEND_TYPE_GIVEN_BUT_NO_SEND_COUNT" "RECV_TYPE_GIVEN_BUT_NO_RECV_COUNT"
->>>>>>> 736a869c
              "RECV_TYPE_GIVEN_BUT_RESIZE_POLICY_IS_RESIZE_TO_FIT" "RECV_TYPE_GIVEN_BUT_RESIZE_POLICY_IS_GROW_ONLY"
     LIBRARIES kamping_base
 )
