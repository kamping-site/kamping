--- conflicted
+++ resolved
@@ -65,15 +65,11 @@
     FILES mpi_status_test.cpp
     CORES 2 4
 )
-<<<<<<< HEAD
 kamping_register_mpi_test(
     test_mpi_probe
     FILES p2p/mpi_probe_test.cpp
     CORES 1 2 4
 )
-=======
->>>>>>> cd6e0d82
-
 kamping_register_mpi_test(
     test_mpi_allgather
     FILES collectives/mpi_allgather_test.cpp
