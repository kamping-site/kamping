--- conflicted
+++ resolved
@@ -32,14 +32,9 @@
     std::iota(input.begin(), input.end(), 0);
     std::vector<int> output;
 
-//    comm.alltoall(send_buf(input), recv_buf(output));
     comm.alltoall(send_buf(input), recv_buf(output));
-<<<<<<< HEAD
 
-    print_result(output, comm);
-=======
     print_result_on_root(output, comm);
->>>>>>> be9acaee
 
     MPI_Finalize();
     return 0;
