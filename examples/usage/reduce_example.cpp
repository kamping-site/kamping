// This file is part of KaMPIng.
//
// Copyright 2022 The KaMPIng Authors
//
// KaMPIng is free software : you can redistribute it and/or modify it under the
// terms of the GNU Lesser General Public License as published by the Free
// Software Foundation, either version 3 of the License, or (at your option) any
// later version. KaMPIng is distributed in the hope that it will be useful, but
// WITHOUT ANY WARRANTY; without even the implied warranty of MERCHANTABILITY or
// FITNESS FOR A PARTICULAR PURPOSE.  See the GNU Lesser General Public License
// for more details.
//
// You should have received a copy of the GNU Lesser General Public License
// along with KaMPIng.  If not, see <https://www.gnu.org/licenses/>.

#include <iostream>
#include <vector>

#include <mpi.h>

#include "helpers_for_examples.hpp"
#include "kamping/collectives/reduce.hpp"
#include "kamping/communicator.hpp"
#include "kamping/environment.hpp"
#include "kamping/mpi_ops.hpp"
#include "kamping/parameter_factories.hpp"
#include "kamping/parameter_objects.hpp"

struct my_plus {
  template <typename T>
  auto operator()(T a, T b) {
    return a + b;
  }
};

int main() {
  using namespace kamping;

  Environment         e;
  Communicator        comm;
  std::vector<double> input = {1, 2, 3};
  std::vector<double> output;

  auto result0 = comm.reduce(send_buf(input), op(ops::plus<>()), root(0))
                   .extract_recv_buffer();
  print_result_on_root(result0, comm);
  auto result1 =
    comm.reduce(send_buf(input), op(ops::plus<double>())).extract_recv_buffer();
  print_result_on_root(result1, comm);
  auto result2 = comm.reduce(send_buf(input), op(my_plus{}, commutative))
                   .extract_recv_buffer();
  print_result_on_root(result2, comm);

<<<<<<< HEAD
  auto result3 [[maybe_unused]] = comm.reduce(
    send_buf({1.0, 2.0, 3.0}), recv_buf(output),
    op([](auto a, auto b) { return a + b; }, non_commutative)
  );
  print_result_on_root(output, comm);
=======
    auto result3 [[maybe_unused]] = comm.reduce(
        send_buf({1.0, 2.0, 3.0}),
        recv_buf(output),
        op([](auto a, auto b) { return a + b; }, non_commutative)
    );
    print_result_on_root(output, comm);
>>>>>>> 924a72a9

  std::vector<std::pair<int, double>> input2 = {{3, 0.25}};

<<<<<<< HEAD
  auto result4 =
    comm
      .reduce(
        send_buf(input2),
        op(
          [](auto a, auto b) {
            // dummy
            return std::pair(a.first + b.first, a.second + b.second);
          },
          commutative
        )
      )
      .extract_recv_buffer();
  if (comm.rank() == 0) {
    for (auto& elem: result4) {
      std::cout << elem.first << " " << elem.second << std::endl;
=======
    auto result4 = comm.reduce(
                           send_buf(input2),
                           op(
                               [](auto a, auto b) {
                                   // dummy
                                   return std::pair(a.first + b.first, a.second + b.second);
                               },
                               commutative
                           )
    )
                       .extract_recv_buffer();
    if (comm.rank() == 0) {
        for (auto& elem: result4) {
            std::cout << elem.first << " " << elem.second << std::endl;
        }
>>>>>>> 924a72a9
    }
  }
  struct Point {
    int           x;
    double        y;
    unsigned long z;

    Point operator+(Point& rhs) const {
      return {x + rhs.x, y + rhs.y, z + rhs.z};
    }

    bool operator<(Point const& rhs) const {
      return x < rhs.x || (x == rhs.x && y < rhs.y)
             || (x == rhs.x && y == rhs.y && z < rhs.z);
    }
  };
  std::vector<Point> input3 = {{3, 0.25, 300}, {4, 0.1, 100}};
  if (comm.rank() == 2) {
    input3[1].y = 0.75;
  }

  auto result5 = comm.reduce(send_buf(input3), op(ops::max<>(), commutative))
                   .extract_recv_buffer();
  if (comm.rank() == 0) {
    for (auto& elem: result5) {
      std::cout << elem.x << " " << elem.y << " " << elem.z << std::endl;
    }
  }

  return 0;
}<|MERGE_RESOLUTION|>--- conflicted
+++ resolved
@@ -51,24 +51,15 @@
                    .extract_recv_buffer();
   print_result_on_root(result2, comm);
 
-<<<<<<< HEAD
   auto result3 [[maybe_unused]] = comm.reduce(
-    send_buf({1.0, 2.0, 3.0}), recv_buf(output),
+    send_buf({1.0, 2.0, 3.0}),
+    recv_buf(output),
     op([](auto a, auto b) { return a + b; }, non_commutative)
   );
   print_result_on_root(output, comm);
-=======
-    auto result3 [[maybe_unused]] = comm.reduce(
-        send_buf({1.0, 2.0, 3.0}),
-        recv_buf(output),
-        op([](auto a, auto b) { return a + b; }, non_commutative)
-    );
-    print_result_on_root(output, comm);
->>>>>>> 924a72a9
 
   std::vector<std::pair<int, double>> input2 = {{3, 0.25}};
 
-<<<<<<< HEAD
   auto result4 =
     comm
       .reduce(
@@ -85,23 +76,6 @@
   if (comm.rank() == 0) {
     for (auto& elem: result4) {
       std::cout << elem.first << " " << elem.second << std::endl;
-=======
-    auto result4 = comm.reduce(
-                           send_buf(input2),
-                           op(
-                               [](auto a, auto b) {
-                                   // dummy
-                                   return std::pair(a.first + b.first, a.second + b.second);
-                               },
-                               commutative
-                           )
-    )
-                       .extract_recv_buffer();
-    if (comm.rank() == 0) {
-        for (auto& elem: result4) {
-            std::cout << elem.first << " " << elem.second << std::endl;
-        }
->>>>>>> 924a72a9
     }
   }
   struct Point {
