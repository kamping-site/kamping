// This file is part of KaMPI.ng.
//
// Copyright 2021 The KaMPI.ng Authors
//
// KaMPI.ng is free software : you can redistribute it and/or modify it under the terms of the GNU Lesser General Public
// License as published by the Free Software Foundation, either version 3 of the License, or (at your option) any later
// version. KaMPI.ng is distributed in the hope that it will be useful, but WITHOUT ANY WARRANTY; without even the
// implied warranty of MERCHANTABILITY or FITNESS FOR A PARTICULAR PURPOSE.  See the GNU Lesser General Public License
// for more details.
//
// You should have received a copy of the GNU Lesser General Public License along with KaMPI.ng.  If not, see
// <https://www.gnu.org/licenses/>.

#pragma once

#include <mpi.h>

#include <algorithm>
#include <functional>
#include <type_traits>

<<<<<<< HEAD
#include "kamping/mpi_datatype.hpp"

namespace kamping {
namespace internal {
template <typename T>
struct max_impl {
    constexpr T operator()(const T& lhs, const T& rhs) const {
        return std::max(lhs, rhs);
    }
};

template <>
struct max_impl<void> {
    template <typename T>
    constexpr T operator()(const T& lhs, const T& rhs) const {
        return std::max(lhs, rhs);
    }
};

template <typename T>
struct min_impl {
    constexpr T operator()(const T& lhs, const T& rhs) const {
        return std::min(lhs, rhs);
    }
};

template <>
struct min_impl<void> {
    template <typename T>
    constexpr T operator()(const T& lhs, const T& rhs) const {
        return std::min(lhs, rhs);
    }
};
template <typename T>
struct logical_xor_impl {
    constexpr bool operator()(const T& lhs, const T& rhs) const {
        return (lhs && !rhs) || (!lhs && rhs);
    }
};

template <>
struct logical_xor_impl<void> {
    template <typename T, typename S>
    constexpr bool operator()(const T& lhs, const S& rhs) const {
        return (lhs && !rhs) || (!lhs && rhs);
    }
};
} // namespace internal
namespace ops {


template <typename T = void>
using max = kamping::internal::max_impl<T>;

template <typename T = void>
using min = kamping::internal::min_impl<T>;

template <typename T = void>
using plus = std::plus<T>;

template <typename T = void>
using multiplies = std::multiplies<T>;

template <typename T = void>
using logical_and = std::logical_and<T>;

template <typename T = void>
using bit_and = std::bit_and<T>;

template <typename T = void>
using logical_or = std::logical_or<T>;

template <typename T = void>
using bit_or = std::bit_or<T>;

template <typename T = void>
using logical_xor = kamping::internal::logical_xor_impl<T>;

template <typename T = void>
using bit_xor = std::bit_xor<T>;

} // namespace ops

namespace internal {

template <typename Op, typename T, typename Enable = void>
struct is_builtin_mpi_op : std::false_type {};


template <typename T, typename S>
struct is_builtin_mpi_op<
    kamping::ops::max<S>, T,
    typename std::enable_if<(std::is_same_v<S, void> || std::is_same_v<T, S>)&&(
        mpi_type_traits<T>::is_integer || mpi_type_traits<T>::is_float)>::type> : std::true_type {
    static MPI_Op op() {
        return MPI_MAX;
    }
};

template <typename T, typename S>
struct is_builtin_mpi_op<
    kamping::ops::min<S>, T,
    typename std::enable_if<(std::is_same_v<S, void> || std::is_same_v<T, S>)&&(
        mpi_type_traits<T>::is_integer || mpi_type_traits<T>::is_float)>::type> : std::true_type {
    static MPI_Op op() {
        return MPI_MIN;
    }
};

template <typename T, typename S>
struct is_builtin_mpi_op<
    kamping::ops::plus<S>, T,
    typename std::enable_if<(std::is_same_v<S, void> || std::is_same_v<T, S>)&&(
        mpi_type_traits<T>::is_integer || mpi_type_traits<T>::is_float || mpi_type_traits<T>::is_complex)>::type>
    : std::true_type {
    static MPI_Op op() {
        return MPI_SUM;
    }
};

template <typename T, typename S>
struct is_builtin_mpi_op<
    kamping::ops::multiplies<S>, T,
    typename std::enable_if<(std::is_same_v<S, void> || std::is_same_v<T, S>)&&(
        mpi_type_traits<T>::is_integer || mpi_type_traits<T>::is_float || mpi_type_traits<T>::is_complex)>::type>
    : std::true_type {
    static MPI_Op op() {
        return MPI_PROD;
    }
};

template <typename T, typename S>
struct is_builtin_mpi_op<
    kamping::ops::logical_and<S>, T,
    typename std::enable_if<(std::is_same_v<S, void> || std::is_same_v<T, S>)&&(
        mpi_type_traits<T>::is_integer || mpi_type_traits<T>::is_logical)>::type> : std::true_type {
    static MPI_Op op() {
        return MPI_LAND;
    }
};

template <typename T, typename S>
struct is_builtin_mpi_op<
    kamping::ops::logical_or<S>, T,
    typename std::enable_if<(std::is_same_v<S, void> || std::is_same_v<T, S>)&&(
        mpi_type_traits<T>::is_integer || mpi_type_traits<T>::is_logical)>::type> : std::true_type {
    static MPI_Op op() {
        return MPI_LOR;
    }
};

template <typename T, typename S>
struct is_builtin_mpi_op<
    kamping::ops::logical_xor<S>, T,
    typename std::enable_if<(std::is_same_v<S, void> || std::is_same_v<T, S>)&&(
        mpi_type_traits<T>::is_integer || mpi_type_traits<T>::is_logical)>::type> : std::true_type {
    static MPI_Op op() {
        return MPI_LXOR;
    }
};

template <typename T, typename S>
struct is_builtin_mpi_op<
    kamping::ops::bit_and<S>, T,
    typename std::enable_if<(std::is_same_v<S, void> || std::is_same_v<T, S>)&&(
        mpi_type_traits<T>::is_integer || mpi_type_traits<T>::is_byte)>::type> : std::true_type {
    static MPI_Op op() {
        return MPI_BAND;
    }
};

template <typename T, typename S>
struct is_builtin_mpi_op<
    kamping::ops::bit_or<S>, T,
    typename std::enable_if<(std::is_same_v<S, void> || std::is_same_v<T, S>)&&(
        mpi_type_traits<T>::is_integer || mpi_type_traits<T>::is_byte)>::type> : std::true_type {
    static MPI_Op op() {
        return MPI_BOR;
    }
};

template <typename T, typename S>
struct is_builtin_mpi_op<
    kamping::ops::bit_xor<S>, T,
    typename std::enable_if<(std::is_same_v<S, void> || std::is_same_v<T, S>)&&(
        mpi_type_traits<T>::is_integer || mpi_type_traits<T>::is_byte)>::type> : std::true_type {
    static MPI_Op op() {
        return MPI_BXOR;
    }
};

///@todo support for MPI_MAXLOC and MPI_MINLOC

template <int is_commutative, typename Op, typename T>
struct UserOperation {
    UserOperation(Op&& op [[maybe_unused]]) {
        MPI_Op_create(UserOperation<is_commutative, Op, T>::execute, is_commutative, &mpi_op);
=======
/// @brief obsolete by Niklas PR
template <int is_commutative, typename Op, typename T>
struct CustomFunction {
    /// @brief obsolete by Niklas PR
    CustomFunction() {
        MPI_Op_create(CustomFunction<is_commutative, Op, T>::execute, is_commutative, &mpi_op);
>>>>>>> e299063d
    }

    /// @brief obsolete by Niklas PR
    static void execute(void* invec, void* inoutvec, int* len, MPI_Datatype* /*datatype*/) {
        T* invec_    = static_cast<T*>(invec);
        T* inoutvec_ = static_cast<T*>(inoutvec);
        Op op{};
        std::transform(invec_, invec_ + *len, inoutvec_, inoutvec_, op);
    }
<<<<<<< HEAD
    ~UserOperation() {
        MPI_Op_free(&mpi_op);
    }
    MPI_Op& get_mpi_op() {
        return mpi_op;
    }
    //static func_type func_op;
    MPI_Op           mpi_op;
};

template <int is_commutative>
struct UserOperationPtr {
    using mpi_custom_operation_type = void (*)(void*, void*, int*, MPI_Datatype*);
    UserOperationPtr(mpi_custom_operation_type ptr) {
        MPI_Op_create(ptr, is_commutative, &mpi_op);
    }

    ~UserOperationPtr() {
=======

    /// @brief obsolete by Niklas PR
    ~CustomFunction() {
>>>>>>> e299063d
        MPI_Op_free(&mpi_op);
    }

    /// @brief obsolete by Niklas PR
    MPI_Op& get_mpi_op() {
        return mpi_op;
    }

    /// @brief obsolete by Niklas PR
    MPI_Op mpi_op;
<<<<<<< HEAD
};

} // namespace internal
} // namespace kamping
=======

    /// @brief obsolete by Niklas PR
    Op op;
};
>>>>>>> e299063d
<|MERGE_RESOLUTION|>--- conflicted
+++ resolved
@@ -19,7 +19,6 @@
 #include <functional>
 #include <type_traits>
 
-<<<<<<< HEAD
 #include "kamping/mpi_datatype.hpp"
 
 namespace kamping {
@@ -217,14 +216,6 @@
 struct UserOperation {
     UserOperation(Op&& op [[maybe_unused]]) {
         MPI_Op_create(UserOperation<is_commutative, Op, T>::execute, is_commutative, &mpi_op);
-=======
-/// @brief obsolete by Niklas PR
-template <int is_commutative, typename Op, typename T>
-struct CustomFunction {
-    /// @brief obsolete by Niklas PR
-    CustomFunction() {
-        MPI_Op_create(CustomFunction<is_commutative, Op, T>::execute, is_commutative, &mpi_op);
->>>>>>> e299063d
     }
 
     /// @brief obsolete by Niklas PR
@@ -234,7 +225,6 @@
         Op op{};
         std::transform(invec_, invec_ + *len, inoutvec_, inoutvec_, op);
     }
-<<<<<<< HEAD
     ~UserOperation() {
         MPI_Op_free(&mpi_op);
     }
@@ -253,11 +243,6 @@
     }
 
     ~UserOperationPtr() {
-=======
-
-    /// @brief obsolete by Niklas PR
-    ~CustomFunction() {
->>>>>>> e299063d
         MPI_Op_free(&mpi_op);
     }
 
@@ -268,14 +253,7 @@
 
     /// @brief obsolete by Niklas PR
     MPI_Op mpi_op;
-<<<<<<< HEAD
 };
 
 } // namespace internal
-} // namespace kamping
-=======
-
-    /// @brief obsolete by Niklas PR
-    Op op;
-};
->>>>>>> e299063d
+} // namespace kamping