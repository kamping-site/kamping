--- conflicted
+++ resolved
@@ -11,17 +11,10 @@
 // You should have received a copy of the GNU Lesser General Public License along with KaMPI.ng.  If not, see
 // <https://www.gnu.org/licenses/>.
 
-<<<<<<< HEAD
 /// @file
 /// @brief Definitions for builtin MPI operations
 
 #pragma once
-
-=======
-#pragma once
-
-#include <mpi.h>
->>>>>>> 4bb33159
 
 #include <algorithm>
 #include <functional>
