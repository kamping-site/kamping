--- conflicted
+++ resolved
@@ -33,21 +33,13 @@
 /// The macro accepts 2 parameters:
 /// 1. The error code returned by the MPI call.
 /// 2. The MPI function that returned the error code.
-<<<<<<< HEAD
-#define THROW_IF_MPI_ERROR(error_code, function)        \
-  THROWING_KASSERT_SPECIFIED(                           \
-    error_code == MPI_SUCCESS, #function << " failed!", \
-    kamping::MpiErrorException, error_code              \
+#define THROW_IF_MPI_ERROR(error_code, function) \
+  THROWING_KASSERT_SPECIFIED(                    \
+    error_code == MPI_SUCCESS,                   \
+    #function << " failed!",                     \
+    kamping::MpiErrorException,                  \
+    error_code                                   \
   );
-=======
-#define THROW_IF_MPI_ERROR(error_code, function) \
-    THROWING_KASSERT_SPECIFIED(                  \
-        error_code == MPI_SUCCESS,               \
-        #function << " failed!",                 \
-        kamping::MpiErrorException,              \
-        error_code                               \
-    );
->>>>>>> 924a72a9
 
 namespace kamping {
 
