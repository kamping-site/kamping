// This file is part of KaMPIng.
//
// Copyright 2021 The KaMPIng Authors
//
// KaMPIng is free software : you can redistribute it and/or modify it under the
// terms of the GNU Lesser General Public License as published by the Free
// Software Foundation, either version 3 of the License, or (at your option) any
// later version. KaMPIng is distributed in the hope that it will be useful, but
// WITHOUT ANY WARRANTY; without even the implied warranty of MERCHANTABILITY or
// FITNESS FOR A PARTICULAR PURPOSE.  See the GNU Lesser General Public License
// for more details.
//
// You should have received a copy of the GNU Lesser General Public License
// along with KaMPIng.  If not, see <https://www.gnu.org/licenses/>.

/// @file
/// @brief File containing the parameter types used by the KaMPIng library

#pragma once

namespace kamping {
/// @brief Internal namespace marking the code that is not user-facing.
///
namespace internal {

/// @addtogroup kamping_utility
/// @{

/// @brief Each input parameter to one of the \c MPI calls wrapped by KaMPIng
/// needs to has one of the following tags.
///
/// The \c MPI calls wrapped by KaMPIng do not rely on the restricting
/// positional parameter paradigm but use named parameters instead. The
/// ParameterTypes defined in this enum are necessary to implement this
/// approach, as KaMPIng needs to identify the purpose of each (unordered)
/// argument. Note that not all enum entries are necessary in each wrapped \c
/// MPI call.
enum class ParameterType {
<<<<<<< HEAD
  send_buf, ///< Tag used to represent a send buffer, i.e. a buffer containing
            ///< the data elements to be sent via \c MPI.
  recv_buf, ///< Tag used to represent a receive buffer, i.e. a buffer
            ///< containing the data elements to be received via \c MPI.
  send_recv_buf, ///< Tag used to represent a send and receive buffer, i.e. a
                 ///< buffer containing the data elements to be sent or
                 ///< received (depending on the process' rank) via \c MPI.
  recv_counts,   ///< Tag used to represent a receive counts buffer, i.e. a
                 ///< buffer containing the receive counts from the involved
                 ///< PEs.
  recv_displs,   ///< Tag used to represent a receive displacements buffer, i.e.
                 ///< a buffer containing the receive displacements from the
                 ///< involved PEs.
  recv_count,    ///< Tag used to represent the receive count of a collective
                 ///< operation where only data from one PE is received.
  send_counts,   ///< Tag used to represent a send counts buffer, i.e. a buffer
                 ///< containing the send counts from the involved PEs.
  send_displs,   ///< Tag used to represent a send displacements buffer, i.e. a
                 ///< buffer containing the send displacements from the involved
                 ///< PEs.
  sender,        ///< Tag used to represent the sending PE in a \c MPI call.
  op,            ///< Tag used to represent a reduce operation in a \c MPI call.
  receiver,      ///< Tag used to represent the receiving PE in a \c MPI call.
  root ///< Tag used to represent the root PE in a \c MPI collectives call.
=======
    send_buf, ///< Tag used to represent a send buffer, i.e. a buffer containing the data elements to be sent via \c
              ///< MPI.
    recv_buf, ///< Tag used to represent a receive buffer, i.e. a buffer containing the data elements to be received via
              ///< \c MPI.
    send_recv_buf, ///< Tag used to represent a send and receive buffer, i.e. a buffer containing the data elements to
                   ///< be sent or received (depending on the process' rank) via \c MPI.
    recv_counts,   ///< Tag used to represent a receive counts buffer, i.e. a buffer containing the receive counts from
                   ///< the involved PEs.
    recv_displs,   ///< Tag used to represent a receive displacements buffer, i.e. a buffer containing the receive
                   ///< displacements from the involved PEs.
    send_counts,   ///< Tag used to represent a send counts buffer, i.e. a buffer containing the send counts from the
                   ///< involved PEs.
    send_displs, ///< Tag used to represent a send displacements buffer, i.e. a buffer containing the send displacements
                 ///< from the involved PEs.
    sender,      ///< Tag used to represent the sending PE in a \c MPI call.
    op,          ///< Tag used to represent a reduce operation in a \c MPI call.
    receiver,    ///< Tag used to represent the receiving PE in a \c MPI call.
    root         ///< Tag used to represent the root PE in a \c MPI collectives call.
>>>>>>> 0476c9af
};
/// @}
} // namespace internal
} // namespace kamping<|MERGE_RESOLUTION|>--- conflicted
+++ resolved
@@ -36,51 +36,27 @@
 /// argument. Note that not all enum entries are necessary in each wrapped \c
 /// MPI call.
 enum class ParameterType {
-<<<<<<< HEAD
   send_buf, ///< Tag used to represent a send buffer, i.e. a buffer containing
             ///< the data elements to be sent via \c MPI.
   recv_buf, ///< Tag used to represent a receive buffer, i.e. a buffer
             ///< containing the data elements to be received via \c MPI.
   send_recv_buf, ///< Tag used to represent a send and receive buffer, i.e. a
-                 ///< buffer containing the data elements to be sent or
-                 ///< received (depending on the process' rank) via \c MPI.
-  recv_counts,   ///< Tag used to represent a receive counts buffer, i.e. a
-                 ///< buffer containing the receive counts from the involved
-                 ///< PEs.
-  recv_displs,   ///< Tag used to represent a receive displacements buffer, i.e.
-                 ///< a buffer containing the receive displacements from the
-                 ///< involved PEs.
-  recv_count,    ///< Tag used to represent the receive count of a collective
-                 ///< operation where only data from one PE is received.
-  send_counts,   ///< Tag used to represent a send counts buffer, i.e. a buffer
-                 ///< containing the send counts from the involved PEs.
-  send_displs,   ///< Tag used to represent a send displacements buffer, i.e. a
-                 ///< buffer containing the send displacements from the involved
-                 ///< PEs.
-  sender,        ///< Tag used to represent the sending PE in a \c MPI call.
-  op,            ///< Tag used to represent a reduce operation in a \c MPI call.
-  receiver,      ///< Tag used to represent the receiving PE in a \c MPI call.
+                 ///< buffer containing the data elements to be sent or received
+                 ///< (depending on the process' rank) via \c MPI.
+  recv_counts, ///< Tag used to represent a receive counts buffer, i.e. a buffer
+               ///< containing the receive counts from the involved PEs.
+  recv_displs, ///< Tag used to represent a receive displacements buffer, i.e. a
+               ///< buffer containing the receive displacements from the
+               ///< involved PEs.
+  send_counts, ///< Tag used to represent a send counts buffer, i.e. a buffer
+               ///< containing the send counts from the involved PEs.
+  send_displs, ///< Tag used to represent a send displacements buffer, i.e. a
+               ///< buffer containing the send displacements from the involved
+               ///< PEs.
+  sender,      ///< Tag used to represent the sending PE in a \c MPI call.
+  op,          ///< Tag used to represent a reduce operation in a \c MPI call.
+  receiver,    ///< Tag used to represent the receiving PE in a \c MPI call.
   root ///< Tag used to represent the root PE in a \c MPI collectives call.
-=======
-    send_buf, ///< Tag used to represent a send buffer, i.e. a buffer containing the data elements to be sent via \c
-              ///< MPI.
-    recv_buf, ///< Tag used to represent a receive buffer, i.e. a buffer containing the data elements to be received via
-              ///< \c MPI.
-    send_recv_buf, ///< Tag used to represent a send and receive buffer, i.e. a buffer containing the data elements to
-                   ///< be sent or received (depending on the process' rank) via \c MPI.
-    recv_counts,   ///< Tag used to represent a receive counts buffer, i.e. a buffer containing the receive counts from
-                   ///< the involved PEs.
-    recv_displs,   ///< Tag used to represent a receive displacements buffer, i.e. a buffer containing the receive
-                   ///< displacements from the involved PEs.
-    send_counts,   ///< Tag used to represent a send counts buffer, i.e. a buffer containing the send counts from the
-                   ///< involved PEs.
-    send_displs, ///< Tag used to represent a send displacements buffer, i.e. a buffer containing the send displacements
-                 ///< from the involved PEs.
-    sender,      ///< Tag used to represent the sending PE in a \c MPI call.
-    op,          ///< Tag used to represent a reduce operation in a \c MPI call.
-    receiver,    ///< Tag used to represent the receiving PE in a \c MPI call.
-    root         ///< Tag used to represent the root PE in a \c MPI collectives call.
->>>>>>> 0476c9af
 };
 /// @}
 } // namespace internal
