--- conflicted
+++ resolved
@@ -42,11 +42,8 @@
                    ///< the involved PEs.
     recv_displs,   ///< Tag used to represent a receive displacements buffer, i.e. a buffer containing the receive
                    ///< displacements from the involved PEs.
-<<<<<<< HEAD
-=======
     recv_count,    ///< Tag used to represent the receive count of a collective operation where only data
                    ///< from one PE is received.
->>>>>>> 4b07e3a4
     send_counts,   ///< Tag used to represent a send counts buffer, i.e. a buffer containing the send counts from the
                    ///< involved PEs.
     send_displs, ///< Tag used to represent a send displacements buffer, i.e. a buffer containing the send displacements
