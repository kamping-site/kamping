--- conflicted
+++ resolved
@@ -40,7 +40,6 @@
 struct ignore_t {};
 } // namespace internal
 
-<<<<<<< HEAD
 /// @brief Tag for parameters that can be omitted on some PEs (e.g., root PE, or non-root PEs).
 template <typename T>
 constexpr internal::ignore_t<T> ignore{};
@@ -58,10 +57,7 @@
     return internal::EmptyBuffer<Data, internal::ParameterType::send_buf>();
 }
 
-///@brief Generates buffer wrapper based on the data in the send buffer, i.e. the underlying storage must contain
-=======
 /// @brief Generates buffer wrapper based on the data in the send buffer, i.e. the underlying storage must contain
->>>>>>> 369ae5ec
 /// the data element(s) to send.
 ///
 /// If the underlying container provides \c data(), it is assumed that it is a container and all elements in the
@@ -106,7 +102,6 @@
     return internal::ContainerBasedConstBuffer<Container, internal::ParameterType::recv_counts>(container);
 }
 
-<<<<<<< HEAD
 /// @brief Generates a wrapper for a recv count input parameter.
 /// @param recv_count The recv count to be encapsulated.
 /// @return Wrapper around the given recv count.
@@ -114,10 +109,7 @@
     return internal::RecvCount(recv_count);
 }
 
-///@brief Generates buffer wrapper based on a container for the send displacements, i.e. the underlying storage must
-=======
 /// @brief Generates buffer wrapper based on a container for the send displacements, i.e. the underlying storage must
->>>>>>> 369ae5ec
 /// contain the send displacements to each relevant PE.
 ///
 /// The underlying container must provide \c data() and \c size() member functions and expose the contained \c
