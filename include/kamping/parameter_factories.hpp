--- conflicted
+++ resolved
@@ -116,12 +116,11 @@
   auto data_vec = [&]() {
     if constexpr (std::is_same_v<Data, bool>) {
       return std::vector<kabool>(data.begin(), data.end());
-      // We only use automatic conversion of bool to kabool for
-      // initializer lists, but not for single elements of type bool. The
-      // reason for that is, that sometimes single element conversion may
-      // not be desired. E.g. consider a gather operation with send_buf :=
-      // bool& and recv_buf := Span<bool>, or a bcast with send_recv_buf =
-      // bool&
+      // We only use automatic conversion of bool to kabool for initializer
+      // lists, but not for single elements of type bool. The reason for that
+      // is, that sometimes single element conversion may not be desired. E.g.
+      // consider a gather operation with send_buf := bool& and recv_buf :=
+      // Span<bool>, or a bcast with send_recv_buf = bool&
     } else {
       return std::vector<Data>{data};
     }
@@ -273,39 +272,20 @@
     internal::BufferModifiability::constant>(std::move(counts));
 }
 
-<<<<<<< HEAD
-/// @brief Generates a wrapper for a recv count input parameter.
-/// @param recv_count The recv count to be encapsulated.
-/// @return Wrapper around the given recv count.
-inline auto recv_count(int recv_count) {
-  return internal::make_data_buffer<
-    internal::ParameterType::recv_count,
-    internal::BufferModifiability::constant>(std::move(recv_count));
-  // return internal::SingleElementOwningBuffer<int,
-  // internal::ParameterType::recv_count>(recv_count);
-}
-
-/// @brief Generates a wrapper for a recv count output parameter.
-/// @param recv_count_out Reference for the output parameter.
-/// @return Wrapper around the given reference.
-inline auto recv_count_out(int& recv_count_out) {
-  return internal::make_data_buffer<
-    internal::ParameterType::recv_count,
-    internal::BufferModifiability::modifiable>(recv_count_out);
-=======
-/// @brief Generates buffer wrapper based on a container for the receive counts, i.e. the underlying storage
-/// will contained the receive counts when the \c MPI call has been completed.
-/// The underlying container must provide a \c data(), \c resize() and \c size() member function and expose the
-/// contained \c value_type
+/// @brief Generates buffer wrapper based on a container for the receive counts,
+/// i.e. the underlying storage will contained the receive counts when the \c
+/// MPI call has been completed. The underlying container must provide a \c
+/// data(), \c resize() and \c size() member function and expose the contained
+/// \c value_type
 /// @tparam Container Container type which contains the receive counts.
 /// @param container Container which will contain the receive counts.
 /// @return Object referring to the storage containing the receive counts.
 template <typename Container>
 auto recv_counts_out(Container&& container) {
-    return internal::make_data_buffer<internal::ParameterType::recv_counts, internal::BufferModifiability::modifiable>(
-        std::forward<Container>(container)
-    );
->>>>>>> 0476c9af
+  return internal::make_data_buffer<
+    internal::ParameterType::recv_counts,
+    internal::BufferModifiability::modifiable>(std::forward<Container>(container
+  ));
 }
 
 /// @brief Generates a wrapper for a recv count output parameter allocated by
@@ -315,20 +295,12 @@
 /// function will have the same effect as passing it.
 ///
 /// @return Wrapper around a new recv_count ouptput integer.
-<<<<<<< HEAD
-inline auto recv_count_out(NewContainer<int>&&) {
+inline auto recv_counts_out(NewContainer<int>&&) {
   // We need this function explicitly, because the user allocated version only
   // takes `int`, not `NewContainer<int>`
   return internal::make_data_buffer<
-    internal::ParameterType::recv_count,
+    internal::ParameterType::recv_counts,
     internal::BufferModifiability::modifiable>(NewContainer<int>{});
-=======
-inline auto recv_counts_out(NewContainer<int>&&) {
-    // We need this function explicitly, because the user allocated version only takes `int`, not `NewContainer<int>`
-    return internal::make_data_buffer<internal::ParameterType::recv_counts, internal::BufferModifiability::modifiable>(
-        NewContainer<int>{}
-    );
->>>>>>> 0476c9af
 }
 
 /// @brief Generates buffer wrapper based on a container for the send
@@ -424,34 +396,11 @@
   ));
 }
 
-<<<<<<< HEAD
-/// @brief Generates buffer wrapper based on a container for the receive counts,
-/// i.e. the underlying storage will contained the receive counts when the \c
-/// MPI call has been completed. The underlying container must provide a \c
-/// data(), \c resize() and \c size() member function and expose the contained
-/// \c value_type
-/// @tparam Container Container type which contains the receive counts.
-/// @param container Container which will contain the receive counts.
-/// @return Object referring to the storage containing the receive counts.
-template <typename Container>
-auto recv_counts_out(Container&& container) {
-  return internal::make_data_buffer<
-    internal::ParameterType::recv_counts,
-    internal::BufferModifiability::modifiable>(std::forward<Container>(container
-  ));
-}
-
 /// @brief Generates buffer wrapper based on a container for the receive
 /// displacements, i.e. the underlying storage will contained the receive
 /// displacements when the \c MPI call has been completed. The underlying
 /// container must provide a \c data(), \c resize() and \c size() member
 /// function and expose the contained \c value_type
-=======
-/// @brief Generates buffer wrapper based on a container for the receive displacements, i.e. the underlying
-/// storage will contained the receive displacements when the \c MPI call has been completed. The underlying
-/// container must provide a \c data(), \c resize() and \c size() member function and expose the contained \c
-/// value_type
->>>>>>> 0476c9af
 /// @tparam Container Container type which contains the receive displacements.
 /// @param container Container which will contain the receive displacements.
 /// @return Object referring to the storage containing the receive
