--- conflicted
+++ resolved
@@ -240,8 +240,6 @@
     );
 }
 
-<<<<<<< HEAD
-=======
 /// @brief Generates buffer wrapper based on a container for the receive counts, i.e. the underlying storage
 /// will contained the receive counts when the \c MPI call has been completed.
 /// The underlying container must provide a \c data(), \c resize() and \c size() member function and expose the
@@ -251,12 +249,11 @@
 /// @return Object referring to the storage containing the receive counts.
 template <typename Container>
 auto recv_counts_out(Container&& container) {
-    return internal::make_data_buffer<internal::ParameterType::recv_counts, internal::BufferModifiability::modifiable>(
-        std::forward<Container>(container)
-    );
-}
-
->>>>>>> 5e421f1b
+    return internal::make_data_buffer<
+        internal::ParameterType::recv_counts, internal::BufferModifiability::modifiable,
+        internal::BufferType::out_buffer>(std::forward<Container>(container));
+}
+
 /// @brief Generates buffer wrapper based on a container for the send displacements, i.e. the underlying storage
 /// must contain the send displacements to each relevant PE.
 ///
@@ -371,20 +368,6 @@
 /// @return Wrapper for the recv counts that can be retrieved as structured binding.
 inline auto recv_counts_out() {
     return recv_counts_out(NewContainer<int>{});
-}
-
-/// @brief Generates buffer wrapper based on a container for the receive counts, i.e. the underlying storage
-/// will contain the receive counts when the \c MPI call has been completed.
-/// The underlying container must provide a \c data(), \c resize() and \c size() member function and expose the
-/// contained \c value_type
-/// @tparam Container Container type which contains the receive counts.
-/// @param container Container which will contain the receive counts.
-/// @return Object referring to the storage containing the receive counts.
-template <typename Container>
-auto recv_counts_out(Container&& container) {
-    return internal::make_data_buffer<
-        internal::ParameterType::recv_counts, internal::BufferModifiability::modifiable,
-        internal::BufferType::out_buffer>(std::forward<Container>(container));
 }
 
 /// @brief Generates a wrapper for a recv displs output parameter without any user input.
@@ -448,9 +431,8 @@
 template <typename Container>
 inline auto values_on_rank_0(Container&& container) {
     return internal::make_data_buffer<
-        internal::ParameterType::values_on_rank_0, internal::BufferModifiability::constant>(
-        std::forward<Container>(container)
-    );
+        internal::ParameterType::values_on_rank_0, internal::BufferModifiability::constant,
+        internal::BufferType::in_buffer>(std::forward<Container>(container));
 }
 
 /// @brief Generates an object encapsulating the value to return on the first rank in \c exscan().
@@ -461,7 +443,8 @@
 template <typename T>
 inline auto values_on_rank_0(std::initializer_list<T> values) {
     return internal::make_data_buffer<
-        internal::ParameterType::values_on_rank_0, internal::BufferModifiability::constant>(std::move(values));
+        internal::ParameterType::values_on_rank_0, internal::BufferModifiability::constant,
+        internal::BufferType::in_buffer>(std::move(values));
 }
 /// @}
 } // namespace kamping