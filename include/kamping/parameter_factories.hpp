--- conflicted
+++ resolved
@@ -247,13 +247,8 @@
 /// This is primarily used by KaMPIng internally because not passing this to a function will have the same effect as
 /// passing it.
 ///
-<<<<<<< HEAD
 /// @return Wrapper around a new recv_count output integer.
 inline auto recv_count_out(NewContainer<int>&&) {
-=======
-/// @return Wrapper around a new recv_count ouptput integer.
-inline auto recv_counts_out(NewContainer<int>&&) {
->>>>>>> 0476c9af
     // We need this function explicitly, because the user allocated version only takes `int`, not `NewContainer<int>`
     return internal::make_data_buffer<internal::ParameterType::recv_counts, internal::BufferModifiability::modifiable>(
         NewContainer<int>{}
@@ -340,6 +335,20 @@
 template <typename Container>
 auto send_displs_out(Container&& container) {
     return internal::make_data_buffer<internal::ParameterType::send_displs, internal::BufferModifiability::modifiable>(
+        std::forward<Container>(container)
+    );
+}
+
+/// @brief Generates buffer wrapper based on a container for the receive counts, i.e. the underlying storage
+/// will contained the receive counts when the \c MPI call has been completed.
+/// The underlying container must provide a \c data(), \c resize() and \c size() member function and expose the
+/// contained \c value_type
+/// @tparam Container Container type which contains the receive counts.
+/// @param container Container which will contain the receive counts.
+/// @return Object referring to the storage containing the receive counts.
+template <typename Container>
+auto recv_counts_out(Container&& container) {
+    return internal::make_data_buffer<internal::ParameterType::recv_counts, internal::BufferModifiability::modifiable>(
         std::forward<Container>(container)
     );
 }
@@ -390,37 +399,5 @@
     return internal::OperationBuilder<Op, Commutative>(std::forward<Op>(op), commute);
 }
 
-/// @brief Generates an object encapsulating the value to return on the first rank in \c exscan().
-///
-/// @param value Value to return on the first rank.
-/// @returns OnRank0 Object containing the information which value to return on the first rank.
-template <typename T>
-inline auto values_on_rank_0(const T& value) {
-    return internal::make_data_buffer<
-        internal::ParameterType::values_on_rank_0, internal::BufferModifiability::constant>(std::move(value));
-}
-
-/// @brief Generates an object encapsulating the value to return on the first rank in \c exscan().
-///
-/// @param value Value to return on the first rank.
-/// @returns OnRank0 Object containing the information which value to return on the first rank.
-template <typename T>
-inline auto values_on_rank_0(std::vector<T const>& values) {
-    return internal::make_data_buffer<
-        internal::ParameterType::values_on_rank_0, internal::BufferModifiability::constant>(std::move(values));
-}
-
-/// @brief Generates an object encapsulating the value to return on the first rank in \c exscan().
-///
-/// @param value Value to return on the first rank.
-/// @returns OnRank0 Object containing the information which value to return on the first rank.
-// TODO zero-overhead
-template <typename T>
-inline auto values_on_rank_0(std::initializer_list<T>&& initializer_list) {
-    return internal::make_data_buffer<
-        internal::ParameterType::values_on_rank_0, internal::BufferModifiability::constant>(
-        std::move(std::vector<T>(std::forward<std::initializer_list<T>>(initializer_list)))
-    );
-}
 /// @}
 } // namespace kamping