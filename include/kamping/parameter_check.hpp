// This file is part of KaMPIng.
//
// Copyright 2022 The KaMPIng Authors
//
// KaMPIng is free software : you can redistribute it and/or modify it under the
// terms of the GNU Lesser General Public License as published by the Free
// Software Foundation, either version 3 of the License, or (at your option) any
// later version. KaMPIng is distributed in the hope that it will be useful, but
// WITHOUT ANY WARRANTY; without even the implied warranty of MERCHANTABILITY or
// FITNESS FOR A PARTICULAR PURPOSE.  See the GNU Lesser General Public License
// for more details.
//
// You should have received a copy of the GNU Lesser General Public License
// along with KaMPIng.  If not, see <https://www.gnu.org/licenses/>.

/// @file
/// @brief Template magic to check named parameters passed to wrappers at
/// compile time.

#pragma once

#include <tuple>
#include <type_traits>

#include "kamping/named_parameter_selection.hpp"
#include "kamping/parameter_type_definitions.hpp"

// The following macros look strange since they use a GNU extension that becomes
// obsolete with C++-20. The extension is supported by all major compilers.
// Semantic is as follows: if the variadic parameters of a macro is empty,
//
// , ##__VA_ARGS__
//
// expands to nothing, i.e., the comma vanishes. Otherwise, the comma stays.
// This is required because we overload macros based on their number of
// arguments; however, the preprocessor considers an empty argument to be one
// argument, i.e., if we have a variadic macro
//
// #define M(...)
//
// and call it as M(), we actually call it with one argument: the empty
// argument. But since we decide what to do with M based on the number of
// arguments passed to it, we need a way to distinguish between "1 empty
// argument" and "1 actual argument".
//
// Using this trick, "zero arguments" as in "1 argument, but empty" resolves to
// <empty>, while 1 actual argument resolves to ", <argument>", i.e., 2
// arguments.
//
// However, this leads to the situation where the first argument of this macro
// is always empty; that's why we have a lot of "ignore" parameters in the
// remaining macros of this file.

/// @brief Wrapper to pass (possibly empty) list of parameter type names as
/// required parameters to \c KAMPING_CHECK_PARAMETERS. Note that this macro
/// only takes the *name* of parameter types, i.e., instead of using
/// `kamping::internal::ParameterType::send_buf`, only pass `send_buf` to this
/// macro.
#define KAMPING_REQUIRED_PARAMETERS(...) , ##__VA_ARGS__

/// @brief Wrapper to pass (possibly empty) list of parameter type names as
/// optional parameters to \c KAMPING_CHECK_PARAMETERS. Note that this macro
/// only takes the *name* of parameter types, i.e., instead of using
/// `kamping::internal::ParameterType::send_buf`, only pass `send_buf` to this
/// macro.
#define KAMPING_OPTIONAL_PARAMETERS(...) , ##__VA_ARGS__

/// @brief Assertion macro that checks if passed parameters are correct, i.e.,
/// all parameter types are unique, all required parameters are provided, and no
/// unused parameter is passed. Also checks that all parameter types are r-value
/// references.
///
/// The macro *only* expects the parameter type, i.e., a member name of the
/// `kamping::internal::ParameterType` enum *without the name of the enum*. For
/// instance,
/// ```c++
/// KAMPING_CHECK_PARAMETERS(Args, KAMPING_REQUIRED_PARAMETERS(send_buf,
/// recv_buf), KAMPING_OPTIONAL_PARAMETERS())
/// ```
/// checks that the parameter pack `Args` contains members of type
/// `kamping::internal::ParameterType::send_buf` and type
/// `kamping::internal::ParameterType::recv_buf`.
///
/// Note that expanding the macro into a `do { ... } while(false)` pseudo-loop
/// is a common trick to make a macro "act like a statement". Otherwise, it
/// would have surprising effects if the macro is used inside a `if` branch
/// without braces.
///
<<<<<<< HEAD
/// @param args A parameter pack with all parameter types passed to the
/// function. Note that this is only the name of the parameter pack *without
/// trailing `...`*.
/// @param required A list of required parameter type names wrapped in a
/// KAMPING_REQUIRED_PARAMETERS macro.
/// @param optional A list of optional parameter type names wrapped in a
/// KAMPING_OPTIONAL_PARAMETERS macro.
#define KAMPING_CHECK_PARAMETERS(args, required, optional)                     \
    do {                                                                       \
        KAMPING_PARAMETER_CHECK_HPP_ASSERT_REQUIRED_PARAMETERS(                \
            args, required                                                     \
        );                                                                     \
                                                                               \
        using required_parameters_types =                                      \
            typename kamping::internal::parameter_types_to_integral_constants< \
                KAMPING_PARAMETER_CHECK_HPP_PREFIX_PARAMETERS(required         \
                )>::type;                                                      \
        using optional_parameters_types =                                      \
            typename kamping::internal::parameter_types_to_integral_constants< \
                KAMPING_PARAMETER_CHECK_HPP_PREFIX_PARAMETERS(optional         \
                )>::type;                                                      \
        using parameter_types =                                                \
            typename kamping::internal::parameters_to_integral_constant<       \
                args...>::type;                                                \
        static_assert(                                                         \
            kamping::internal::has_no_unused_parameters<                       \
                required_parameters_types, optional_parameters_types,          \
                args...>::assertion,                                           \
            "There are unsupported parameters, only support required "         \
            "parameters " KAMPING_PARAMETER_CHECK_HPP_EVAL_STRINGIFY(required  \
            ) " and optional "                                                 \
              "parameters " KAMPING_PARAMETER_CHECK_HPP_EVAL_STRINGIFY(        \
                  optional                                                     \
              )                                                                \
        );                                                                     \
        static_assert(                                                         \
            kamping::internal::all_unique_v<parameter_types>,                  \
            "There are duplicate parameter types."                             \
        );                                                                     \
=======
/// @param args A parameter pack with all parameter types passed to the function. Note that this is only the name of the
/// parameter pack *without trailing `...`*.
/// @param required A list of required parameter type names wrapped in a KAMPING_REQUIRED_PARAMETERS macro.
/// @param optional A list of optional parameter type names wrapped in a KAMPING_OPTIONAL_PARAMETERS macro.
#define KAMPING_CHECK_PARAMETERS(args, required, optional)                                                          \
    do {                                                                                                            \
        KAMPING_PARAMETER_CHECK_HPP_ASSERT_REQUIRED_PARAMETERS(args, required);                                     \
                                                                                                                    \
        using required_parameters_types = typename kamping::internal::parameter_types_to_integral_constants<        \
            KAMPING_PARAMETER_CHECK_HPP_PREFIX_PARAMETERS(required)>::type;                                         \
        using optional_parameters_types = typename kamping::internal::parameter_types_to_integral_constants<        \
            KAMPING_PARAMETER_CHECK_HPP_PREFIX_PARAMETERS(optional)>::type;                                         \
        using parameter_types = typename kamping::internal::parameters_to_integral_constant<args...>::type;         \
        static_assert(                                                                                              \
            kamping::internal::                                                                                     \
                has_no_unused_parameters<required_parameters_types, optional_parameters_types, args...>::assertion, \
            "There are unsupported parameters, only support required "                                              \
            "parameters " KAMPING_PARAMETER_CHECK_HPP_EVAL_STRINGIFY(required                                       \
            ) " and optional parameters " KAMPING_PARAMETER_CHECK_HPP_EVAL_STRINGIFY(optional)                      \
        );                                                                                                          \
        static_assert(kamping::internal::all_unique_v<parameter_types>, "There are duplicate parameter types.");    \
>>>>>>> 924a72a9
    } while (false)

/// @cond IMPLEMENTATION

// Used to stringify variadic parameters:
// KAMPING_PARAMETER_CHECK_HPP_EVAL_STRINGIFY(a, b, c) returns the string "a, b,
// c"
#define KAMPING_PARAMETER_CHECK_HPP_EVAL_STRINGIFY(ignore, ...) \
    "[" #__VA_ARGS__ "]"

// In the following, we implement variadic macros that do something for each of
// their arguments:
// - KAMPING_PARAMETER_CHECK_HPP_PREFIX_PARAMETERS(...) prepends each argument
// by "kamping::internal::ParameterType::"
// - KAMPING_PARAMETER_CHECK_HPP_ASSERT_REQUIRED_PARAMETERS(args, ...) generates
// a static assert for each of its
//   arguments to ensure that args... contains a parameter of that type.
//
// Since doing something "for each" argument of a variadic macro is unsupported
// by the preprocessor, we use two hacks to implement these macros:
// - Instead of a "for each" loop, we implement macros Xi, for 1 <= i <= 9, such
// that Xi takes i arguments
//   and generates the same code as a "for each" loop would generate for these i
//   arguments.
// - A dispatch macro chooses the right Xi macro depending on the number of
// arguments passed to the dispatch macro.
//
// First, we define the macros for various number of arguments:
//
// ```
// #define X0 [...]
// #define X1(a) [...]
// #define X2(a, b) [...]
// ```
//
// Now, we need a "dispatch" macro `X` that can take 0, 1 or 2 arguments and
// resolve to `X0`, `X1` or `X2`. While we can't make the macro to take between
// 0 and 2 arguments, we can define it as a variadic macro:
//
// ```
// #define X(...) [... magic that expands to X2, X1 or X0 depending on the
// number of arguments passed to X ...]
// ```
//
// To implement this macro, we first need a helper:
//
// ```
// #define DISPATCH(x2, x1, x, ...) x
// ```
//
// `DISPATCH` takes at least 3 arguments and substitutes to whatever we pass as
// 3rd argument, e.g.:
//
// ```
// DISPATCH(a, b, c, d, e, f) // becomes c
// DISPATCH(0, 1, X2(0, 1), X1(0, 1), X0) // becomes X2(0, 1)
// DISPATCH(0, X2(0), X1(0), X0) // becomes X1(0)
// DISPATCH(X2(), X1(), X0) // becomes X0
// ```
//
// At least in theory -- if one strictly adheres to the C++ standard, `DISPATCH`
// actually takes at least 4 arguments, since the `...` parameter may not be
// empty. Thus, in our implementation, we pass another dummy argument to the
// `DISPATCH` invocation, e.g:
// ```
// DISPATCH(X2(), X1(), X0, ignore)
// ```
//
// We can use that to implement `X`:
//
// ```
// #define X(...) DISPATCH(__VA_ARGS__, X2(__VA_ARGS__), X1(__VA_ARGS__), X0,
// ignore)
// ```
//
// `__VA_ARGS__` expands to whatever arguments we pass to `X`. Thus, if we pass
// 2 arguments to `X`, it also expands to two arguments. If we pass 1 argument
// to `X`, it expands to 1 argument. Thus, we can "move" the correct
// implementation for `X` to be the 3rd argument passed to `DISPATCH`:
//
// * `X(0, 1)` becomes `DISPATCH(0, 1, X2(0, 1), X1(0, 1), X0, ignore)` becomes
// `X2(0, 1)`
//
// * `X(0)` becomes `DISPATCH(0, X2(0), X1(0), X0, ignore)` becomes `X1(0)`
//
// Since KAMPING_REQUIRED_PARAMETERS and KAMPING_OPTIONAL_PARAMETERS always
// resolve to at least one argument (see description above), this is sufficient.

// DISPATCH helper macro as described above
#define KAMPING_PARAMETER_CHECK_HPP_SELECT10(       \
    x1, x2, x3, x4, x5, x6, x7, x8, x9, x10, y, ... \
)                                                   \
    y

// Adds the prefix "kamping::internal::ParameterType::" to each of its arguments
// (up to 10 arguments) I.e., turns "send_buf, recv_buf" into
// "kamping::internal::ParameterType::send_buf,
// kamping::internal::ParameterType::recv_buf"
//
// We do this because we need both versions of the parameter types: to print
// nice error messages, we only need the names of the types without preceeding
// `kamping::internal::ParameterType::`; to implement the checks, we need the
// actual name of the symbol to generate valid C++ code.
//
<<<<<<< HEAD
// Note that argument "ignore" argument in this macro is required because the
// "..." parameter of KAMPING_PARAMETER_CHECK_HPP_SELECT10 may not be empty.
#define KAMPING_PARAMETER_CHECK_HPP_PREFIX_PARAMETERS(...)             \
    KAMPING_PARAMETER_CHECK_HPP_SELECT10(                              \
        __VA_ARGS__, KAMPING_PARAMETER_CHECK_HPP_PREFIX9(__VA_ARGS__), \
        KAMPING_PARAMETER_CHECK_HPP_PREFIX8(__VA_ARGS__),              \
        KAMPING_PARAMETER_CHECK_HPP_PREFIX7(__VA_ARGS__),              \
        KAMPING_PARAMETER_CHECK_HPP_PREFIX6(__VA_ARGS__),              \
        KAMPING_PARAMETER_CHECK_HPP_PREFIX5(__VA_ARGS__),              \
        KAMPING_PARAMETER_CHECK_HPP_PREFIX4(__VA_ARGS__),              \
        KAMPING_PARAMETER_CHECK_HPP_PREFIX3(__VA_ARGS__),              \
        KAMPING_PARAMETER_CHECK_HPP_PREFIX2(__VA_ARGS__),              \
        KAMPING_PARAMETER_CHECK_HPP_PREFIX1(__VA_ARGS__),              \
        KAMPING_PARAMETER_CHECK_HPP_PREFIX0(__VA_ARGS__), ignore       \
=======
// Note that argument "ignore" argument in this macro is required because the "..." parameter of
// KAMPING_PARAMETER_CHECK_HPP_SELECT10 may not be empty.
#define KAMPING_PARAMETER_CHECK_HPP_PREFIX_PARAMETERS(...) \
    KAMPING_PARAMETER_CHECK_HPP_SELECT10(                  \
        __VA_ARGS__,                                       \
        KAMPING_PARAMETER_CHECK_HPP_PREFIX9(__VA_ARGS__),  \
        KAMPING_PARAMETER_CHECK_HPP_PREFIX8(__VA_ARGS__),  \
        KAMPING_PARAMETER_CHECK_HPP_PREFIX7(__VA_ARGS__),  \
        KAMPING_PARAMETER_CHECK_HPP_PREFIX6(__VA_ARGS__),  \
        KAMPING_PARAMETER_CHECK_HPP_PREFIX5(__VA_ARGS__),  \
        KAMPING_PARAMETER_CHECK_HPP_PREFIX4(__VA_ARGS__),  \
        KAMPING_PARAMETER_CHECK_HPP_PREFIX3(__VA_ARGS__),  \
        KAMPING_PARAMETER_CHECK_HPP_PREFIX2(__VA_ARGS__),  \
        KAMPING_PARAMETER_CHECK_HPP_PREFIX1(__VA_ARGS__),  \
        KAMPING_PARAMETER_CHECK_HPP_PREFIX0(__VA_ARGS__),  \
        ignore                                             \
>>>>>>> 924a72a9
    )

#define KAMPING_PARAMETER_CHECK_HPP_PREFIX0(ignore)
#define KAMPING_PARAMETER_CHECK_HPP_PREFIX1(ignore, x1) \
    kamping::internal::ParameterType::x1
#define KAMPING_PARAMETER_CHECK_HPP_PREFIX2(ignore, x1, x2) \
    KAMPING_PARAMETER_CHECK_HPP_PREFIX1(ignore, x1),        \
        KAMPING_PARAMETER_CHECK_HPP_PREFIX1(ignore, x2)
#define KAMPING_PARAMETER_CHECK_HPP_PREFIX3(ignore, x1, x2, x3) \
    KAMPING_PARAMETER_CHECK_HPP_PREFIX2(ignore, x1, x2),        \
        KAMPING_PARAMETER_CHECK_HPP_PREFIX1(ignore, x3)
#define KAMPING_PARAMETER_CHECK_HPP_PREFIX4(ignore, x1, x2, x3, x4) \
    KAMPING_PARAMETER_CHECK_HPP_PREFIX3(ignore, x1, x2, x3),        \
        KAMPING_PARAMETER_CHECK_HPP_PREFIX1(ignore, x4)
#define KAMPING_PARAMETER_CHECK_HPP_PREFIX5(ignore, x1, x2, x3, x4, x5) \
    KAMPING_PARAMETER_CHECK_HPP_PREFIX4(ignore, x1, x2, x3, x4),        \
        KAMPING_PARAMETER_CHECK_HPP_PREFIX1(ignore, x5)
#define KAMPING_PARAMETER_CHECK_HPP_PREFIX6(ignore, x1, x2, x3, x4, x5, x6) \
    KAMPING_PARAMETER_CHECK_HPP_PREFIX5(ignore, x1, x2, x3, x4, x5),        \
        KAMPING_PARAMETER_CHECK_HPP_PREFIX1(ignore, x6)
#define KAMPING_PARAMETER_CHECK_HPP_PREFIX7(                             \
    ignore, x1, x2, x3, x4, x5, x6, x7                                   \
)                                                                        \
    KAMPING_PARAMETER_CHECK_HPP_PREFIX6(ignore, x1, x2, x3, x4, x5, x6), \
        KAMPING_PARAMETER_CHECK_HPP_PREFIX1(ignore, x7)
#define KAMPING_PARAMETER_CHECK_HPP_PREFIX8(                                 \
    ignore, x1, x2, x3, x4, x5, x6, x7, x8                                   \
)                                                                            \
    KAMPING_PARAMETER_CHECK_HPP_PREFIX7(ignore, x1, x2, x3, x4, x5, x6, x7), \
        KAMPING_PARAMETER_CHECK_HPP_PREFIX1(ignore, x8)
#define KAMPING_PARAMETER_CHECK_HPP_PREFIX9(   \
    ignore, x1, x2, x3, x4, x5, x6, x7, x8, x9 \
)                                              \
    KAMPING_PARAMETER_CHECK_HPP_PREFIX8(       \
        ignore, x1, x2, x3, x4, x5, x6, x7, x8 \
    ),                                         \
        KAMPING_PARAMETER_CHECK_HPP_PREFIX1(ignore, x9)

// Generate code that checks that each of the given parameter types are present
// in args... Usage:
// KAMPING_PARAMETER_CHECK_HPP_ASSERT_REQUIRED_PARAMETERS(Args, send_buf,
// recv_buf) Checks that Args... has parameters for
// kamping::internal::ParameterType::send_buf and
// kamping::internal::ParameterType::recv_buf
//
<<<<<<< HEAD
// Note that the "ignore" argument in this macro is required because the "..."
// parameter of KAMPING_PARAMETER_CHECK_HPP_SELECT10 may not be empty.
#define KAMPING_PARAMETER_CHECK_HPP_ASSERT_REQUIRED_PARAMETERS(args, ...) \
    KAMPING_PARAMETER_CHECK_HPP_SELECT10(                                 \
        __VA_ARGS__,                                                      \
        KAMPING_PARAMETER_CHECK_HPP_ASSERT_REQUIRED_PARAMETER9(           \
            args, __VA_ARGS__                                             \
        ),                                                                \
        KAMPING_PARAMETER_CHECK_HPP_ASSERT_REQUIRED_PARAMETER8(           \
            args, __VA_ARGS__                                             \
        ),                                                                \
        KAMPING_PARAMETER_CHECK_HPP_ASSERT_REQUIRED_PARAMETER7(           \
            args, __VA_ARGS__                                             \
        ),                                                                \
        KAMPING_PARAMETER_CHECK_HPP_ASSERT_REQUIRED_PARAMETER6(           \
            args, __VA_ARGS__                                             \
        ),                                                                \
        KAMPING_PARAMETER_CHECK_HPP_ASSERT_REQUIRED_PARAMETER5(           \
            args, __VA_ARGS__                                             \
        ),                                                                \
        KAMPING_PARAMETER_CHECK_HPP_ASSERT_REQUIRED_PARAMETER4(           \
            args, __VA_ARGS__                                             \
        ),                                                                \
        KAMPING_PARAMETER_CHECK_HPP_ASSERT_REQUIRED_PARAMETER3(           \
            args, __VA_ARGS__                                             \
        ),                                                                \
        KAMPING_PARAMETER_CHECK_HPP_ASSERT_REQUIRED_PARAMETER2(           \
            args, __VA_ARGS__                                             \
        ),                                                                \
        KAMPING_PARAMETER_CHECK_HPP_ASSERT_REQUIRED_PARAMETER1(           \
            args, __VA_ARGS__                                             \
        ),                                                                \
        KAMPING_PARAMETER_CHECK_HPP_ASSERT_REQUIRED_PARAMETER0(           \
            args, __VA_ARGS__                                             \
        ),                                                                \
        ignore                                                            \
=======
// Note that the "ignore" argument in this macro is required because the "..." parameter of
// KAMPING_PARAMETER_CHECK_HPP_SELECT10 may not be empty.
#define KAMPING_PARAMETER_CHECK_HPP_ASSERT_REQUIRED_PARAMETERS(args, ...)          \
    KAMPING_PARAMETER_CHECK_HPP_SELECT10(                                          \
        __VA_ARGS__,                                                               \
        KAMPING_PARAMETER_CHECK_HPP_ASSERT_REQUIRED_PARAMETER9(args, __VA_ARGS__), \
        KAMPING_PARAMETER_CHECK_HPP_ASSERT_REQUIRED_PARAMETER8(args, __VA_ARGS__), \
        KAMPING_PARAMETER_CHECK_HPP_ASSERT_REQUIRED_PARAMETER7(args, __VA_ARGS__), \
        KAMPING_PARAMETER_CHECK_HPP_ASSERT_REQUIRED_PARAMETER6(args, __VA_ARGS__), \
        KAMPING_PARAMETER_CHECK_HPP_ASSERT_REQUIRED_PARAMETER5(args, __VA_ARGS__), \
        KAMPING_PARAMETER_CHECK_HPP_ASSERT_REQUIRED_PARAMETER4(args, __VA_ARGS__), \
        KAMPING_PARAMETER_CHECK_HPP_ASSERT_REQUIRED_PARAMETER3(args, __VA_ARGS__), \
        KAMPING_PARAMETER_CHECK_HPP_ASSERT_REQUIRED_PARAMETER2(args, __VA_ARGS__), \
        KAMPING_PARAMETER_CHECK_HPP_ASSERT_REQUIRED_PARAMETER1(args, __VA_ARGS__), \
        KAMPING_PARAMETER_CHECK_HPP_ASSERT_REQUIRED_PARAMETER0(args, __VA_ARGS__), \
        ignore                                                                     \
>>>>>>> 924a72a9
    )

#define KAMPING_PARAMETER_CHECK_HPP_ASSERT_REQUIRED_PARAMETER0(args, ignore)
#define KAMPING_PARAMETER_CHECK_HPP_ASSERT_REQUIRED_PARAMETER1( \
    args, ignore, x1                                            \
)                                                               \
    static_assert(                                              \
        kamping::internal::has_parameter_type<                  \
            kamping::internal::ParameterType::x1, args...>(),   \
        "Missing required parameter " #x1                       \
    );
#define KAMPING_PARAMETER_CHECK_HPP_ASSERT_REQUIRED_PARAMETER2(               \
    args, ignore, x1, x2                                                      \
)                                                                             \
    KAMPING_PARAMETER_CHECK_HPP_ASSERT_REQUIRED_PARAMETER1(args, ignore, x1); \
    KAMPING_PARAMETER_CHECK_HPP_ASSERT_REQUIRED_PARAMETER1(args, ignore, x2)
#define KAMPING_PARAMETER_CHECK_HPP_ASSERT_REQUIRED_PARAMETER3( \
    args, ignore, x1, x2, x3                                    \
)                                                               \
    KAMPING_PARAMETER_CHECK_HPP_ASSERT_REQUIRED_PARAMETER2(     \
        args, ignore, x1, x2                                    \
    );                                                          \
    KAMPING_PARAMETER_CHECK_HPP_ASSERT_REQUIRED_PARAMETER1(args, ignore, x3)
#define KAMPING_PARAMETER_CHECK_HPP_ASSERT_REQUIRED_PARAMETER4( \
    args, ignore, x1, x2, x3, x4                                \
)                                                               \
    KAMPING_PARAMETER_CHECK_HPP_ASSERT_REQUIRED_PARAMETER3(     \
        args, ignore, x1, x2, x3                                \
    );                                                          \
    KAMPING_PARAMETER_CHECK_HPP_ASSERT_REQUIRED_PARAMETER1(args, ignore, x4)
#define KAMPING_PARAMETER_CHECK_HPP_ASSERT_REQUIRED_PARAMETER5( \
    args, ignore, x1, x2, x3, x4, x5                            \
)                                                               \
    KAMPING_PARAMETER_CHECK_HPP_ASSERT_REQUIRED_PARAMETER4(     \
        args, ignore, x1, x2, x3, x4                            \
    );                                                          \
    KAMPING_PARAMETER_CHECK_HPP_ASSERT_REQUIRED_PARAMETER1(args, ignore, x5)
#define KAMPING_PARAMETER_CHECK_HPP_ASSERT_REQUIRED_PARAMETER6( \
    args, ignore, x1, x2, x3, x4, x5, x6                        \
)                                                               \
    KAMPING_PARAMETER_CHECK_HPP_ASSERT_REQUIRED_PARAMETER5(     \
        args, ignore, x1, x2, x3, x4, x5                        \
    );                                                          \
    KAMPING_PARAMETER_CHECK_HPP_ASSERT_REQUIRED_PARAMETER1(args, ignore, x6)
#define KAMPING_PARAMETER_CHECK_HPP_ASSERT_REQUIRED_PARAMETER7( \
    args, ignore, x1, x2, x3, x4, x5, x6, x7                    \
)                                                               \
    KAMPING_PARAMETER_CHECK_HPP_ASSERT_REQUIRED_PARAMETER6(     \
        args, ignore, x1, x2, x3, x4, x5, x6                    \
    );                                                          \
    KAMPING_PARAMETER_CHECK_HPP_ASSERT_REQUIRED_PARAMETER1(args, ignore, x7)
#define KAMPING_PARAMETER_CHECK_HPP_ASSERT_REQUIRED_PARAMETER8( \
    args, ignore, x1, x2, x3, x4, x5, x6, x7, x8                \
)                                                               \
    KAMPING_PARAMETER_CHECK_HPP_ASSERT_REQUIRED_PARAMETER7(     \
        args, ignore, x1, x2, x3, x4, x5, x6, x7                \
    );                                                          \
    KAMPING_PARAMETER_CHECK_HPP_ASSERT_REQUIRED_PARAMETER1(args, ignore, x8)
#define KAMPING_PARAMETER_CHECK_HPP_ASSERT_REQUIRED_PARAMETER9( \
    args, ignore, x1, x2, x3, x4, x5, x6, x7, x8, x9            \
)                                                               \
    KAMPING_PARAMETER_CHECK_HPP_ASSERT_REQUIRED_PARAMETER8(     \
        args, ignore, x1, x2, x3, x4, x5, x6, x7, x8            \
    );                                                          \
    KAMPING_PARAMETER_CHECK_HPP_ASSERT_REQUIRED_PARAMETER1(args, ignore, x9)

/// @endcond

namespace kamping::internal {
/// @brief Struct wrapping a check that verifies that no unused parameters are
/// part of the arguments.
///
/// @tparam RequiredParametersTuple All required
/// kamping::internal::ParameterType passed as \c std::integral_constant in an
/// \c std::tuple.
/// @tparam OptionalParametersTuple All optional
/// kamping::internal::ParameterType passed as \c std::integral_constant in an
/// \c std::tuple.
/// @tparam Args Arguments passed to the function that calls this check, i.e.,
/// the different parameters.
template <
    typename RequiredParametersTuple, typename OptionalParametersTuple,
    typename... Args>
struct has_no_unused_parameters {
    /// @brief Concatenation of required and optional parameters.
    using all_available_parameters = decltype(std::tuple_cat(
        RequiredParametersTuple{}, OptionalParametersTuple{}
    ));

    /// @brief Get total number of different parameters (passed, required, and
    /// optional).
    ///
    /// This check works similar to has_all_required_parameters. Here, we
    /// "iterate" over all parameters, i.e., \c RequiredParametersTuple and \c
    /// OptionalParametersTuple and check which parameters are not(!) passed as
    /// \c Args. Then, we add this number to the size of Args. If this number is
    /// greater than the total number of (required and optional) parameters,
    /// there are unused parameters.
    ///
    /// @tparam Indices Index sequence used to unpack all required parameters in
    /// \c ParametersTuple.
    /// @param indices The parameter is only required to deduce the template
    /// parameter.
    /// @return The number of different parameters (passed, optional, and
    /// required).
    template <size_t... Indices>
    static constexpr auto
    number_distinct_parameters(std::index_sequence<Indices...> indices
                               [[maybe_unused]]) {
        return std::tuple_size_v<decltype(std::tuple_cat(
                   std::conditional_t<
<<<<<<< HEAD
                       !has_parameter_type<
                           std::tuple_element_t<
                               Indices, all_available_parameters>::value,
                           Args...>(),
                       std::tuple<std::tuple_element_t<
                           Indices, all_available_parameters>>,
=======
                       !has_parameter_type<std::tuple_element_t<Indices, all_available_parameters>::value, Args...>(),
                       std::tuple<std::tuple_element_t<Indices, all_available_parameters>>,
>>>>>>> 924a72a9
                       std::tuple<>>{}...
               ))> + sizeof...(Args);
    }

    /// @brief \c true if and only if no unused parameter can be found in \c
    /// Args.
    static constexpr bool assertion =
        (std::
             tuple_size_v<all_available_parameters> >= number_distinct_parameters(
                 std::make_index_sequence<
                     std::tuple_size_v<all_available_parameters>>{}
             ));

}; // struct has_no_unused_parameters

/// @brief Base wrapper (\c std::integral_constant) to test if all types of a
/// tuple are unique.
/// @tparam Tuple Tuple for which is it checked whether all types are unique.
template <typename Tuple>
struct all_unique : std::true_type {};

/// @brief Recursive wrapper (\c std::integral_constant) to test if all types of
/// a tuple are unique. This is done by checking for each type whether the type
/// occurs in the types of the tuple to the right. If this is true for any
/// type/position, the types in the tuple are not unique.
///
/// @tparam T Parameter for which we check whether it is contained in the
/// remaining tuple.
/// @tparam Ts Remaining types of the tuple.
template <typename T, typename... Ts>
struct all_unique<std::tuple<T, Ts...>>
    : std::conjunction<
          std::negation<std::disjunction<std::is_same<T, Ts>...>>,
          all_unique<std::tuple<Ts...>>> {};

/// @brief \c true if and only if all types of the tuple are unique.
template <typename Tuple>
static constexpr bool all_unique_v = all_unique<Tuple>::value;

/// @brief Wrapper to get an \c std::integral_constant for a
/// kamping::internal::ParameterType.
/// @tparam T kamping::internal::ParameterType that is converted to an \c
/// std::integral_constant.
template <ParameterType T>
struct parameter_type_to_integral_constant {
    /// @brief kamping::internal::ParameterType as \c std::integral_constant.
    using type = std::integral_constant<ParameterType, T>;
};

/// @brief Wrapper to get a tuple of \c std::integral_constant for each
/// kamping::internal::ParameterType passed as template parameter that are
/// extracted as tuple of \c std::integral_constant.
/// @tparam Parameters Passed kamping::internal::ParameterType.
template <ParameterType... ParameterTypes>
struct parameter_types_to_integral_constants {
    /// @brief Type of the tuple.
    using type = decltype(std::tuple_cat(
        std::tuple<typename parameter_type_to_integral_constant<
            ParameterTypes>::type>{}...
    ));
};

/// @brief Wrapper to get a tuple of \c std::integral_constant for each
/// kamping::internal::ParameterType of the parameters.
/// @tparam Parameters Passed parameters for which the
/// kamping::internal::ParameterType are extracted as \c std::integral_constant
/// in a tuple.
template <typename... Parameters>
struct parameters_to_integral_constant {
    /// @brief Type of the tuple.
    using type = decltype(std::tuple_cat(
        std::tuple<typename parameter_type_to_integral_constant<
            Parameters::parameter_type>::type>{}...
    ));
};

/// @brief Checks if the buffer has to be computed by kamping, i.e. if it is an
/// output parameter
/// @tparam BufferType The buffer type to be checked
template <typename BufferType>
constexpr static bool has_to_be_computed =
    std::remove_reference_t<BufferType>::is_modifiable;
} // namespace kamping::internal<|MERGE_RESOLUTION|>--- conflicted
+++ resolved
@@ -2,20 +2,17 @@
 //
 // Copyright 2022 The KaMPIng Authors
 //
-// KaMPIng is free software : you can redistribute it and/or modify it under the
-// terms of the GNU Lesser General Public License as published by the Free
-// Software Foundation, either version 3 of the License, or (at your option) any
-// later version. KaMPIng is distributed in the hope that it will be useful, but
-// WITHOUT ANY WARRANTY; without even the implied warranty of MERCHANTABILITY or
-// FITNESS FOR A PARTICULAR PURPOSE.  See the GNU Lesser General Public License
+// KaMPIng is free software : you can redistribute it and/or modify it under the terms of the GNU Lesser General Public
+// License as published by the Free Software Foundation, either version 3 of the License, or (at your option) any later
+// version. KaMPIng is distributed in the hope that it will be useful, but WITHOUT ANY WARRANTY; without even the
+// implied warranty of MERCHANTABILITY or FITNESS FOR A PARTICULAR PURPOSE.  See the GNU Lesser General Public License
 // for more details.
 //
-// You should have received a copy of the GNU Lesser General Public License
-// along with KaMPIng.  If not, see <https://www.gnu.org/licenses/>.
+// You should have received a copy of the GNU Lesser General Public License along with KaMPIng.  If not, see
+// <https://www.gnu.org/licenses/>.
 
 /// @file
-/// @brief Template magic to check named parameters passed to wrappers at
-/// compile time.
+/// @brief Template magic to check named parameters passed to wrappers at compile time.
 
 #pragma once
 
@@ -25,108 +22,56 @@
 #include "kamping/named_parameter_selection.hpp"
 #include "kamping/parameter_type_definitions.hpp"
 
-// The following macros look strange since they use a GNU extension that becomes
-// obsolete with C++-20. The extension is supported by all major compilers.
+// The following macros look strange since they use a GNU extension that becomes obsolete with C++-20.
+// The extension is supported by all major compilers.
 // Semantic is as follows: if the variadic parameters of a macro is empty,
 //
 // , ##__VA_ARGS__
 //
 // expands to nothing, i.e., the comma vanishes. Otherwise, the comma stays.
-// This is required because we overload macros based on their number of
-// arguments; however, the preprocessor considers an empty argument to be one
-// argument, i.e., if we have a variadic macro
+// This is required because we overload macros based on their number of arguments; however, the preprocessor
+// considers an empty argument to be one argument, i.e., if we have a variadic macro
 //
 // #define M(...)
 //
-// and call it as M(), we actually call it with one argument: the empty
-// argument. But since we decide what to do with M based on the number of
-// arguments passed to it, we need a way to distinguish between "1 empty
-// argument" and "1 actual argument".
-//
-// Using this trick, "zero arguments" as in "1 argument, but empty" resolves to
-// <empty>, while 1 actual argument resolves to ", <argument>", i.e., 2
-// arguments.
-//
-// However, this leads to the situation where the first argument of this macro
-// is always empty; that's why we have a lot of "ignore" parameters in the
-// remaining macros of this file.
-
-/// @brief Wrapper to pass (possibly empty) list of parameter type names as
-/// required parameters to \c KAMPING_CHECK_PARAMETERS. Note that this macro
-/// only takes the *name* of parameter types, i.e., instead of using
-/// `kamping::internal::ParameterType::send_buf`, only pass `send_buf` to this
-/// macro.
+// and call it as M(), we actually call it with one argument: the empty argument. But since we decide what to do with M
+// based on the number of arguments passed to it, we need a way to distinguish between "1 empty argument" and "1
+// actual argument".
+//
+// Using this trick, "zero arguments" as in "1 argument, but empty" resolves to <empty>, while 1 actual argument
+// resolves to ", <argument>", i.e., 2 arguments.
+//
+// However, this leads to the situation where the first argument of this macro is always empty; that's why we have
+// a lot of "ignore" parameters in the remaining macros of this file.
+
+/// @brief Wrapper to pass (possibly empty) list of parameter type names as required parameters to \c
+/// KAMPING_CHECK_PARAMETERS.
+/// Note that this macro only takes the *name* of parameter types, i.e., instead of using
+/// `kamping::internal::ParameterType::send_buf`, only pass `send_buf` to this macro.
 #define KAMPING_REQUIRED_PARAMETERS(...) , ##__VA_ARGS__
 
-/// @brief Wrapper to pass (possibly empty) list of parameter type names as
-/// optional parameters to \c KAMPING_CHECK_PARAMETERS. Note that this macro
-/// only takes the *name* of parameter types, i.e., instead of using
-/// `kamping::internal::ParameterType::send_buf`, only pass `send_buf` to this
-/// macro.
+/// @brief Wrapper to pass (possibly empty) list of parameter type names as optional parameters to \c
+/// KAMPING_CHECK_PARAMETERS.
+/// Note that this macro only takes the *name* of parameter types, i.e., instead of using
+/// `kamping::internal::ParameterType::send_buf`, only pass `send_buf` to this macro.
 #define KAMPING_OPTIONAL_PARAMETERS(...) , ##__VA_ARGS__
 
-/// @brief Assertion macro that checks if passed parameters are correct, i.e.,
-/// all parameter types are unique, all required parameters are provided, and no
-/// unused parameter is passed. Also checks that all parameter types are r-value
-/// references.
-///
-/// The macro *only* expects the parameter type, i.e., a member name of the
-/// `kamping::internal::ParameterType` enum *without the name of the enum*. For
-/// instance,
+/// @brief Assertion macro that checks if passed parameters are correct, i.e., all parameter types are unique, all
+/// required parameters are provided, and no unused parameter is passed. Also checks that all parameter types are
+/// r-value references.
+///
+/// The macro *only* expects the parameter type, i.e., a member name of the `kamping::internal::ParameterType` enum
+/// *without the name of the enum*. For instance,
 /// ```c++
-/// KAMPING_CHECK_PARAMETERS(Args, KAMPING_REQUIRED_PARAMETERS(send_buf,
-/// recv_buf), KAMPING_OPTIONAL_PARAMETERS())
+/// KAMPING_CHECK_PARAMETERS(Args, KAMPING_REQUIRED_PARAMETERS(send_buf, recv_buf), KAMPING_OPTIONAL_PARAMETERS())
 /// ```
-/// checks that the parameter pack `Args` contains members of type
-/// `kamping::internal::ParameterType::send_buf` and type
+/// checks that the parameter pack `Args` contains members of type `kamping::internal::ParameterType::send_buf` and type
 /// `kamping::internal::ParameterType::recv_buf`.
 ///
-/// Note that expanding the macro into a `do { ... } while(false)` pseudo-loop
-/// is a common trick to make a macro "act like a statement". Otherwise, it
-/// would have surprising effects if the macro is used inside a `if` branch
+/// Note that expanding the macro into a `do { ... } while(false)` pseudo-loop is a common trick to make a macro
+/// "act like a statement". Otherwise, it would have surprising effects if the macro is used inside a `if` branch
 /// without braces.
 ///
-<<<<<<< HEAD
-/// @param args A parameter pack with all parameter types passed to the
-/// function. Note that this is only the name of the parameter pack *without
-/// trailing `...`*.
-/// @param required A list of required parameter type names wrapped in a
-/// KAMPING_REQUIRED_PARAMETERS macro.
-/// @param optional A list of optional parameter type names wrapped in a
-/// KAMPING_OPTIONAL_PARAMETERS macro.
-#define KAMPING_CHECK_PARAMETERS(args, required, optional)                     \
-    do {                                                                       \
-        KAMPING_PARAMETER_CHECK_HPP_ASSERT_REQUIRED_PARAMETERS(                \
-            args, required                                                     \
-        );                                                                     \
-                                                                               \
-        using required_parameters_types =                                      \
-            typename kamping::internal::parameter_types_to_integral_constants< \
-                KAMPING_PARAMETER_CHECK_HPP_PREFIX_PARAMETERS(required         \
-                )>::type;                                                      \
-        using optional_parameters_types =                                      \
-            typename kamping::internal::parameter_types_to_integral_constants< \
-                KAMPING_PARAMETER_CHECK_HPP_PREFIX_PARAMETERS(optional         \
-                )>::type;                                                      \
-        using parameter_types =                                                \
-            typename kamping::internal::parameters_to_integral_constant<       \
-                args...>::type;                                                \
-        static_assert(                                                         \
-            kamping::internal::has_no_unused_parameters<                       \
-                required_parameters_types, optional_parameters_types,          \
-                args...>::assertion,                                           \
-            "There are unsupported parameters, only support required "         \
-            "parameters " KAMPING_PARAMETER_CHECK_HPP_EVAL_STRINGIFY(required  \
-            ) " and optional "                                                 \
-              "parameters " KAMPING_PARAMETER_CHECK_HPP_EVAL_STRINGIFY(        \
-                  optional                                                     \
-              )                                                                \
-        );                                                                     \
-        static_assert(                                                         \
-            kamping::internal::all_unique_v<parameter_types>,                  \
-            "There are duplicate parameter types."                             \
-        );                                                                     \
-=======
 /// @param args A parameter pack with all parameter types passed to the function. Note that this is only the name of the
 /// parameter pack *without trailing `...`*.
 /// @param required A list of required parameter type names wrapped in a KAMPING_REQUIRED_PARAMETERS macro.
@@ -148,33 +93,24 @@
             ) " and optional parameters " KAMPING_PARAMETER_CHECK_HPP_EVAL_STRINGIFY(optional)                      \
         );                                                                                                          \
         static_assert(kamping::internal::all_unique_v<parameter_types>, "There are duplicate parameter types.");    \
->>>>>>> 924a72a9
     } while (false)
 
 /// @cond IMPLEMENTATION
 
 // Used to stringify variadic parameters:
-// KAMPING_PARAMETER_CHECK_HPP_EVAL_STRINGIFY(a, b, c) returns the string "a, b,
-// c"
-#define KAMPING_PARAMETER_CHECK_HPP_EVAL_STRINGIFY(ignore, ...) \
-    "[" #__VA_ARGS__ "]"
-
-// In the following, we implement variadic macros that do something for each of
-// their arguments:
-// - KAMPING_PARAMETER_CHECK_HPP_PREFIX_PARAMETERS(...) prepends each argument
-// by "kamping::internal::ParameterType::"
-// - KAMPING_PARAMETER_CHECK_HPP_ASSERT_REQUIRED_PARAMETERS(args, ...) generates
-// a static assert for each of its
+// KAMPING_PARAMETER_CHECK_HPP_EVAL_STRINGIFY(a, b, c) returns the string "a, b, c"
+#define KAMPING_PARAMETER_CHECK_HPP_EVAL_STRINGIFY(ignore, ...) "[" #__VA_ARGS__ "]"
+
+// In the following, we implement variadic macros that do something for each of their arguments:
+// - KAMPING_PARAMETER_CHECK_HPP_PREFIX_PARAMETERS(...) prepends each argument by "kamping::internal::ParameterType::"
+// - KAMPING_PARAMETER_CHECK_HPP_ASSERT_REQUIRED_PARAMETERS(args, ...) generates a static assert for each of its
 //   arguments to ensure that args... contains a parameter of that type.
 //
-// Since doing something "for each" argument of a variadic macro is unsupported
-// by the preprocessor, we use two hacks to implement these macros:
-// - Instead of a "for each" loop, we implement macros Xi, for 1 <= i <= 9, such
-// that Xi takes i arguments
-//   and generates the same code as a "for each" loop would generate for these i
-//   arguments.
-// - A dispatch macro chooses the right Xi macro depending on the number of
-// arguments passed to the dispatch macro.
+// Since doing something "for each" argument of a variadic macro is unsupported by the preprocessor, we use two
+// hacks to implement these macros:
+// - Instead of a "for each" loop, we implement macros Xi, for 1 <= i <= 9, such that Xi takes i arguments
+//   and generates the same code as a "for each" loop would generate for these i arguments.
+// - A dispatch macro chooses the right Xi macro depending on the number of arguments passed to the dispatch macro.
 //
 // First, we define the macros for various number of arguments:
 //
@@ -184,13 +120,11 @@
 // #define X2(a, b) [...]
 // ```
 //
-// Now, we need a "dispatch" macro `X` that can take 0, 1 or 2 arguments and
-// resolve to `X0`, `X1` or `X2`. While we can't make the macro to take between
-// 0 and 2 arguments, we can define it as a variadic macro:
-//
-// ```
-// #define X(...) [... magic that expands to X2, X1 or X0 depending on the
-// number of arguments passed to X ...]
+// Now, we need a "dispatch" macro `X` that can take 0, 1 or 2 arguments and resolve to `X0`, `X1` or `X2`. While we
+// can't make the macro to take between 0 and 2 arguments, we can define it as a variadic macro:
+//
+// ```
+// #define X(...) [... magic that expands to X2, X1 or X0 depending on the number of arguments passed to X ...]
 // ```
 //
 // To implement this macro, we first need a helper:
@@ -199,8 +133,7 @@
 // #define DISPATCH(x2, x1, x, ...) x
 // ```
 //
-// `DISPATCH` takes at least 3 arguments and substitutes to whatever we pass as
-// 3rd argument, e.g.:
+// `DISPATCH` takes at least 3 arguments and substitutes to whatever we pass as 3rd argument, e.g.:
 //
 // ```
 // DISPATCH(a, b, c, d, e, f) // becomes c
@@ -209,9 +142,8 @@
 // DISPATCH(X2(), X1(), X0) // becomes X0
 // ```
 //
-// At least in theory -- if one strictly adheres to the C++ standard, `DISPATCH`
-// actually takes at least 4 arguments, since the `...` parameter may not be
-// empty. Thus, in our implementation, we pass another dummy argument to the
+// At least in theory -- if one strictly adheres to the C++ standard, `DISPATCH` actually takes at least 4 arguments,
+// since the `...` parameter may not be empty. Thus, in our implementation, we pass another dummy argument to the
 // `DISPATCH` invocation, e.g:
 // ```
 // DISPATCH(X2(), X1(), X0, ignore)
@@ -220,55 +152,31 @@
 // We can use that to implement `X`:
 //
 // ```
-// #define X(...) DISPATCH(__VA_ARGS__, X2(__VA_ARGS__), X1(__VA_ARGS__), X0,
-// ignore)
-// ```
-//
-// `__VA_ARGS__` expands to whatever arguments we pass to `X`. Thus, if we pass
-// 2 arguments to `X`, it also expands to two arguments. If we pass 1 argument
-// to `X`, it expands to 1 argument. Thus, we can "move" the correct
-// implementation for `X` to be the 3rd argument passed to `DISPATCH`:
-//
-// * `X(0, 1)` becomes `DISPATCH(0, 1, X2(0, 1), X1(0, 1), X0, ignore)` becomes
-// `X2(0, 1)`
+// #define X(...) DISPATCH(__VA_ARGS__, X2(__VA_ARGS__), X1(__VA_ARGS__), X0, ignore)
+// ```
+//
+// `__VA_ARGS__` expands to whatever arguments we pass to `X`. Thus, if we pass 2 arguments to `X`, it also expands to
+// two arguments. If we pass 1 argument to `X`, it expands to 1 argument. Thus, we can "move" the correct implementation
+// for `X` to be the 3rd argument passed to `DISPATCH`:
+//
+// * `X(0, 1)` becomes `DISPATCH(0, 1, X2(0, 1), X1(0, 1), X0, ignore)` becomes `X2(0, 1)`
 //
 // * `X(0)` becomes `DISPATCH(0, X2(0), X1(0), X0, ignore)` becomes `X1(0)`
 //
-// Since KAMPING_REQUIRED_PARAMETERS and KAMPING_OPTIONAL_PARAMETERS always
-// resolve to at least one argument (see description above), this is sufficient.
+// Since KAMPING_REQUIRED_PARAMETERS and KAMPING_OPTIONAL_PARAMETERS always resolve to at least one argument (see
+// description above), this is sufficient.
 
 // DISPATCH helper macro as described above
-#define KAMPING_PARAMETER_CHECK_HPP_SELECT10(       \
-    x1, x2, x3, x4, x5, x6, x7, x8, x9, x10, y, ... \
-)                                                   \
-    y
-
-// Adds the prefix "kamping::internal::ParameterType::" to each of its arguments
-// (up to 10 arguments) I.e., turns "send_buf, recv_buf" into
-// "kamping::internal::ParameterType::send_buf,
+#define KAMPING_PARAMETER_CHECK_HPP_SELECT10(x1, x2, x3, x4, x5, x6, x7, x8, x9, x10, y, ...) y
+
+// Adds the prefix "kamping::internal::ParameterType::" to each of its arguments (up to 10 arguments)
+// I.e., turns "send_buf, recv_buf" into "kamping::internal::ParameterType::send_buf,
 // kamping::internal::ParameterType::recv_buf"
 //
-// We do this because we need both versions of the parameter types: to print
-// nice error messages, we only need the names of the types without preceeding
-// `kamping::internal::ParameterType::`; to implement the checks, we need the
-// actual name of the symbol to generate valid C++ code.
-//
-<<<<<<< HEAD
-// Note that argument "ignore" argument in this macro is required because the
-// "..." parameter of KAMPING_PARAMETER_CHECK_HPP_SELECT10 may not be empty.
-#define KAMPING_PARAMETER_CHECK_HPP_PREFIX_PARAMETERS(...)             \
-    KAMPING_PARAMETER_CHECK_HPP_SELECT10(                              \
-        __VA_ARGS__, KAMPING_PARAMETER_CHECK_HPP_PREFIX9(__VA_ARGS__), \
-        KAMPING_PARAMETER_CHECK_HPP_PREFIX8(__VA_ARGS__),              \
-        KAMPING_PARAMETER_CHECK_HPP_PREFIX7(__VA_ARGS__),              \
-        KAMPING_PARAMETER_CHECK_HPP_PREFIX6(__VA_ARGS__),              \
-        KAMPING_PARAMETER_CHECK_HPP_PREFIX5(__VA_ARGS__),              \
-        KAMPING_PARAMETER_CHECK_HPP_PREFIX4(__VA_ARGS__),              \
-        KAMPING_PARAMETER_CHECK_HPP_PREFIX3(__VA_ARGS__),              \
-        KAMPING_PARAMETER_CHECK_HPP_PREFIX2(__VA_ARGS__),              \
-        KAMPING_PARAMETER_CHECK_HPP_PREFIX1(__VA_ARGS__),              \
-        KAMPING_PARAMETER_CHECK_HPP_PREFIX0(__VA_ARGS__), ignore       \
-=======
+// We do this because we need both versions of the parameter types: to print nice error messages, we only need the names
+// of the types without preceeding `kamping::internal::ParameterType::`; to implement the checks, we need the actual
+// name of the symbol to generate valid C++ code.
+//
 // Note that argument "ignore" argument in this macro is required because the "..." parameter of
 // KAMPING_PARAMETER_CHECK_HPP_SELECT10 may not be empty.
 #define KAMPING_PARAMETER_CHECK_HPP_PREFIX_PARAMETERS(...) \
@@ -285,90 +193,34 @@
         KAMPING_PARAMETER_CHECK_HPP_PREFIX1(__VA_ARGS__),  \
         KAMPING_PARAMETER_CHECK_HPP_PREFIX0(__VA_ARGS__),  \
         ignore                                             \
->>>>>>> 924a72a9
     )
 
 #define KAMPING_PARAMETER_CHECK_HPP_PREFIX0(ignore)
-#define KAMPING_PARAMETER_CHECK_HPP_PREFIX1(ignore, x1) \
-    kamping::internal::ParameterType::x1
+#define KAMPING_PARAMETER_CHECK_HPP_PREFIX1(ignore, x1) kamping::internal::ParameterType::x1
 #define KAMPING_PARAMETER_CHECK_HPP_PREFIX2(ignore, x1, x2) \
-    KAMPING_PARAMETER_CHECK_HPP_PREFIX1(ignore, x1),        \
-        KAMPING_PARAMETER_CHECK_HPP_PREFIX1(ignore, x2)
+    KAMPING_PARAMETER_CHECK_HPP_PREFIX1(ignore, x1), KAMPING_PARAMETER_CHECK_HPP_PREFIX1(ignore, x2)
 #define KAMPING_PARAMETER_CHECK_HPP_PREFIX3(ignore, x1, x2, x3) \
-    KAMPING_PARAMETER_CHECK_HPP_PREFIX2(ignore, x1, x2),        \
-        KAMPING_PARAMETER_CHECK_HPP_PREFIX1(ignore, x3)
+    KAMPING_PARAMETER_CHECK_HPP_PREFIX2(ignore, x1, x2), KAMPING_PARAMETER_CHECK_HPP_PREFIX1(ignore, x3)
 #define KAMPING_PARAMETER_CHECK_HPP_PREFIX4(ignore, x1, x2, x3, x4) \
-    KAMPING_PARAMETER_CHECK_HPP_PREFIX3(ignore, x1, x2, x3),        \
-        KAMPING_PARAMETER_CHECK_HPP_PREFIX1(ignore, x4)
+    KAMPING_PARAMETER_CHECK_HPP_PREFIX3(ignore, x1, x2, x3), KAMPING_PARAMETER_CHECK_HPP_PREFIX1(ignore, x4)
 #define KAMPING_PARAMETER_CHECK_HPP_PREFIX5(ignore, x1, x2, x3, x4, x5) \
-    KAMPING_PARAMETER_CHECK_HPP_PREFIX4(ignore, x1, x2, x3, x4),        \
-        KAMPING_PARAMETER_CHECK_HPP_PREFIX1(ignore, x5)
+    KAMPING_PARAMETER_CHECK_HPP_PREFIX4(ignore, x1, x2, x3, x4), KAMPING_PARAMETER_CHECK_HPP_PREFIX1(ignore, x5)
 #define KAMPING_PARAMETER_CHECK_HPP_PREFIX6(ignore, x1, x2, x3, x4, x5, x6) \
-    KAMPING_PARAMETER_CHECK_HPP_PREFIX5(ignore, x1, x2, x3, x4, x5),        \
-        KAMPING_PARAMETER_CHECK_HPP_PREFIX1(ignore, x6)
-#define KAMPING_PARAMETER_CHECK_HPP_PREFIX7(                             \
-    ignore, x1, x2, x3, x4, x5, x6, x7                                   \
-)                                                                        \
-    KAMPING_PARAMETER_CHECK_HPP_PREFIX6(ignore, x1, x2, x3, x4, x5, x6), \
-        KAMPING_PARAMETER_CHECK_HPP_PREFIX1(ignore, x7)
-#define KAMPING_PARAMETER_CHECK_HPP_PREFIX8(                                 \
-    ignore, x1, x2, x3, x4, x5, x6, x7, x8                                   \
-)                                                                            \
-    KAMPING_PARAMETER_CHECK_HPP_PREFIX7(ignore, x1, x2, x3, x4, x5, x6, x7), \
+    KAMPING_PARAMETER_CHECK_HPP_PREFIX5(ignore, x1, x2, x3, x4, x5), KAMPING_PARAMETER_CHECK_HPP_PREFIX1(ignore, x6)
+#define KAMPING_PARAMETER_CHECK_HPP_PREFIX7(ignore, x1, x2, x3, x4, x5, x6, x7) \
+    KAMPING_PARAMETER_CHECK_HPP_PREFIX6(ignore, x1, x2, x3, x4, x5, x6), KAMPING_PARAMETER_CHECK_HPP_PREFIX1(ignore, x7)
+#define KAMPING_PARAMETER_CHECK_HPP_PREFIX8(ignore, x1, x2, x3, x4, x5, x6, x7, x8) \
+    KAMPING_PARAMETER_CHECK_HPP_PREFIX7(ignore, x1, x2, x3, x4, x5, x6, x7),        \
         KAMPING_PARAMETER_CHECK_HPP_PREFIX1(ignore, x8)
-#define KAMPING_PARAMETER_CHECK_HPP_PREFIX9(   \
-    ignore, x1, x2, x3, x4, x5, x6, x7, x8, x9 \
-)                                              \
-    KAMPING_PARAMETER_CHECK_HPP_PREFIX8(       \
-        ignore, x1, x2, x3, x4, x5, x6, x7, x8 \
-    ),                                         \
+#define KAMPING_PARAMETER_CHECK_HPP_PREFIX9(ignore, x1, x2, x3, x4, x5, x6, x7, x8, x9) \
+    KAMPING_PARAMETER_CHECK_HPP_PREFIX8(ignore, x1, x2, x3, x4, x5, x6, x7, x8),        \
         KAMPING_PARAMETER_CHECK_HPP_PREFIX1(ignore, x9)
 
-// Generate code that checks that each of the given parameter types are present
-// in args... Usage:
-// KAMPING_PARAMETER_CHECK_HPP_ASSERT_REQUIRED_PARAMETERS(Args, send_buf,
-// recv_buf) Checks that Args... has parameters for
-// kamping::internal::ParameterType::send_buf and
+// Generate code that checks that each of the given parameter types are present in args...
+// Usage: KAMPING_PARAMETER_CHECK_HPP_ASSERT_REQUIRED_PARAMETERS(Args, send_buf, recv_buf)
+// Checks that Args... has parameters for kamping::internal::ParameterType::send_buf and
 // kamping::internal::ParameterType::recv_buf
 //
-<<<<<<< HEAD
-// Note that the "ignore" argument in this macro is required because the "..."
-// parameter of KAMPING_PARAMETER_CHECK_HPP_SELECT10 may not be empty.
-#define KAMPING_PARAMETER_CHECK_HPP_ASSERT_REQUIRED_PARAMETERS(args, ...) \
-    KAMPING_PARAMETER_CHECK_HPP_SELECT10(                                 \
-        __VA_ARGS__,                                                      \
-        KAMPING_PARAMETER_CHECK_HPP_ASSERT_REQUIRED_PARAMETER9(           \
-            args, __VA_ARGS__                                             \
-        ),                                                                \
-        KAMPING_PARAMETER_CHECK_HPP_ASSERT_REQUIRED_PARAMETER8(           \
-            args, __VA_ARGS__                                             \
-        ),                                                                \
-        KAMPING_PARAMETER_CHECK_HPP_ASSERT_REQUIRED_PARAMETER7(           \
-            args, __VA_ARGS__                                             \
-        ),                                                                \
-        KAMPING_PARAMETER_CHECK_HPP_ASSERT_REQUIRED_PARAMETER6(           \
-            args, __VA_ARGS__                                             \
-        ),                                                                \
-        KAMPING_PARAMETER_CHECK_HPP_ASSERT_REQUIRED_PARAMETER5(           \
-            args, __VA_ARGS__                                             \
-        ),                                                                \
-        KAMPING_PARAMETER_CHECK_HPP_ASSERT_REQUIRED_PARAMETER4(           \
-            args, __VA_ARGS__                                             \
-        ),                                                                \
-        KAMPING_PARAMETER_CHECK_HPP_ASSERT_REQUIRED_PARAMETER3(           \
-            args, __VA_ARGS__                                             \
-        ),                                                                \
-        KAMPING_PARAMETER_CHECK_HPP_ASSERT_REQUIRED_PARAMETER2(           \
-            args, __VA_ARGS__                                             \
-        ),                                                                \
-        KAMPING_PARAMETER_CHECK_HPP_ASSERT_REQUIRED_PARAMETER1(           \
-            args, __VA_ARGS__                                             \
-        ),                                                                \
-        KAMPING_PARAMETER_CHECK_HPP_ASSERT_REQUIRED_PARAMETER0(           \
-            args, __VA_ARGS__                                             \
-        ),                                                                \
-        ignore                                                            \
-=======
 // Note that the "ignore" argument in this macro is required because the "..." parameter of
 // KAMPING_PARAMETER_CHECK_HPP_SELECT10 may not be empty.
 #define KAMPING_PARAMETER_CHECK_HPP_ASSERT_REQUIRED_PARAMETERS(args, ...)          \
@@ -385,209 +237,134 @@
         KAMPING_PARAMETER_CHECK_HPP_ASSERT_REQUIRED_PARAMETER1(args, __VA_ARGS__), \
         KAMPING_PARAMETER_CHECK_HPP_ASSERT_REQUIRED_PARAMETER0(args, __VA_ARGS__), \
         ignore                                                                     \
->>>>>>> 924a72a9
     )
 
 #define KAMPING_PARAMETER_CHECK_HPP_ASSERT_REQUIRED_PARAMETER0(args, ignore)
-#define KAMPING_PARAMETER_CHECK_HPP_ASSERT_REQUIRED_PARAMETER1( \
-    args, ignore, x1                                            \
-)                                                               \
-    static_assert(                                              \
-        kamping::internal::has_parameter_type<                  \
-            kamping::internal::ParameterType::x1, args...>(),   \
-        "Missing required parameter " #x1                       \
+#define KAMPING_PARAMETER_CHECK_HPP_ASSERT_REQUIRED_PARAMETER1(args, ignore, x1)                \
+    static_assert(                                                                              \
+        kamping::internal::has_parameter_type<kamping::internal::ParameterType::x1, args...>(), \
+        "Missing required parameter " #x1                                                       \
     );
-#define KAMPING_PARAMETER_CHECK_HPP_ASSERT_REQUIRED_PARAMETER2(               \
-    args, ignore, x1, x2                                                      \
-)                                                                             \
-    KAMPING_PARAMETER_CHECK_HPP_ASSERT_REQUIRED_PARAMETER1(args, ignore, x1); \
+#define KAMPING_PARAMETER_CHECK_HPP_ASSERT_REQUIRED_PARAMETER2(args, ignore, x1, x2) \
+    KAMPING_PARAMETER_CHECK_HPP_ASSERT_REQUIRED_PARAMETER1(args, ignore, x1);        \
     KAMPING_PARAMETER_CHECK_HPP_ASSERT_REQUIRED_PARAMETER1(args, ignore, x2)
-#define KAMPING_PARAMETER_CHECK_HPP_ASSERT_REQUIRED_PARAMETER3( \
-    args, ignore, x1, x2, x3                                    \
-)                                                               \
-    KAMPING_PARAMETER_CHECK_HPP_ASSERT_REQUIRED_PARAMETER2(     \
-        args, ignore, x1, x2                                    \
-    );                                                          \
+#define KAMPING_PARAMETER_CHECK_HPP_ASSERT_REQUIRED_PARAMETER3(args, ignore, x1, x2, x3) \
+    KAMPING_PARAMETER_CHECK_HPP_ASSERT_REQUIRED_PARAMETER2(args, ignore, x1, x2);        \
     KAMPING_PARAMETER_CHECK_HPP_ASSERT_REQUIRED_PARAMETER1(args, ignore, x3)
-#define KAMPING_PARAMETER_CHECK_HPP_ASSERT_REQUIRED_PARAMETER4( \
-    args, ignore, x1, x2, x3, x4                                \
-)                                                               \
-    KAMPING_PARAMETER_CHECK_HPP_ASSERT_REQUIRED_PARAMETER3(     \
-        args, ignore, x1, x2, x3                                \
-    );                                                          \
+#define KAMPING_PARAMETER_CHECK_HPP_ASSERT_REQUIRED_PARAMETER4(args, ignore, x1, x2, x3, x4) \
+    KAMPING_PARAMETER_CHECK_HPP_ASSERT_REQUIRED_PARAMETER3(args, ignore, x1, x2, x3);        \
     KAMPING_PARAMETER_CHECK_HPP_ASSERT_REQUIRED_PARAMETER1(args, ignore, x4)
-#define KAMPING_PARAMETER_CHECK_HPP_ASSERT_REQUIRED_PARAMETER5( \
-    args, ignore, x1, x2, x3, x4, x5                            \
-)                                                               \
-    KAMPING_PARAMETER_CHECK_HPP_ASSERT_REQUIRED_PARAMETER4(     \
-        args, ignore, x1, x2, x3, x4                            \
-    );                                                          \
+#define KAMPING_PARAMETER_CHECK_HPP_ASSERT_REQUIRED_PARAMETER5(args, ignore, x1, x2, x3, x4, x5) \
+    KAMPING_PARAMETER_CHECK_HPP_ASSERT_REQUIRED_PARAMETER4(args, ignore, x1, x2, x3, x4);        \
     KAMPING_PARAMETER_CHECK_HPP_ASSERT_REQUIRED_PARAMETER1(args, ignore, x5)
-#define KAMPING_PARAMETER_CHECK_HPP_ASSERT_REQUIRED_PARAMETER6( \
-    args, ignore, x1, x2, x3, x4, x5, x6                        \
-)                                                               \
-    KAMPING_PARAMETER_CHECK_HPP_ASSERT_REQUIRED_PARAMETER5(     \
-        args, ignore, x1, x2, x3, x4, x5                        \
-    );                                                          \
+#define KAMPING_PARAMETER_CHECK_HPP_ASSERT_REQUIRED_PARAMETER6(args, ignore, x1, x2, x3, x4, x5, x6) \
+    KAMPING_PARAMETER_CHECK_HPP_ASSERT_REQUIRED_PARAMETER5(args, ignore, x1, x2, x3, x4, x5);        \
     KAMPING_PARAMETER_CHECK_HPP_ASSERT_REQUIRED_PARAMETER1(args, ignore, x6)
-#define KAMPING_PARAMETER_CHECK_HPP_ASSERT_REQUIRED_PARAMETER7( \
-    args, ignore, x1, x2, x3, x4, x5, x6, x7                    \
-)                                                               \
-    KAMPING_PARAMETER_CHECK_HPP_ASSERT_REQUIRED_PARAMETER6(     \
-        args, ignore, x1, x2, x3, x4, x5, x6                    \
-    );                                                          \
+#define KAMPING_PARAMETER_CHECK_HPP_ASSERT_REQUIRED_PARAMETER7(args, ignore, x1, x2, x3, x4, x5, x6, x7) \
+    KAMPING_PARAMETER_CHECK_HPP_ASSERT_REQUIRED_PARAMETER6(args, ignore, x1, x2, x3, x4, x5, x6);        \
     KAMPING_PARAMETER_CHECK_HPP_ASSERT_REQUIRED_PARAMETER1(args, ignore, x7)
-#define KAMPING_PARAMETER_CHECK_HPP_ASSERT_REQUIRED_PARAMETER8( \
-    args, ignore, x1, x2, x3, x4, x5, x6, x7, x8                \
-)                                                               \
-    KAMPING_PARAMETER_CHECK_HPP_ASSERT_REQUIRED_PARAMETER7(     \
-        args, ignore, x1, x2, x3, x4, x5, x6, x7                \
-    );                                                          \
+#define KAMPING_PARAMETER_CHECK_HPP_ASSERT_REQUIRED_PARAMETER8(args, ignore, x1, x2, x3, x4, x5, x6, x7, x8) \
+    KAMPING_PARAMETER_CHECK_HPP_ASSERT_REQUIRED_PARAMETER7(args, ignore, x1, x2, x3, x4, x5, x6, x7);        \
     KAMPING_PARAMETER_CHECK_HPP_ASSERT_REQUIRED_PARAMETER1(args, ignore, x8)
-#define KAMPING_PARAMETER_CHECK_HPP_ASSERT_REQUIRED_PARAMETER9( \
-    args, ignore, x1, x2, x3, x4, x5, x6, x7, x8, x9            \
-)                                                               \
-    KAMPING_PARAMETER_CHECK_HPP_ASSERT_REQUIRED_PARAMETER8(     \
-        args, ignore, x1, x2, x3, x4, x5, x6, x7, x8            \
-    );                                                          \
+#define KAMPING_PARAMETER_CHECK_HPP_ASSERT_REQUIRED_PARAMETER9(args, ignore, x1, x2, x3, x4, x5, x6, x7, x8, x9) \
+    KAMPING_PARAMETER_CHECK_HPP_ASSERT_REQUIRED_PARAMETER8(args, ignore, x1, x2, x3, x4, x5, x6, x7, x8);        \
     KAMPING_PARAMETER_CHECK_HPP_ASSERT_REQUIRED_PARAMETER1(args, ignore, x9)
 
 /// @endcond
 
 namespace kamping::internal {
-/// @brief Struct wrapping a check that verifies that no unused parameters are
-/// part of the arguments.
-///
-/// @tparam RequiredParametersTuple All required
-/// kamping::internal::ParameterType passed as \c std::integral_constant in an
-/// \c std::tuple.
-/// @tparam OptionalParametersTuple All optional
-/// kamping::internal::ParameterType passed as \c std::integral_constant in an
-/// \c std::tuple.
-/// @tparam Args Arguments passed to the function that calls this check, i.e.,
-/// the different parameters.
-template <
-    typename RequiredParametersTuple, typename OptionalParametersTuple,
-    typename... Args>
+/// @brief Struct wrapping a check that verifies that no unused parameters are part of the arguments.
+///
+/// @tparam RequiredParametersTuple All required kamping::internal::ParameterType passed as \c
+/// std::integral_constant in an \c std::tuple.
+/// @tparam OptionalParametersTuple All optional kamping::internal::ParameterType passed as \c
+/// std::integral_constant in an \c std::tuple.
+/// @tparam Args Arguments passed to the function that calls this check, i.e., the different parameters.
+template <typename RequiredParametersTuple, typename OptionalParametersTuple, typename... Args>
 struct has_no_unused_parameters {
     /// @brief Concatenation of required and optional parameters.
-    using all_available_parameters = decltype(std::tuple_cat(
-        RequiredParametersTuple{}, OptionalParametersTuple{}
-    ));
-
-    /// @brief Get total number of different parameters (passed, required, and
-    /// optional).
+    using all_available_parameters = decltype(std::tuple_cat(RequiredParametersTuple{}, OptionalParametersTuple{}));
+
+    /// @brief Get total number of different parameters (passed, required, and optional).
     ///
-    /// This check works similar to has_all_required_parameters. Here, we
-    /// "iterate" over all parameters, i.e., \c RequiredParametersTuple and \c
-    /// OptionalParametersTuple and check which parameters are not(!) passed as
-    /// \c Args. Then, we add this number to the size of Args. If this number is
-    /// greater than the total number of (required and optional) parameters,
-    /// there are unused parameters.
+    /// This check works similar to has_all_required_parameters. Here, we "iterate" over all parameters,
+    /// i.e., \c RequiredParametersTuple and \c OptionalParametersTuple and check which parameters are
+    /// not(!) passed as \c Args. Then, we add this number to the size of Args. If this number is
+    /// greater than the total number of (required and optional) parameters, there are unused
+    /// parameters.
     ///
-    /// @tparam Indices Index sequence used to unpack all required parameters in
-    /// \c ParametersTuple.
-    /// @param indices The parameter is only required to deduce the template
-    /// parameter.
-    /// @return The number of different parameters (passed, optional, and
-    /// required).
+    /// @tparam Indices Index sequence used to unpack all required parameters in \c ParametersTuple.
+    /// @param indices The parameter is only required to deduce the template parameter.
+    /// @return The number of different parameters (passed, optional, and required).
     template <size_t... Indices>
-    static constexpr auto
-    number_distinct_parameters(std::index_sequence<Indices...> indices
-                               [[maybe_unused]]) {
+    static constexpr auto number_distinct_parameters(std::index_sequence<Indices...> indices [[maybe_unused]]) {
         return std::tuple_size_v<decltype(std::tuple_cat(
                    std::conditional_t<
-<<<<<<< HEAD
-                       !has_parameter_type<
-                           std::tuple_element_t<
-                               Indices, all_available_parameters>::value,
-                           Args...>(),
-                       std::tuple<std::tuple_element_t<
-                           Indices, all_available_parameters>>,
-=======
                        !has_parameter_type<std::tuple_element_t<Indices, all_available_parameters>::value, Args...>(),
                        std::tuple<std::tuple_element_t<Indices, all_available_parameters>>,
->>>>>>> 924a72a9
                        std::tuple<>>{}...
                ))> + sizeof...(Args);
     }
 
-    /// @brief \c true if and only if no unused parameter can be found in \c
-    /// Args.
+    /// @brief \c true if and only if no unused parameter can be found in \c Args.
     static constexpr bool assertion =
-        (std::
-             tuple_size_v<all_available_parameters> >= number_distinct_parameters(
-                 std::make_index_sequence<
-                     std::tuple_size_v<all_available_parameters>>{}
-             ));
+        (std::tuple_size_v<all_available_parameters> >= number_distinct_parameters(
+             std::make_index_sequence<std::tuple_size_v<all_available_parameters>>{}
+         ));
 
 }; // struct has_no_unused_parameters
 
-/// @brief Base wrapper (\c std::integral_constant) to test if all types of a
-/// tuple are unique.
+/// @brief Base wrapper (\c std::integral_constant) to test if all types of a tuple are unique.
 /// @tparam Tuple Tuple for which is it checked whether all types are unique.
 template <typename Tuple>
 struct all_unique : std::true_type {};
 
-/// @brief Recursive wrapper (\c std::integral_constant) to test if all types of
-/// a tuple are unique. This is done by checking for each type whether the type
-/// occurs in the types of the tuple to the right. If this is true for any
-/// type/position, the types in the tuple are not unique.
-///
-/// @tparam T Parameter for which we check whether it is contained in the
-/// remaining tuple.
+/// @brief Recursive wrapper (\c std::integral_constant) to test if all types of a tuple are unique.
+/// This is done by checking for each type whether the type occurs in the types of the tuple to the
+/// right. If this is true for any type/position, the types in the tuple are not unique.
+///
+/// @tparam T Parameter for which we check whether it is contained in the remaining tuple.
 /// @tparam Ts Remaining types of the tuple.
 template <typename T, typename... Ts>
 struct all_unique<std::tuple<T, Ts...>>
-    : std::conjunction<
-          std::negation<std::disjunction<std::is_same<T, Ts>...>>,
-          all_unique<std::tuple<Ts...>>> {};
+    : std::conjunction<std::negation<std::disjunction<std::is_same<T, Ts>...>>, all_unique<std::tuple<Ts...>>> {};
 
 /// @brief \c true if and only if all types of the tuple are unique.
 template <typename Tuple>
 static constexpr bool all_unique_v = all_unique<Tuple>::value;
 
-/// @brief Wrapper to get an \c std::integral_constant for a
-/// kamping::internal::ParameterType.
-/// @tparam T kamping::internal::ParameterType that is converted to an \c
-/// std::integral_constant.
+/// @brief Wrapper to get an \c std::integral_constant for a kamping::internal::ParameterType.
+/// @tparam T kamping::internal::ParameterType that is converted to an \c std::integral_constant.
 template <ParameterType T>
 struct parameter_type_to_integral_constant {
     /// @brief kamping::internal::ParameterType as \c std::integral_constant.
     using type = std::integral_constant<ParameterType, T>;
 };
 
-/// @brief Wrapper to get a tuple of \c std::integral_constant for each
-/// kamping::internal::ParameterType passed as template parameter that are
-/// extracted as tuple of \c std::integral_constant.
+/// @brief Wrapper to get a tuple of \c std::integral_constant for each kamping::internal::ParameterType
+/// passed as template parameter that are extracted as tuple of \c std::integral_constant.
 /// @tparam Parameters Passed kamping::internal::ParameterType.
 template <ParameterType... ParameterTypes>
 struct parameter_types_to_integral_constants {
     /// @brief Type of the tuple.
-    using type = decltype(std::tuple_cat(
-        std::tuple<typename parameter_type_to_integral_constant<
-            ParameterTypes>::type>{}...
-    ));
+    using type =
+        decltype(std::tuple_cat(std::tuple<typename parameter_type_to_integral_constant<ParameterTypes>::type>{}...));
 };
 
-/// @brief Wrapper to get a tuple of \c std::integral_constant for each
-/// kamping::internal::ParameterType of the parameters.
-/// @tparam Parameters Passed parameters for which the
-/// kamping::internal::ParameterType are extracted as \c std::integral_constant
-/// in a tuple.
+/// @brief Wrapper to get a tuple of \c std::integral_constant for each kamping::internal::ParameterType
+/// of the parameters.
+/// @tparam Parameters Passed parameters for which the kamping::internal::ParameterType are extracted as
+/// \c std::integral_constant in a tuple.
 template <typename... Parameters>
 struct parameters_to_integral_constant {
     /// @brief Type of the tuple.
     using type = decltype(std::tuple_cat(
-        std::tuple<typename parameter_type_to_integral_constant<
-            Parameters::parameter_type>::type>{}...
+        std::tuple<typename parameter_type_to_integral_constant<Parameters::parameter_type>::type>{}...
     ));
 };
 
-/// @brief Checks if the buffer has to be computed by kamping, i.e. if it is an
-/// output parameter
+/// @brief Checks if the buffer has to be computed by kamping, i.e. if it is an output parameter
 /// @tparam BufferType The buffer type to be checked
 template <typename BufferType>
-constexpr static bool has_to_be_computed =
-    std::remove_reference_t<BufferType>::is_modifiable;
+constexpr static bool has_to_be_computed = std::remove_reference_t<BufferType>::is_modifiable;
 } // namespace kamping::internal