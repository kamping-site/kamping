--- conflicted
+++ resolved
@@ -86,7 +86,6 @@
 /// would have surprising effects if the macro is used inside a `if` branch
 /// without braces.
 ///
-<<<<<<< HEAD
 /// @param args A parameter pack with all parameter types passed to the
 /// function. Note that this is only the name of the parameter pack *without
 /// trailing `...`*.
@@ -109,7 +108,8 @@
         args...>::type;                                                     \
     static_assert(                                                          \
       kamping::internal::has_no_unused_parameters<                          \
-        required_parameters_types, optional_parameters_types,               \
+        required_parameters_types,                                          \
+        optional_parameters_types,                                          \
         args...>::assertion,                                                \
       "There are unsupported parameters, only support required "            \
       "parameters " KAMPING_PARAMETER_CHECK_HPP_EVAL_STRINGIFY(required     \
@@ -121,30 +121,6 @@
       "There are duplicate parameter types."                                \
     );                                                                      \
   } while (false)
-=======
-/// @param args A parameter pack with all parameter types passed to the function. Note that this is only the name of the
-/// parameter pack *without trailing `...`*.
-/// @param required A list of required parameter type names wrapped in a KAMPING_REQUIRED_PARAMETERS macro.
-/// @param optional A list of optional parameter type names wrapped in a KAMPING_OPTIONAL_PARAMETERS macro.
-#define KAMPING_CHECK_PARAMETERS(args, required, optional)                                                          \
-    do {                                                                                                            \
-        KAMPING_PARAMETER_CHECK_HPP_ASSERT_REQUIRED_PARAMETERS(args, required);                                     \
-                                                                                                                    \
-        using required_parameters_types = typename kamping::internal::parameter_types_to_integral_constants<        \
-            KAMPING_PARAMETER_CHECK_HPP_PREFIX_PARAMETERS(required)>::type;                                         \
-        using optional_parameters_types = typename kamping::internal::parameter_types_to_integral_constants<        \
-            KAMPING_PARAMETER_CHECK_HPP_PREFIX_PARAMETERS(optional)>::type;                                         \
-        using parameter_types = typename kamping::internal::parameters_to_integral_constant<args...>::type;         \
-        static_assert(                                                                                              \
-            kamping::internal::                                                                                     \
-                has_no_unused_parameters<required_parameters_types, optional_parameters_types, args...>::assertion, \
-            "There are unsupported parameters, only support required "                                              \
-            "parameters " KAMPING_PARAMETER_CHECK_HPP_EVAL_STRINGIFY(required                                       \
-            ) " and optional parameters " KAMPING_PARAMETER_CHECK_HPP_EVAL_STRINGIFY(optional)                      \
-        );                                                                                                          \
-        static_assert(kamping::internal::all_unique_v<parameter_types>, "There are duplicate parameter types.");    \
-    } while (false)
->>>>>>> 924a72a9
 
 /// @cond IMPLEMENTATION
 
@@ -233,9 +209,20 @@
 // resolve to at least one argument (see description above), this is sufficient.
 
 // DISPATCH helper macro as described above
-#define KAMPING_PARAMETER_CHECK_HPP_SELECT10(     \
-  x1, x2, x3, x4, x5, x6, x7, x8, x9, x10, y, ... \
-)                                                 \
+#define KAMPING_PARAMETER_CHECK_HPP_SELECT10( \
+  x1,                                         \
+  x2,                                         \
+  x3,                                         \
+  x4,                                         \
+  x5,                                         \
+  x6,                                         \
+  x7,                                         \
+  x8,                                         \
+  x9,                                         \
+  x10,                                        \
+  y,                                          \
+  ...                                         \
+)                                             \
   y
 
 // Adds the prefix "kamping::internal::ParameterType::" to each of its arguments
@@ -248,41 +235,23 @@
 // `kamping::internal::ParameterType::`; to implement the checks, we need the
 // actual name of the symbol to generate valid C++ code.
 //
-<<<<<<< HEAD
 // Note that argument "ignore" argument in this macro is required because the
 // "..." parameter of KAMPING_PARAMETER_CHECK_HPP_SELECT10 may not be empty.
-#define KAMPING_PARAMETER_CHECK_HPP_PREFIX_PARAMETERS(...)         \
-  KAMPING_PARAMETER_CHECK_HPP_SELECT10(                            \
-    __VA_ARGS__, KAMPING_PARAMETER_CHECK_HPP_PREFIX9(__VA_ARGS__), \
-    KAMPING_PARAMETER_CHECK_HPP_PREFIX8(__VA_ARGS__),              \
-    KAMPING_PARAMETER_CHECK_HPP_PREFIX7(__VA_ARGS__),              \
-    KAMPING_PARAMETER_CHECK_HPP_PREFIX6(__VA_ARGS__),              \
-    KAMPING_PARAMETER_CHECK_HPP_PREFIX5(__VA_ARGS__),              \
-    KAMPING_PARAMETER_CHECK_HPP_PREFIX4(__VA_ARGS__),              \
-    KAMPING_PARAMETER_CHECK_HPP_PREFIX3(__VA_ARGS__),              \
-    KAMPING_PARAMETER_CHECK_HPP_PREFIX2(__VA_ARGS__),              \
-    KAMPING_PARAMETER_CHECK_HPP_PREFIX1(__VA_ARGS__),              \
-    KAMPING_PARAMETER_CHECK_HPP_PREFIX0(__VA_ARGS__), ignore       \
+#define KAMPING_PARAMETER_CHECK_HPP_PREFIX_PARAMETERS(...) \
+  KAMPING_PARAMETER_CHECK_HPP_SELECT10(                    \
+    __VA_ARGS__,                                           \
+    KAMPING_PARAMETER_CHECK_HPP_PREFIX9(__VA_ARGS__),      \
+    KAMPING_PARAMETER_CHECK_HPP_PREFIX8(__VA_ARGS__),      \
+    KAMPING_PARAMETER_CHECK_HPP_PREFIX7(__VA_ARGS__),      \
+    KAMPING_PARAMETER_CHECK_HPP_PREFIX6(__VA_ARGS__),      \
+    KAMPING_PARAMETER_CHECK_HPP_PREFIX5(__VA_ARGS__),      \
+    KAMPING_PARAMETER_CHECK_HPP_PREFIX4(__VA_ARGS__),      \
+    KAMPING_PARAMETER_CHECK_HPP_PREFIX3(__VA_ARGS__),      \
+    KAMPING_PARAMETER_CHECK_HPP_PREFIX2(__VA_ARGS__),      \
+    KAMPING_PARAMETER_CHECK_HPP_PREFIX1(__VA_ARGS__),      \
+    KAMPING_PARAMETER_CHECK_HPP_PREFIX0(__VA_ARGS__),      \
+    ignore                                                 \
   )
-=======
-// Note that argument "ignore" argument in this macro is required because the "..." parameter of
-// KAMPING_PARAMETER_CHECK_HPP_SELECT10 may not be empty.
-#define KAMPING_PARAMETER_CHECK_HPP_PREFIX_PARAMETERS(...) \
-    KAMPING_PARAMETER_CHECK_HPP_SELECT10(                  \
-        __VA_ARGS__,                                       \
-        KAMPING_PARAMETER_CHECK_HPP_PREFIX9(__VA_ARGS__),  \
-        KAMPING_PARAMETER_CHECK_HPP_PREFIX8(__VA_ARGS__),  \
-        KAMPING_PARAMETER_CHECK_HPP_PREFIX7(__VA_ARGS__),  \
-        KAMPING_PARAMETER_CHECK_HPP_PREFIX6(__VA_ARGS__),  \
-        KAMPING_PARAMETER_CHECK_HPP_PREFIX5(__VA_ARGS__),  \
-        KAMPING_PARAMETER_CHECK_HPP_PREFIX4(__VA_ARGS__),  \
-        KAMPING_PARAMETER_CHECK_HPP_PREFIX3(__VA_ARGS__),  \
-        KAMPING_PARAMETER_CHECK_HPP_PREFIX2(__VA_ARGS__),  \
-        KAMPING_PARAMETER_CHECK_HPP_PREFIX1(__VA_ARGS__),  \
-        KAMPING_PARAMETER_CHECK_HPP_PREFIX0(__VA_ARGS__),  \
-        ignore                                             \
-    )
->>>>>>> 924a72a9
 
 #define KAMPING_PARAMETER_CHECK_HPP_PREFIX0(ignore)
 #define KAMPING_PARAMETER_CHECK_HPP_PREFIX1(ignore, x1) \
@@ -303,17 +272,41 @@
   KAMPING_PARAMETER_CHECK_HPP_PREFIX5(ignore, x1, x2, x3, x4, x5),          \
     KAMPING_PARAMETER_CHECK_HPP_PREFIX1(ignore, x6)
 #define KAMPING_PARAMETER_CHECK_HPP_PREFIX7(                           \
-  ignore, x1, x2, x3, x4, x5, x6, x7                                   \
+  ignore,                                                              \
+  x1,                                                                  \
+  x2,                                                                  \
+  x3,                                                                  \
+  x4,                                                                  \
+  x5,                                                                  \
+  x6,                                                                  \
+  x7                                                                   \
 )                                                                      \
   KAMPING_PARAMETER_CHECK_HPP_PREFIX6(ignore, x1, x2, x3, x4, x5, x6), \
     KAMPING_PARAMETER_CHECK_HPP_PREFIX1(ignore, x7)
 #define KAMPING_PARAMETER_CHECK_HPP_PREFIX8(                               \
-  ignore, x1, x2, x3, x4, x5, x6, x7, x8                                   \
+  ignore,                                                                  \
+  x1,                                                                      \
+  x2,                                                                      \
+  x3,                                                                      \
+  x4,                                                                      \
+  x5,                                                                      \
+  x6,                                                                      \
+  x7,                                                                      \
+  x8                                                                       \
 )                                                                          \
   KAMPING_PARAMETER_CHECK_HPP_PREFIX7(ignore, x1, x2, x3, x4, x5, x6, x7), \
     KAMPING_PARAMETER_CHECK_HPP_PREFIX1(ignore, x8)
 #define KAMPING_PARAMETER_CHECK_HPP_PREFIX9(                                   \
-  ignore, x1, x2, x3, x4, x5, x6, x7, x8, x9                                   \
+  ignore,                                                                      \
+  x1,                                                                          \
+  x2,                                                                          \
+  x3,                                                                          \
+  x4,                                                                          \
+  x5,                                                                          \
+  x6,                                                                          \
+  x7,                                                                          \
+  x8,                                                                          \
+  x9                                                                           \
 )                                                                              \
   KAMPING_PARAMETER_CHECK_HPP_PREFIX8(ignore, x1, x2, x3, x4, x5, x6, x7, x8), \
     KAMPING_PARAMETER_CHECK_HPP_PREFIX1(ignore, x9)
@@ -325,7 +318,6 @@
 // kamping::internal::ParameterType::send_buf and
 // kamping::internal::ParameterType::recv_buf
 //
-<<<<<<< HEAD
 // Note that the "ignore" argument in this macro is required because the "..."
 // parameter of KAMPING_PARAMETER_CHECK_HPP_SELECT10 may not be empty.
 #define KAMPING_PARAMETER_CHECK_HPP_ASSERT_REQUIRED_PARAMETERS(args, ...)      \
@@ -343,87 +335,164 @@
     KAMPING_PARAMETER_CHECK_HPP_ASSERT_REQUIRED_PARAMETER0(args, __VA_ARGS__), \
     ignore                                                                     \
   )
-=======
-// Note that the "ignore" argument in this macro is required because the "..." parameter of
-// KAMPING_PARAMETER_CHECK_HPP_SELECT10 may not be empty.
-#define KAMPING_PARAMETER_CHECK_HPP_ASSERT_REQUIRED_PARAMETERS(args, ...)          \
-    KAMPING_PARAMETER_CHECK_HPP_SELECT10(                                          \
-        __VA_ARGS__,                                                               \
-        KAMPING_PARAMETER_CHECK_HPP_ASSERT_REQUIRED_PARAMETER9(args, __VA_ARGS__), \
-        KAMPING_PARAMETER_CHECK_HPP_ASSERT_REQUIRED_PARAMETER8(args, __VA_ARGS__), \
-        KAMPING_PARAMETER_CHECK_HPP_ASSERT_REQUIRED_PARAMETER7(args, __VA_ARGS__), \
-        KAMPING_PARAMETER_CHECK_HPP_ASSERT_REQUIRED_PARAMETER6(args, __VA_ARGS__), \
-        KAMPING_PARAMETER_CHECK_HPP_ASSERT_REQUIRED_PARAMETER5(args, __VA_ARGS__), \
-        KAMPING_PARAMETER_CHECK_HPP_ASSERT_REQUIRED_PARAMETER4(args, __VA_ARGS__), \
-        KAMPING_PARAMETER_CHECK_HPP_ASSERT_REQUIRED_PARAMETER3(args, __VA_ARGS__), \
-        KAMPING_PARAMETER_CHECK_HPP_ASSERT_REQUIRED_PARAMETER2(args, __VA_ARGS__), \
-        KAMPING_PARAMETER_CHECK_HPP_ASSERT_REQUIRED_PARAMETER1(args, __VA_ARGS__), \
-        KAMPING_PARAMETER_CHECK_HPP_ASSERT_REQUIRED_PARAMETER0(args, __VA_ARGS__), \
-        ignore                                                                     \
-    )
->>>>>>> 924a72a9
 
 #define KAMPING_PARAMETER_CHECK_HPP_ASSERT_REQUIRED_PARAMETER0(args, ignore)
-#define KAMPING_PARAMETER_CHECK_HPP_ASSERT_REQUIRED_PARAMETER1( \
-  args, ignore, x1                                              \
-)                                                               \
-  static_assert(                                                \
-    kamping::internal::has_parameter_type<                      \
-      kamping::internal::ParameterType::x1, args...>(),         \
-    "Missing required parameter " #x1                           \
+#define KAMPING_PARAMETER_CHECK_HPP_ASSERT_REQUIRED_PARAMETER1(            \
+  args,                                                                    \
+  ignore,                                                                  \
+  x1                                                                       \
+)                                                                          \
+  static_assert(                                                           \
+    kamping::internal::                                                    \
+      has_parameter_type<kamping::internal::ParameterType::x1, args...>(), \
+    "Missing required parameter " #x1                                      \
   );
 #define KAMPING_PARAMETER_CHECK_HPP_ASSERT_REQUIRED_PARAMETER2(             \
-  args, ignore, x1, x2                                                      \
+  args,                                                                     \
+  ignore,                                                                   \
+  x1,                                                                       \
+  x2                                                                        \
 )                                                                           \
   KAMPING_PARAMETER_CHECK_HPP_ASSERT_REQUIRED_PARAMETER1(args, ignore, x1); \
   KAMPING_PARAMETER_CHECK_HPP_ASSERT_REQUIRED_PARAMETER1(args, ignore, x2)
 #define KAMPING_PARAMETER_CHECK_HPP_ASSERT_REQUIRED_PARAMETER3( \
-  args, ignore, x1, x2, x3                                      \
+  args,                                                         \
+  ignore,                                                       \
+  x1,                                                           \
+  x2,                                                           \
+  x3                                                            \
 )                                                               \
   KAMPING_PARAMETER_CHECK_HPP_ASSERT_REQUIRED_PARAMETER2(       \
-    args, ignore, x1, x2                                        \
+    args,                                                       \
+    ignore,                                                     \
+    x1,                                                         \
+    x2                                                          \
   );                                                            \
   KAMPING_PARAMETER_CHECK_HPP_ASSERT_REQUIRED_PARAMETER1(args, ignore, x3)
 #define KAMPING_PARAMETER_CHECK_HPP_ASSERT_REQUIRED_PARAMETER4( \
-  args, ignore, x1, x2, x3, x4                                  \
+  args,                                                         \
+  ignore,                                                       \
+  x1,                                                           \
+  x2,                                                           \
+  x3,                                                           \
+  x4                                                            \
 )                                                               \
   KAMPING_PARAMETER_CHECK_HPP_ASSERT_REQUIRED_PARAMETER3(       \
-    args, ignore, x1, x2, x3                                    \
+    args,                                                       \
+    ignore,                                                     \
+    x1,                                                         \
+    x2,                                                         \
+    x3                                                          \
   );                                                            \
   KAMPING_PARAMETER_CHECK_HPP_ASSERT_REQUIRED_PARAMETER1(args, ignore, x4)
 #define KAMPING_PARAMETER_CHECK_HPP_ASSERT_REQUIRED_PARAMETER5( \
-  args, ignore, x1, x2, x3, x4, x5                              \
+  args,                                                         \
+  ignore,                                                       \
+  x1,                                                           \
+  x2,                                                           \
+  x3,                                                           \
+  x4,                                                           \
+  x5                                                            \
 )                                                               \
   KAMPING_PARAMETER_CHECK_HPP_ASSERT_REQUIRED_PARAMETER4(       \
-    args, ignore, x1, x2, x3, x4                                \
+    args,                                                       \
+    ignore,                                                     \
+    x1,                                                         \
+    x2,                                                         \
+    x3,                                                         \
+    x4                                                          \
   );                                                            \
   KAMPING_PARAMETER_CHECK_HPP_ASSERT_REQUIRED_PARAMETER1(args, ignore, x5)
 #define KAMPING_PARAMETER_CHECK_HPP_ASSERT_REQUIRED_PARAMETER6( \
-  args, ignore, x1, x2, x3, x4, x5, x6                          \
+  args,                                                         \
+  ignore,                                                       \
+  x1,                                                           \
+  x2,                                                           \
+  x3,                                                           \
+  x4,                                                           \
+  x5,                                                           \
+  x6                                                            \
 )                                                               \
   KAMPING_PARAMETER_CHECK_HPP_ASSERT_REQUIRED_PARAMETER5(       \
-    args, ignore, x1, x2, x3, x4, x5                            \
+    args,                                                       \
+    ignore,                                                     \
+    x1,                                                         \
+    x2,                                                         \
+    x3,                                                         \
+    x4,                                                         \
+    x5                                                          \
   );                                                            \
   KAMPING_PARAMETER_CHECK_HPP_ASSERT_REQUIRED_PARAMETER1(args, ignore, x6)
 #define KAMPING_PARAMETER_CHECK_HPP_ASSERT_REQUIRED_PARAMETER7( \
-  args, ignore, x1, x2, x3, x4, x5, x6, x7                      \
+  args,                                                         \
+  ignore,                                                       \
+  x1,                                                           \
+  x2,                                                           \
+  x3,                                                           \
+  x4,                                                           \
+  x5,                                                           \
+  x6,                                                           \
+  x7                                                            \
 )                                                               \
   KAMPING_PARAMETER_CHECK_HPP_ASSERT_REQUIRED_PARAMETER6(       \
-    args, ignore, x1, x2, x3, x4, x5, x6                        \
+    args,                                                       \
+    ignore,                                                     \
+    x1,                                                         \
+    x2,                                                         \
+    x3,                                                         \
+    x4,                                                         \
+    x5,                                                         \
+    x6                                                          \
   );                                                            \
   KAMPING_PARAMETER_CHECK_HPP_ASSERT_REQUIRED_PARAMETER1(args, ignore, x7)
 #define KAMPING_PARAMETER_CHECK_HPP_ASSERT_REQUIRED_PARAMETER8( \
-  args, ignore, x1, x2, x3, x4, x5, x6, x7, x8                  \
+  args,                                                         \
+  ignore,                                                       \
+  x1,                                                           \
+  x2,                                                           \
+  x3,                                                           \
+  x4,                                                           \
+  x5,                                                           \
+  x6,                                                           \
+  x7,                                                           \
+  x8                                                            \
 )                                                               \
   KAMPING_PARAMETER_CHECK_HPP_ASSERT_REQUIRED_PARAMETER7(       \
-    args, ignore, x1, x2, x3, x4, x5, x6, x7                    \
+    args,                                                       \
+    ignore,                                                     \
+    x1,                                                         \
+    x2,                                                         \
+    x3,                                                         \
+    x4,                                                         \
+    x5,                                                         \
+    x6,                                                         \
+    x7                                                          \
   );                                                            \
   KAMPING_PARAMETER_CHECK_HPP_ASSERT_REQUIRED_PARAMETER1(args, ignore, x8)
 #define KAMPING_PARAMETER_CHECK_HPP_ASSERT_REQUIRED_PARAMETER9( \
-  args, ignore, x1, x2, x3, x4, x5, x6, x7, x8, x9              \
+  args,                                                         \
+  ignore,                                                       \
+  x1,                                                           \
+  x2,                                                           \
+  x3,                                                           \
+  x4,                                                           \
+  x5,                                                           \
+  x6,                                                           \
+  x7,                                                           \
+  x8,                                                           \
+  x9                                                            \
 )                                                               \
   KAMPING_PARAMETER_CHECK_HPP_ASSERT_REQUIRED_PARAMETER8(       \
-    args, ignore, x1, x2, x3, x4, x5, x6, x7, x8                \
+    args,                                                       \
+    ignore,                                                     \
+    x1,                                                         \
+    x2,                                                         \
+    x3,                                                         \
+    x4,                                                         \
+    x5,                                                         \
+    x6,                                                         \
+    x7,                                                         \
+    x8                                                          \
   );                                                            \
   KAMPING_PARAMETER_CHECK_HPP_ASSERT_REQUIRED_PARAMETER1(args, ignore, x9)
 
@@ -442,7 +511,8 @@
 /// @tparam Args Arguments passed to the function that calls this check, i.e.,
 /// the different parameters.
 template <
-  typename RequiredParametersTuple, typename OptionalParametersTuple,
+  typename RequiredParametersTuple,
+  typename OptionalParametersTuple,
   typename... Args>
 struct has_no_unused_parameters {
   /// @brief Concatenation of required and optional parameters.
@@ -450,16 +520,15 @@
     RequiredParametersTuple{}, OptionalParametersTuple{}
   ));
 
-<<<<<<< HEAD
   /// @brief Get total number of different parameters (passed, required, and
   /// optional).
   ///
   /// This check works similar to has_all_required_parameters. Here, we
   /// "iterate" over all parameters, i.e., \c RequiredParametersTuple and \c
-  /// OptionalParametersTuple and check which parameters are not(!) passed as
-  /// \c Args. Then, we add this number to the size of Args. If this number is
-  /// greater than the total number of (required and optional) parameters,
-  /// there are unused parameters.
+  /// OptionalParametersTuple and check which parameters are not(!) passed as \c
+  /// Args. Then, we add this number to the size of Args. If this number is
+  /// greater than the total number of (required and optional) parameters, there
+  /// are unused parameters.
   ///
   /// @tparam Indices Index sequence used to unpack all required parameters in
   /// \c ParametersTuple.
@@ -481,31 +550,8 @@
                std::tuple<>>{}...
            ))> + sizeof...(Args);
   }
-=======
-    /// @brief Get total number of different parameters (passed, required, and optional).
-    ///
-    /// This check works similar to has_all_required_parameters. Here, we "iterate" over all parameters,
-    /// i.e., \c RequiredParametersTuple and \c OptionalParametersTuple and check which parameters are
-    /// not(!) passed as \c Args. Then, we add this number to the size of Args. If this number is
-    /// greater than the total number of (required and optional) parameters, there are unused
-    /// parameters.
-    ///
-    /// @tparam Indices Index sequence used to unpack all required parameters in \c ParametersTuple.
-    /// @param indices The parameter is only required to deduce the template parameter.
-    /// @return The number of different parameters (passed, optional, and required).
-    template <size_t... Indices>
-    static constexpr auto number_distinct_parameters(std::index_sequence<Indices...> indices [[maybe_unused]]) {
-        return std::tuple_size_v<decltype(std::tuple_cat(
-                   std::conditional_t<
-                       !has_parameter_type<std::tuple_element_t<Indices, all_available_parameters>::value, Args...>(),
-                       std::tuple<std::tuple_element_t<Indices, all_available_parameters>>,
-                       std::tuple<>>{}...
-               ))> + sizeof...(Args);
-    }
->>>>>>> 924a72a9
-
-  /// @brief \c true if and only if no unused parameter can be found in \c
-  /// Args.
+
+  /// @brief \c true if and only if no unused parameter can be found in \c Args.
   static constexpr bool assertion =
     (std::tuple_size_v<all_available_parameters> >= number_distinct_parameters(
        std::make_index_sequence<std::tuple_size_v<all_available_parameters>>{}
