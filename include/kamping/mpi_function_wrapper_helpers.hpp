// This file is part of KaMPIng.
//
// Copyright 2021-2022 The KaMPIng Authors
//
// KaMPIng is free software : you can redistribute it and/or modify it under the
// terms of the GNU Lesser General Public License as published by the Free
// Software Foundation, either version 3 of the License, or (at your option) any
// later version. KaMPIng is distributed in the hope that it will be useful, but
// WITHOUT ANY WARRANTY; without even the implied warranty of MERCHANTABILITY or
// FITNESS FOR A PARTICULAR PURPOSE.  See the GNU Lesser General Public License
// for more details.
//
// You should have received a copy of the GNU Lesser General Public License
// along with KaMPIng.  If not, see <https://www.gnu.org/licenses/>.:

#pragma once

/// @file
/// @brief Some functions and types simplifying/enabling the development of
/// wrapped \c MPI calls in KaMPIng.

#include <utility>

namespace kamping {
namespace internal {
// https://stackoverflow.com/a/9154394 TODO license?
/// @brief Helper to implement has_extract_v
template <typename>
struct true_type : std::true_type {};

/// @brief Helper to implement has_extract_v
template <typename T>
auto test_extract(int) -> true_type<decltype(std::declval<T>().extract())>;

/// @brief Helper to implement has_extract_v
template <typename T>
auto test_extract(...) -> std::false_type;

/// @brief Helper to implement has_extract_v
template <typename T>
struct has_extract : decltype(internal::test_extract<T>(0)) {};

/// @brief has_extract_v is \c true iff type T has a member function \c
/// extract().
///
/// @tparam T Type which is tested for the existence of a member function.
template <typename T>
inline constexpr bool has_extract_v = has_extract<T>::value;

/// @brief Use this type if one of the template parameters of MPIResult is not
/// used for a specific wrapped \c MPI call.
struct BufferCategoryNotUsed {};
} // namespace internal

/// @brief MPIResult contains the result of a \c MPI call wrapped by KaMPIng.
///
/// A wrapped \c MPI call can have multiple different results such as the \c
/// recv_buffer, \c recv_counts, \c recv_displs etc. If the buffers where these
/// results have been written to by the library call has been allocated
/// by/transferred to KaMPIng, the content of the buffers can be extracted using
/// extract_<result>.
/// Note that not all below-listed buffer categories needs to be used by every
/// wrapped \c MPI call. If a specific call does not use a buffer category, you
/// have to provide BufferCategoryNotUsed instead.
///
/// @tparam RecvBuf Buffer type containing the received elements.
/// @tparam RecvCounts Buffer type containing the numbers of received elements.
<<<<<<< HEAD
/// @tparam RecvCount Value wrapper type containing the number of received
/// elements.
/// @tparam RecvDispls Buffer type containing the displacements of the received
/// elements.
/// @tparam SendDispls Buffer type containing the displacements of the sent
/// elements.
/// @tparam MPIStatusObject Buffer type containing the \c MPI status object(s).
template <
    class RecvBuf, class RecvCounts, class RecvCount, class RecvDispls,
    class SendDispls>
=======
/// @tparam RecvDispls Buffer type containing the displacements of the received elements.
/// @tparam SendDispls Buffer type containing the displacements of the sent elements.
/// @tparam MPIStatusObject Buffer type containing the \c MPI status object(s).
template <class RecvBuf, class RecvCounts, class RecvDispls, class SendDispls>
>>>>>>> 0476c9af
class MPIResult {
public:
    /// @brief Constructor of MPIResult.
    ///
<<<<<<< HEAD
    /// If any of the buffer categories are not used by the wrapped \c MPI call
    /// or if the caller has provided (and still owns) the memory for the
    /// associated results, the empty placeholder type BufferCategoryNotUsed
    /// must be passed to the constructor instead of an actual buffer object.
    MPIResult(
        RecvBuf&& recv_buf, RecvCounts&& recv_counts, RecvCount&& recv_count,
        RecvDispls&& recv_displs, SendDispls&& send_displs
    )
=======
    /// If any of the buffer categories are not used by the wrapped \c MPI call or if the caller has provided (and still
    /// owns) the memory for the associated results, the empty placeholder type BufferCategoryNotUsed must be passed to
    /// the constructor instead of an actual buffer object.
    MPIResult(RecvBuf&& recv_buf, RecvCounts&& recv_counts, RecvDispls&& recv_displs, SendDispls&& send_displs)
>>>>>>> 0476c9af
        : _recv_buffer(std::forward<RecvBuf>(recv_buf)),
          _recv_counts(std::forward<RecvCounts>(recv_counts)),
          _recv_displs(std::forward<RecvDispls>(recv_displs)),
          _send_displs(std::forward<SendDispls>(send_displs)) {}

    /// @brief Extracts the \c recv_buffer from the MPIResult object.
    ///
    /// This function is only available if the underlying memory is owned by the
    /// MPIResult object.
    /// @tparam RecvBuf_ Template parameter helper only needed to remove this
    /// function if RecvBuf does not possess a member function \c extract().
    /// @return Returns the underlying storage containing the received elements.
    template <
        typename RecvBuf_ = RecvBuf,
        std::enable_if_t<kamping::internal::has_extract_v<RecvBuf_>, bool> =
            true>
    decltype(auto) extract_recv_buffer() {
        return _recv_buffer.extract();
    }

    /// @brief Extracts the \c recv_counts from the MPIResult object.
    ///
    /// This function is only available if the underlying memory is owned by the
    /// MPIResult object.
    /// @tparam RecvCounts_ Template parameter helper only needed to remove this
    /// function if RecvCounts does not possess a member function \c extract().
    /// @return Returns the underlying storage containing the receive counts.
    template <
        typename RecvCounts_ = RecvCounts,
        std::enable_if_t<kamping::internal::has_extract_v<RecvCounts_>, bool> =
            true>
    decltype(auto) extract_recv_counts() {
        return _recv_counts.extract();
    }

<<<<<<< HEAD
    /// @brief Extracts the \c recv_count from the MPIResult object.
    ///
    /// This function is only available if the MPIResult object owns a recv
    /// count.
    /// @tparam RecvCount_ Template parameter helper only needed to remove this
    /// function if RecvCount does not possess a member function \c extract().
    /// @return Returns the underlying recv count.
    template <
        typename RecvCount_ = RecvCount,
        std::enable_if_t<kamping::internal::has_extract_v<RecvCount_>, bool> =
            true>
    decltype(auto) extract_recv_count() {
        return _recv_count.extract();
    }

=======
>>>>>>> 0476c9af
    /// @brief Extracts the \c recv_displs from the MPIResult object.
    ///
    /// This function is only available if the underlying memory is owned by the
    /// MPIResult object.
    /// @tparam RecvDispls_ Template parameter helper only needed to remove this
    /// function if RecvDispls does not possess a member function \c extract().
    /// @return Returns the underlying storage containing the receive
    /// displacements.
    template <
        typename RecvDispls_ = RecvDispls,
        std::enable_if_t<kamping::internal::has_extract_v<RecvDispls_>, bool> =
            true>
    decltype(auto) extract_recv_displs() {
        return _recv_displs.extract();
    }

    /// @brief Extracts the \c send_displs from the MPIResult object.
    ///
    /// This function is only available if the underlying memory is owned by the
    /// MPIResult object.
    /// @tparam SendDispls_ Template parameter helper only needed to remove this
    /// function if SendDispls does not possess a member function \c extract().
    /// @return Returns the underlying storage containing the send
    /// displacements.
    template <
        typename SendDispls_ = SendDispls,
        std::enable_if_t<kamping::internal::has_extract_v<SendDispls_>, bool> =
            true>
    decltype(auto) extract_send_displs() {
        return _send_displs.extract();
    }

private:
<<<<<<< HEAD
    RecvBuf
        _recv_buffer; ///< Buffer object containing the received elements. May
                      ///< be empty if the received elements have been written
                      ///< into storage owned by the caller of KaMPIng.
    RecvCounts
        _recv_counts; ///< Buffer object containing the receive counts. May be
                      ///< empty if the receive counts have been written into
                      ///< storage owned by the caller of KaMPIng.
    RecvCount
        _recv_count; ///< Object containing the receive count. May be empty if
                     ///< the operation does not yield a receive count.
    RecvDispls
        _recv_displs; ///< Buffer object containing the receive displacements.
                      ///< May be empty if the receive displacements have been
                      ///< written into storage owned by the caller of KaMPIng.
    SendDispls
        _send_displs; ///< Buffer object containing the send displacements. May
                      ///< be empty if the send displacements have been written
                      ///< into storage owned by the caller of KaMPIng.
=======
    RecvBuf _recv_buffer;    ///< Buffer object containing the received elements. May be empty if the received elements
                             ///< have been written into storage owned by the caller of KaMPIng.
    RecvCounts _recv_counts; ///< Buffer object containing the receive counts. May be empty if the receive counts have
                             ///< been written into storage owned by the caller of KaMPIng.
    RecvDispls _recv_displs; ///< Buffer object containing the receive displacements. May be empty if the receive
                             ///< displacements have been written into storage owned by the caller of KaMPIng.
    SendDispls _send_displs; ///< Buffer object containing the send displacements. May be empty if the send
                             ///< displacements have been written into storage owned by the caller of KaMPIng.
>>>>>>> 0476c9af
};

} // namespace kamping<|MERGE_RESOLUTION|>--- conflicted
+++ resolved
@@ -65,42 +65,24 @@
 ///
 /// @tparam RecvBuf Buffer type containing the received elements.
 /// @tparam RecvCounts Buffer type containing the numbers of received elements.
-<<<<<<< HEAD
-/// @tparam RecvCount Value wrapper type containing the number of received
-/// elements.
 /// @tparam RecvDispls Buffer type containing the displacements of the received
 /// elements.
 /// @tparam SendDispls Buffer type containing the displacements of the sent
 /// elements.
 /// @tparam MPIStatusObject Buffer type containing the \c MPI status object(s).
-template <
-    class RecvBuf, class RecvCounts, class RecvCount, class RecvDispls,
-    class SendDispls>
-=======
-/// @tparam RecvDispls Buffer type containing the displacements of the received elements.
-/// @tparam SendDispls Buffer type containing the displacements of the sent elements.
-/// @tparam MPIStatusObject Buffer type containing the \c MPI status object(s).
 template <class RecvBuf, class RecvCounts, class RecvDispls, class SendDispls>
->>>>>>> 0476c9af
 class MPIResult {
 public:
     /// @brief Constructor of MPIResult.
     ///
-<<<<<<< HEAD
     /// If any of the buffer categories are not used by the wrapped \c MPI call
     /// or if the caller has provided (and still owns) the memory for the
     /// associated results, the empty placeholder type BufferCategoryNotUsed
     /// must be passed to the constructor instead of an actual buffer object.
     MPIResult(
-        RecvBuf&& recv_buf, RecvCounts&& recv_counts, RecvCount&& recv_count,
-        RecvDispls&& recv_displs, SendDispls&& send_displs
+        RecvBuf&& recv_buf, RecvCounts&& recv_counts, RecvDispls&& recv_displs,
+        SendDispls&& send_displs
     )
-=======
-    /// If any of the buffer categories are not used by the wrapped \c MPI call or if the caller has provided (and still
-    /// owns) the memory for the associated results, the empty placeholder type BufferCategoryNotUsed must be passed to
-    /// the constructor instead of an actual buffer object.
-    MPIResult(RecvBuf&& recv_buf, RecvCounts&& recv_counts, RecvDispls&& recv_displs, SendDispls&& send_displs)
->>>>>>> 0476c9af
         : _recv_buffer(std::forward<RecvBuf>(recv_buf)),
           _recv_counts(std::forward<RecvCounts>(recv_counts)),
           _recv_displs(std::forward<RecvDispls>(recv_displs)),
@@ -136,24 +118,6 @@
         return _recv_counts.extract();
     }
 
-<<<<<<< HEAD
-    /// @brief Extracts the \c recv_count from the MPIResult object.
-    ///
-    /// This function is only available if the MPIResult object owns a recv
-    /// count.
-    /// @tparam RecvCount_ Template parameter helper only needed to remove this
-    /// function if RecvCount does not possess a member function \c extract().
-    /// @return Returns the underlying recv count.
-    template <
-        typename RecvCount_ = RecvCount,
-        std::enable_if_t<kamping::internal::has_extract_v<RecvCount_>, bool> =
-            true>
-    decltype(auto) extract_recv_count() {
-        return _recv_count.extract();
-    }
-
-=======
->>>>>>> 0476c9af
     /// @brief Extracts the \c recv_displs from the MPIResult object.
     ///
     /// This function is only available if the underlying memory is owned by the
@@ -187,7 +151,6 @@
     }
 
 private:
-<<<<<<< HEAD
     RecvBuf
         _recv_buffer; ///< Buffer object containing the received elements. May
                       ///< be empty if the received elements have been written
@@ -196,9 +159,6 @@
         _recv_counts; ///< Buffer object containing the receive counts. May be
                       ///< empty if the receive counts have been written into
                       ///< storage owned by the caller of KaMPIng.
-    RecvCount
-        _recv_count; ///< Object containing the receive count. May be empty if
-                     ///< the operation does not yield a receive count.
     RecvDispls
         _recv_displs; ///< Buffer object containing the receive displacements.
                       ///< May be empty if the receive displacements have been
@@ -207,16 +167,6 @@
         _send_displs; ///< Buffer object containing the send displacements. May
                       ///< be empty if the send displacements have been written
                       ///< into storage owned by the caller of KaMPIng.
-=======
-    RecvBuf _recv_buffer;    ///< Buffer object containing the received elements. May be empty if the received elements
-                             ///< have been written into storage owned by the caller of KaMPIng.
-    RecvCounts _recv_counts; ///< Buffer object containing the receive counts. May be empty if the receive counts have
-                             ///< been written into storage owned by the caller of KaMPIng.
-    RecvDispls _recv_displs; ///< Buffer object containing the receive displacements. May be empty if the receive
-                             ///< displacements have been written into storage owned by the caller of KaMPIng.
-    SendDispls _send_displs; ///< Buffer object containing the send displacements. May be empty if the send
-                             ///< displacements have been written into storage owned by the caller of KaMPIng.
->>>>>>> 0476c9af
 };
 
 } // namespace kamping