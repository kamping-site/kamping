--- conflicted
+++ resolved
@@ -70,17 +70,7 @@
     /// If any of the buffer categories are not used by the wrapped \c MPI call or if the caller has provided (and still
     /// owns) the memory for the associated results, the empty placeholder type BufferCategoryNotUsed must be passed to
     /// the constructor instead of an actual buffer object.
-<<<<<<< HEAD
-    MPIResult(
-        RecvBuf&&    recv_buf,
-        RecvCounts&& recv_counts,
-        RecvCount&&  recv_count,
-        RecvDispls&& recv_displs,
-        SendDispls&& send_displs
-    )
-=======
     MPIResult(RecvBuf&& recv_buf, RecvCounts&& recv_counts, RecvDispls&& recv_displs, SendDispls&& send_displs)
->>>>>>> 0476c9af
         : _recv_buffer(std::forward<RecvBuf>(recv_buf)),
           _recv_counts(std::forward<RecvCounts>(recv_counts)),
           _recv_displs(std::forward<RecvDispls>(recv_displs)),
@@ -110,22 +100,6 @@
         return _recv_counts.extract();
     }
 
-<<<<<<< HEAD
-    /// @brief Extracts the \c recv_count from the MPIResult object.
-    ///
-    /// This function is only available if the MPIResult object owns a recv count.
-    /// @tparam RecvCount_ Template parameter helper only needed to remove this function if RecvCount does not possess a
-    /// member function \c extract().
-    /// @return Returns the underlying recv count.
-    template <
-        typename RecvCount_                                                  = RecvCount,
-        std::enable_if_t<kamping::internal::has_extract_v<RecvCount_>, bool> = true>
-    decltype(auto) extract_recv_count() {
-        return _recv_count.extract();
-    }
-
-=======
->>>>>>> 0476c9af
     /// @brief Extracts the \c recv_displs from the MPIResult object.
     ///
     /// This function is only available if the underlying memory is owned by the MPIResult object.
