// This file is part of KaMPIng.
//
// Copyright 2021-2022 The KaMPIng Authors
//
// KaMPIng is free software : you can redistribute it and/or modify it under the
// terms of the GNU Lesser General Public License as published by the Free
// Software Foundation, either version 3 of the License, or (at your option) any
// later version. KaMPIng is distributed in the hope that it will be useful, but
// WITHOUT ANY WARRANTY; without even the implied warranty of MERCHANTABILITY or
// FITNESS FOR A PARTICULAR PURPOSE.  See the GNU Lesser General Public License
// for more details.
//
// You should have received a copy of the GNU Lesser General Public License
// along with KaMPIng.  If not, see <https://www.gnu.org/licenses/>.:

#pragma once

/// @file
/// @brief Some functions and types simplifying/enabling the development of
/// wrapped \c MPI calls in KaMPIng.

#include <utility>

namespace kamping {
namespace internal {
// https://stackoverflow.com/a/9154394 TODO license?
/// @brief Helper to implement has_extract_v
template <typename>
struct true_type : std::true_type {};

/// @brief Helper to implement has_extract_v
template <typename T>
auto test_extract(int) -> true_type<decltype(std::declval<T>().extract())>;

/// @brief Helper to implement has_extract_v
template <typename T>
auto test_extract(...) -> std::false_type;

/// @brief Helper to implement has_extract_v
template <typename T>
struct has_extract : decltype(internal::test_extract<T>(0)) {};

/// @brief has_extract_v is \c true iff type T has a member function \c
/// extract().
///
/// @tparam T Type which is tested for the existence of a member function.
template <typename T>
inline constexpr bool has_extract_v = has_extract<T>::value;

/// @brief Use this type if one of the template parameters of MPIResult is not
/// used for a specific wrapped \c MPI call.
struct BufferCategoryNotUsed {};
} // namespace internal

/// @brief MPIResult contains the result of a \c MPI call wrapped by KaMPIng.
///
/// A wrapped \c MPI call can have multiple different results such as the \c
/// recv_buffer, \c recv_counts, \c recv_displs etc. If the buffers where these
/// results have been written to by the library call has been allocated
/// by/transferred to KaMPIng, the content of the buffers can be extracted using
/// extract_<result>.
/// Note that not all below-listed buffer categories needs to be used by every
/// wrapped \c MPI call. If a specific call does not use a buffer category, you
/// have to provide BufferCategoryNotUsed instead.
///
/// @tparam RecvBuf Buffer type containing the received elements.
/// @tparam RecvCounts Buffer type containing the numbers of received elements.
/// @tparam RecvDispls Buffer type containing the displacements of the received
/// elements.
/// @tparam SendDispls Buffer type containing the displacements of the sent
/// elements.
/// @tparam MPIStatusObject Buffer type containing the \c MPI status object(s).
template <class RecvBuf, class RecvCounts, class RecvDispls, class SendDispls>
class MPIResult {
public:
<<<<<<< HEAD
  /// @brief Constructor of MPIResult.
  ///
  /// If any of the buffer categories are not used by the wrapped \c MPI call or
  /// if the caller has provided (and still owns) the memory for the associated
  /// results, the empty placeholder type BufferCategoryNotUsed must be passed
  /// to the constructor instead of an actual buffer object.
  MPIResult(
    RecvBuf&& recv_buf, RecvCounts&& recv_counts, RecvDispls&& recv_displs,
    SendDispls&& send_displs
  )
    : _recv_buffer(std::forward<RecvBuf>(recv_buf)),
      _recv_counts(std::forward<RecvCounts>(recv_counts)),
      _recv_displs(std::forward<RecvDispls>(recv_displs)),
      _send_displs(std::forward<SendDispls>(send_displs)) {}

  /// @brief Extracts the \c recv_buffer from the MPIResult object.
  ///
  /// This function is only available if the underlying memory is owned by the
  /// MPIResult object.
  /// @tparam RecvBuf_ Template parameter helper only needed to remove this
  /// function if RecvBuf does not possess a member function \c extract().
  /// @return Returns the underlying storage containing the received elements.
  template <
    typename RecvBuf_ = RecvBuf,
    std::enable_if_t<kamping::internal::has_extract_v<RecvBuf_>, bool> = true>
  decltype(auto) extract_recv_buffer() {
    return _recv_buffer.extract();
  }

  /// @brief Extracts the \c recv_counts from the MPIResult object.
  ///
  /// This function is only available if the underlying memory is owned by the
  /// MPIResult object.
  /// @tparam RecvCounts_ Template parameter helper only needed to remove this
  /// function if RecvCounts does not possess a member function \c extract().
  /// @return Returns the underlying storage containing the receive counts.
  template <
    typename RecvCounts_ = RecvCounts,
    std::enable_if_t<kamping::internal::has_extract_v<RecvCounts_>, bool> =
      true>
  decltype(auto) extract_recv_counts() {
    return _recv_counts.extract();
  }

  /// @brief Extracts the \c recv_displs from the MPIResult object.
  ///
  /// This function is only available if the underlying memory is owned by the
  /// MPIResult object.
  /// @tparam RecvDispls_ Template parameter helper only needed to remove this
  /// function if RecvDispls does not possess a member function \c extract().
  /// @return Returns the underlying storage containing the receive
  /// displacements.
  template <
    typename RecvDispls_ = RecvDispls,
    std::enable_if_t<kamping::internal::has_extract_v<RecvDispls_>, bool> =
      true>
  decltype(auto) extract_recv_displs() {
    return _recv_displs.extract();
  }

  /// @brief Extracts the \c send_displs from the MPIResult object.
  ///
  /// This function is only available if the underlying memory is owned by the
  /// MPIResult object.
  /// @tparam SendDispls_ Template parameter helper only needed to remove this
  /// function if SendDispls does not possess a member function \c extract().
  /// @return Returns the underlying storage containing the send displacements.
  template <
    typename SendDispls_ = SendDispls,
    std::enable_if_t<kamping::internal::has_extract_v<SendDispls_>, bool> =
      true>
  decltype(auto) extract_send_displs() {
    return _send_displs.extract();
  }
=======
    /// @brief Constructor of MPIResult.
    ///
    /// If any of the buffer categories are not used by the wrapped \c MPI call or if the caller has provided (and still
    /// owns) the memory for the associated results, the empty placeholder type BufferCategoryNotUsed must be passed to
    /// the constructor instead of an actual buffer object.
    MPIResult(RecvBuf&& recv_buf, RecvCounts&& recv_counts, RecvDispls&& recv_displs, SendDispls&& send_displs)
        : _recv_buffer(std::forward<RecvBuf>(recv_buf)),
          _recv_counts(std::forward<RecvCounts>(recv_counts)),
          _recv_displs(std::forward<RecvDispls>(recv_displs)),
          _send_displs(std::forward<SendDispls>(send_displs)) {}

    /// @brief Extracts the \c recv_buffer from the MPIResult object.
    ///
    /// This function is only available if the underlying memory is owned by the MPIResult object.
    /// @tparam RecvBuf_ Template parameter helper only needed to remove this function if RecvBuf does not possess a
    /// member function \c extract().
    /// @return Returns the underlying storage containing the received elements.
    template <typename RecvBuf_ = RecvBuf, std::enable_if_t<kamping::internal::has_extract_v<RecvBuf_>, bool> = true>
    decltype(auto) extract_recv_buffer() {
        return _recv_buffer.extract();
    }

    /// @brief Extracts the \c recv_counts from the MPIResult object.
    ///
    /// This function is only available if the underlying memory is owned by the MPIResult object.
    /// @tparam RecvCounts_ Template parameter helper only needed to remove this function if RecvCounts does not possess
    /// a member function \c extract().
    /// @return Returns the underlying storage containing the receive counts.
    template <
        typename RecvCounts_                                                  = RecvCounts,
        std::enable_if_t<kamping::internal::has_extract_v<RecvCounts_>, bool> = true>
    decltype(auto) extract_recv_counts() {
        return _recv_counts.extract();
    }

    /// @brief Extracts the \c recv_displs from the MPIResult object.
    ///
    /// This function is only available if the underlying memory is owned by the MPIResult object.
    /// @tparam RecvDispls_ Template parameter helper only needed to remove this function if RecvDispls does not possess
    /// a member function \c extract().
    /// @return Returns the underlying storage containing the receive displacements.
    template <
        typename RecvDispls_                                                  = RecvDispls,
        std::enable_if_t<kamping::internal::has_extract_v<RecvDispls_>, bool> = true>
    decltype(auto) extract_recv_displs() {
        return _recv_displs.extract();
    }

    /// @brief Extracts the \c send_displs from the MPIResult object.
    ///
    /// This function is only available if the underlying memory is owned by the MPIResult object.
    /// @tparam SendDispls_ Template parameter helper only needed to remove this function if SendDispls does not possess
    /// a member function \c extract().
    /// @return Returns the underlying storage containing the send displacements.
    template <
        typename SendDispls_                                                  = SendDispls,
        std::enable_if_t<kamping::internal::has_extract_v<SendDispls_>, bool> = true>
    decltype(auto) extract_send_displs() {
        return _send_displs.extract();
    }
>>>>>>> 924a72a9

private:
  RecvBuf _recv_buffer; ///< Buffer object containing the received elements. May
                        ///< be empty if the received elements have been written
                        ///< into storage owned by the caller of KaMPIng.
  RecvCounts _recv_counts; ///< Buffer object containing the receive counts. May
                           ///< be empty if the receive counts have been written
                           ///< into storage owned by the caller of KaMPIng.
  RecvDispls
    _recv_displs; ///< Buffer object containing the receive displacements. May
                  ///< be empty if the receive displacements have been written
                  ///< into storage owned by the caller of KaMPIng.
  SendDispls
    _send_displs; ///< Buffer object containing the send displacements. May be
                  ///< empty if the send displacements have been written into
                  ///< storage owned by the caller of KaMPIng.
};

} // namespace kamping<|MERGE_RESOLUTION|>--- conflicted
+++ resolved
@@ -73,7 +73,6 @@
 template <class RecvBuf, class RecvCounts, class RecvDispls, class SendDispls>
 class MPIResult {
 public:
-<<<<<<< HEAD
   /// @brief Constructor of MPIResult.
   ///
   /// If any of the buffer categories are not used by the wrapped \c MPI call or
@@ -81,7 +80,9 @@
   /// results, the empty placeholder type BufferCategoryNotUsed must be passed
   /// to the constructor instead of an actual buffer object.
   MPIResult(
-    RecvBuf&& recv_buf, RecvCounts&& recv_counts, RecvDispls&& recv_displs,
+    RecvBuf&&    recv_buf,
+    RecvCounts&& recv_counts,
+    RecvDispls&& recv_displs,
     SendDispls&& send_displs
   )
     : _recv_buffer(std::forward<RecvBuf>(recv_buf)),
@@ -148,68 +149,6 @@
   decltype(auto) extract_send_displs() {
     return _send_displs.extract();
   }
-=======
-    /// @brief Constructor of MPIResult.
-    ///
-    /// If any of the buffer categories are not used by the wrapped \c MPI call or if the caller has provided (and still
-    /// owns) the memory for the associated results, the empty placeholder type BufferCategoryNotUsed must be passed to
-    /// the constructor instead of an actual buffer object.
-    MPIResult(RecvBuf&& recv_buf, RecvCounts&& recv_counts, RecvDispls&& recv_displs, SendDispls&& send_displs)
-        : _recv_buffer(std::forward<RecvBuf>(recv_buf)),
-          _recv_counts(std::forward<RecvCounts>(recv_counts)),
-          _recv_displs(std::forward<RecvDispls>(recv_displs)),
-          _send_displs(std::forward<SendDispls>(send_displs)) {}
-
-    /// @brief Extracts the \c recv_buffer from the MPIResult object.
-    ///
-    /// This function is only available if the underlying memory is owned by the MPIResult object.
-    /// @tparam RecvBuf_ Template parameter helper only needed to remove this function if RecvBuf does not possess a
-    /// member function \c extract().
-    /// @return Returns the underlying storage containing the received elements.
-    template <typename RecvBuf_ = RecvBuf, std::enable_if_t<kamping::internal::has_extract_v<RecvBuf_>, bool> = true>
-    decltype(auto) extract_recv_buffer() {
-        return _recv_buffer.extract();
-    }
-
-    /// @brief Extracts the \c recv_counts from the MPIResult object.
-    ///
-    /// This function is only available if the underlying memory is owned by the MPIResult object.
-    /// @tparam RecvCounts_ Template parameter helper only needed to remove this function if RecvCounts does not possess
-    /// a member function \c extract().
-    /// @return Returns the underlying storage containing the receive counts.
-    template <
-        typename RecvCounts_                                                  = RecvCounts,
-        std::enable_if_t<kamping::internal::has_extract_v<RecvCounts_>, bool> = true>
-    decltype(auto) extract_recv_counts() {
-        return _recv_counts.extract();
-    }
-
-    /// @brief Extracts the \c recv_displs from the MPIResult object.
-    ///
-    /// This function is only available if the underlying memory is owned by the MPIResult object.
-    /// @tparam RecvDispls_ Template parameter helper only needed to remove this function if RecvDispls does not possess
-    /// a member function \c extract().
-    /// @return Returns the underlying storage containing the receive displacements.
-    template <
-        typename RecvDispls_                                                  = RecvDispls,
-        std::enable_if_t<kamping::internal::has_extract_v<RecvDispls_>, bool> = true>
-    decltype(auto) extract_recv_displs() {
-        return _recv_displs.extract();
-    }
-
-    /// @brief Extracts the \c send_displs from the MPIResult object.
-    ///
-    /// This function is only available if the underlying memory is owned by the MPIResult object.
-    /// @tparam SendDispls_ Template parameter helper only needed to remove this function if SendDispls does not possess
-    /// a member function \c extract().
-    /// @return Returns the underlying storage containing the send displacements.
-    template <
-        typename SendDispls_                                                  = SendDispls,
-        std::enable_if_t<kamping::internal::has_extract_v<SendDispls_>, bool> = true>
-    decltype(auto) extract_send_displs() {
-        return _send_displs.extract();
-    }
->>>>>>> 924a72a9
 
 private:
   RecvBuf _recv_buffer; ///< Buffer object containing the received elements. May
