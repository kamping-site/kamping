// This file is part of KaMPIng.
//
// Copyright 2021-2022 The KaMPIng Authors
//
// KaMPIng is free software : you can redistribute it and/or modify it under the terms of the GNU Lesser General Public
// License as published by the Free Software Foundation, either version 3 of the License, or (at your option) any later
// version. KaMPIng is distributed in the hope that it will be useful, but WITHOUT ANY WARRANTY; without even the
// implied warranty of MERCHANTABILITY or FITNESS FOR A PARTICULAR PURPOSE.  See the GNU Lesser General Public License
// for more details.
//
// You should have received a copy of the GNU Lesser General Public License along with KaMPIng.  If not, see
// <https://www.gnu.org/licenses/>.:

#pragma once

/// @file
/// @brief Some functions and types simplifying/enabling the development of wrapped \c MPI calls in KaMPIng.

#include <utility>

#include "kamping/named_parameter_selection.hpp"

namespace kamping {
namespace internal {
// https://stackoverflow.com/a/9154394 TODO license?
/// @brief Helper to implement has_extract_v
template <typename>
struct true_type : std::true_type {};

/// @brief Helper to implement has_extract_v
template <typename T>
auto test_extract(int) -> true_type<decltype(std::declval<T>().extract())>;

/// @brief Helper to implement has_extract_v
template <typename T>
auto test_extract(...) -> std::false_type;

/// @brief Helper to implement has_extract_v
template <typename T>
struct has_extract : decltype(internal::test_extract<T>(0)) {};

/// @brief has_extract_v is \c true iff type T has a member function \c extract().
///
/// @tparam T Type which is tested for the existence of a member function.
template <typename T>
inline constexpr bool has_extract_v = has_extract<T>::value;

/// @brief Use this type if one of the template parameters of MPIResult is not used for a specific wrapped \c MPI call.
struct BufferCategoryNotUsed {};
} // namespace internal

/// @brief MPIResult contains the result of a \c MPI call wrapped by KaMPIng.
///
/// A wrapped \c MPI call can have multiple different results such as the \c
/// recv_buffer, \c recv_counts, \c recv_displs etc. If the buffers where these
/// results have been written to by the library call has been allocated
/// by/transferred to KaMPIng, the content of the buffers can be extracted using
/// extract_<result>.
/// Note that not all below-listed buffer categories needs to be used by every wrapped \c MPI call.
/// If a specific call does not use a buffer category, you have to provide BufferCategoryNotUsed instead.
///
/// @tparam RecvBuf Buffer type containing the received elements.
/// @tparam RecvCounts Buffer type containing the numbers of received elements.
/// @tparam RecvDispls Buffer type containing the displacements of the received elements.
/// @tparam SendDispls Buffer type containing the displacements of the sent elements.
/// @tparam MPIStatusObject Buffer type containing the \c MPI status object(s).
template <class RecvBuf, class RecvCounts, class RecvDispls, class SendDispls>
class MPIResult {
public:
    /// @brief Constructor of MPIResult.
    ///
    /// If any of the buffer categories are not used by the wrapped \c MPI call or if the caller has provided (and still
    /// owns) the memory for the associated results, the empty placeholder type BufferCategoryNotUsed must be passed to
    /// the constructor instead of an actual buffer object.
    MPIResult(RecvBuf&& recv_buf, RecvCounts&& recv_counts, RecvDispls&& recv_displs, SendDispls&& send_displs)
        : _recv_buffer(std::forward<RecvBuf>(recv_buf)),
          _recv_counts(std::forward<RecvCounts>(recv_counts)),
          _recv_displs(std::forward<RecvDispls>(recv_displs)),
          _send_displs(std::forward<SendDispls>(send_displs)) {}

    /// @brief Extracts the \c recv_buffer from the MPIResult object.
    ///
    /// This function is only available if the underlying memory is owned by the MPIResult object.
    /// @tparam RecvBuf_ Template parameter helper only needed to remove this function if RecvBuf does not possess a
    /// member function \c extract().
    /// @return Returns the underlying storage containing the received elements.
    template <typename RecvBuf_ = RecvBuf, std::enable_if_t<kamping::internal::has_extract_v<RecvBuf_>, bool> = true>
    decltype(auto) extract_recv_buffer() {
        return _recv_buffer.extract();
    }

    /// @brief Extracts the \c recv_counts from the MPIResult object.
    ///
    /// This function is only available if the underlying memory is owned by the MPIResult object.
    /// @tparam RecvCounts_ Template parameter helper only needed to remove this function if RecvCounts does not possess
    /// a member function \c extract().
    /// @return Returns the underlying storage containing the receive counts.
    template <
        typename RecvCounts_                                                  = RecvCounts,
        std::enable_if_t<kamping::internal::has_extract_v<RecvCounts_>, bool> = true>
    decltype(auto) extract_recv_counts() {
        return _recv_counts.extract();
    }

    /// @brief Extracts the \c recv_displs from the MPIResult object.
    ///
    /// This function is only available if the underlying memory is owned by the MPIResult object.
    /// @tparam RecvDispls_ Template parameter helper only needed to remove this function if RecvDispls does not possess
    /// a member function \c extract().
    /// @return Returns the underlying storage containing the receive displacements.
    template <
        typename RecvDispls_                                                  = RecvDispls,
        std::enable_if_t<kamping::internal::has_extract_v<RecvDispls_>, bool> = true>
    decltype(auto) extract_recv_displs() {
        return _recv_displs.extract();
    }

    /// @brief Extracts the \c send_displs from the MPIResult object.
    ///
    /// This function is only available if the underlying memory is owned by the MPIResult object.
    /// @tparam SendDispls_ Template parameter helper only needed to remove this function if SendDispls does not possess
    /// a member function \c extract().
    /// @return Returns the underlying storage containing the send displacements.
    template <
        typename SendDispls_                                                  = SendDispls,
        std::enable_if_t<kamping::internal::has_extract_v<SendDispls_>, bool> = true>
    decltype(auto) extract_send_displs() {
        return _send_displs.extract();
    }

private:
    RecvBuf _recv_buffer;    ///< Buffer object containing the received elements. May be empty if the received elements
                             ///< have been written into storage owned by the caller of KaMPIng.
    RecvCounts _recv_counts; ///< Buffer object containing the receive counts. May be empty if the receive counts have
                             ///< been written into storage owned by the caller of KaMPIng.
    RecvDispls _recv_displs; ///< Buffer object containing the receive displacements. May be empty if the receive
                             ///< displacements have been written into storage owned by the caller of KaMPIng.
    SendDispls _send_displs; ///< Buffer object containing the send displacements. May be empty if the send
                             ///< displacements have been written into storage owned by the caller of KaMPIng.
};

<<<<<<< HEAD
} // namespace kamping

namespace std {

template <typename... Args>
    struct tuple_size < kamping::MPIResult<Args...> {
    static constexpr size_t value = sizeof...(Args);
}

template <size_t Index, typename... Args>
struct tuple_element<Index, kamping::MPIResult<Args...>> : tuple_element<Index, typle<Args...>> {
};

} // namespace std
=======
/// @brief Factory creating the MPIResult.
///
/// Makes an MPIResult from all arguments passed and inserts internal::BufferCategoryNotUsed when no fitting parameter
/// type is passed as argument.
///
/// @tparam Args Automaticcaly deducted template parameters.
/// @param args All parameter that should be included in the MPIResult.
/// @return MPIResult encapsulating all passed parameters.
template <typename... Args>
auto make_MPIResult(Args... args) {
    using default_type = decltype(internal::BufferCategoryNotUsed{});

    auto&& recv_buf = internal::select_parameter_type_or_default<internal::ParameterType::recv_buf, default_type>(
        std::tuple(),
        args...
    );
    auto&& recv_counts = internal::select_parameter_type_or_default<internal::ParameterType::recv_counts, default_type>(
        std::tuple(),
        args...
    );
    auto&& recv_displs = internal::select_parameter_type_or_default<internal::ParameterType::recv_displs, default_type>(
        std::tuple(),
        args...
    );
    auto&& send_displs = internal::select_parameter_type_or_default<internal::ParameterType::send_displs, default_type>(
        std::tuple(),
        args...
    );

    return MPIResult(std::move(recv_buf), std::move(recv_counts), std::move(recv_displs), std::move(send_displs));
}

} // namespace kamping
>>>>>>> a92f59c5
<|MERGE_RESOLUTION|>--- conflicted
+++ resolved
@@ -139,22 +139,6 @@
                              ///< displacements have been written into storage owned by the caller of KaMPIng.
 };
 
-<<<<<<< HEAD
-} // namespace kamping
-
-namespace std {
-
-template <typename... Args>
-    struct tuple_size < kamping::MPIResult<Args...> {
-    static constexpr size_t value = sizeof...(Args);
-}
-
-template <size_t Index, typename... Args>
-struct tuple_element<Index, kamping::MPIResult<Args...>> : tuple_element<Index, typle<Args...>> {
-};
-
-} // namespace std
-=======
 /// @brief Factory creating the MPIResult.
 ///
 /// Makes an MPIResult from all arguments passed and inserts internal::BufferCategoryNotUsed when no fitting parameter
@@ -188,4 +172,16 @@
 }
 
 } // namespace kamping
->>>>>>> a92f59c5
+
+namespace std {
+
+template <typename... Args>
+    struct tuple_size < kamping::MPIResult<Args...> {
+    static constexpr size_t value = sizeof...(Args);
+}
+
+template <size_t Index, typename... Args>
+struct tuple_element<Index, kamping::MPIResult<Args...>> : tuple_element<Index, typle<Args...>> {
+};
+
+} // namespace std