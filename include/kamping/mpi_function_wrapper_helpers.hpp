--- conflicted
+++ resolved
@@ -65,32 +65,26 @@
 ///
 /// @tparam RecvBuf Buffer type containing the received elements.
 /// @tparam RecvCounts Buffer type containing the numbers of received elements.
-<<<<<<< HEAD
-/// @tparam RecvCount Value wrapper type containing the number of received
-/// elements.
 /// @tparam RecvDispls Buffer type containing the displacements of the received
 /// elements.
 /// @tparam SendDispls Buffer type containing the displacements of the sent
 /// elements.
 /// @tparam MPIStatusObject Buffer type containing the \c MPI status object(s).
-template <
-  class RecvBuf, class RecvCounts, class RecvCount, class RecvDispls,
-  class SendDispls>
+template <class RecvBuf, class RecvCounts, class RecvDispls, class SendDispls>
 class MPIResult {
 public:
   /// @brief Constructor of MPIResult.
   ///
-  /// If any of the buffer categories are not used by the wrapped \c MPI call
-  /// or if the caller has provided (and still owns) the memory for the
-  /// associated results, the empty placeholder type BufferCategoryNotUsed
-  /// must be passed to the constructor instead of an actual buffer object.
+  /// If any of the buffer categories are not used by the wrapped \c MPI call or
+  /// if the caller has provided (and still owns) the memory for the associated
+  /// results, the empty placeholder type BufferCategoryNotUsed must be passed
+  /// to the constructor instead of an actual buffer object.
   MPIResult(
-    RecvBuf&& recv_buf, RecvCounts&& recv_counts, RecvCount&& recv_count,
-    RecvDispls&& recv_displs, SendDispls&& send_displs
+    RecvBuf&& recv_buf, RecvCounts&& recv_counts, RecvDispls&& recv_displs,
+    SendDispls&& send_displs
   )
     : _recv_buffer(std::forward<RecvBuf>(recv_buf)),
       _recv_counts(std::forward<RecvCounts>(recv_counts)),
-      _recv_count(std::forward<RecvCount>(recv_count)),
       _recv_displs(std::forward<RecvDispls>(recv_displs)),
       _send_displs(std::forward<SendDispls>(send_displs)) {}
 
@@ -123,20 +117,6 @@
     return _recv_counts.extract();
   }
 
-  /// @brief Extracts the \c recv_count from the MPIResult object.
-  ///
-  /// This function is only available if the MPIResult object owns a recv
-  /// count.
-  /// @tparam RecvCount_ Template parameter helper only needed to remove this
-  /// function if RecvCount does not possess a member function \c extract().
-  /// @return Returns the underlying recv count.
-  template <
-    typename RecvCount_ = RecvCount,
-    std::enable_if_t<kamping::internal::has_extract_v<RecvCount_>, bool> = true>
-  decltype(auto) extract_recv_count() {
-    return _recv_count.extract();
-  }
-
   /// @brief Extracts the \c recv_displs from the MPIResult object.
   ///
   /// This function is only available if the underlying memory is owned by the
@@ -159,8 +139,7 @@
   /// MPIResult object.
   /// @tparam SendDispls_ Template parameter helper only needed to remove this
   /// function if SendDispls does not possess a member function \c extract().
-  /// @return Returns the underlying storage containing the send
-  /// displacements.
+  /// @return Returns the underlying storage containing the send displacements.
   template <
     typename SendDispls_ = SendDispls,
     std::enable_if_t<kamping::internal::has_extract_v<SendDispls_>, bool> =
@@ -176,8 +155,6 @@
   RecvCounts _recv_counts; ///< Buffer object containing the receive counts. May
                            ///< be empty if the receive counts have been written
                            ///< into storage owned by the caller of KaMPIng.
-  RecvCount _recv_count; ///< Object containing the receive count. May be empty
-                         ///< if the operation does not yield a receive count.
   RecvDispls
     _recv_displs; ///< Buffer object containing the receive displacements. May
                   ///< be empty if the receive displacements have been written
@@ -186,81 +163,6 @@
     _send_displs; ///< Buffer object containing the send displacements. May be
                   ///< empty if the send displacements have been written into
                   ///< storage owned by the caller of KaMPIng.
-=======
-/// @tparam RecvDispls Buffer type containing the displacements of the received elements.
-/// @tparam SendDispls Buffer type containing the displacements of the sent elements.
-/// @tparam MPIStatusObject Buffer type containing the \c MPI status object(s).
-template <class RecvBuf, class RecvCounts, class RecvDispls, class SendDispls>
-class MPIResult {
-public:
-    /// @brief Constructor of MPIResult.
-    ///
-    /// If any of the buffer categories are not used by the wrapped \c MPI call or if the caller has provided (and still
-    /// owns) the memory for the associated results, the empty placeholder type BufferCategoryNotUsed must be passed to
-    /// the constructor instead of an actual buffer object.
-    MPIResult(RecvBuf&& recv_buf, RecvCounts&& recv_counts, RecvDispls&& recv_displs, SendDispls&& send_displs)
-        : _recv_buffer(std::forward<RecvBuf>(recv_buf)),
-          _recv_counts(std::forward<RecvCounts>(recv_counts)),
-          _recv_displs(std::forward<RecvDispls>(recv_displs)),
-          _send_displs(std::forward<SendDispls>(send_displs)) {}
-
-    /// @brief Extracts the \c recv_buffer from the MPIResult object.
-    ///
-    /// This function is only available if the underlying memory is owned by the MPIResult object.
-    /// @tparam RecvBuf_ Template parameter helper only needed to remove this function if RecvBuf does not possess a
-    /// member function \c extract().
-    /// @return Returns the underlying storage containing the received elements.
-    template <typename RecvBuf_ = RecvBuf, std::enable_if_t<kamping::internal::has_extract_v<RecvBuf_>, bool> = true>
-    decltype(auto) extract_recv_buffer() {
-        return _recv_buffer.extract();
-    }
-
-    /// @brief Extracts the \c recv_counts from the MPIResult object.
-    ///
-    /// This function is only available if the underlying memory is owned by the MPIResult object.
-    /// @tparam RecvCounts_ Template parameter helper only needed to remove this function if RecvCounts does not possess
-    /// a member function \c extract().
-    /// @return Returns the underlying storage containing the receive counts.
-    template <
-        typename RecvCounts_ = RecvCounts, std::enable_if_t<kamping::internal::has_extract_v<RecvCounts_>, bool> = true>
-    decltype(auto) extract_recv_counts() {
-        return _recv_counts.extract();
-    }
-
-    /// @brief Extracts the \c recv_displs from the MPIResult object.
-    ///
-    /// This function is only available if the underlying memory is owned by the MPIResult object.
-    /// @tparam RecvDispls_ Template parameter helper only needed to remove this function if RecvDispls does not possess
-    /// a member function \c extract().
-    /// @return Returns the underlying storage containing the receive displacements.
-    template <
-        typename RecvDispls_ = RecvDispls, std::enable_if_t<kamping::internal::has_extract_v<RecvDispls_>, bool> = true>
-    decltype(auto) extract_recv_displs() {
-        return _recv_displs.extract();
-    }
-
-    /// @brief Extracts the \c send_displs from the MPIResult object.
-    ///
-    /// This function is only available if the underlying memory is owned by the MPIResult object.
-    /// @tparam SendDispls_ Template parameter helper only needed to remove this function if SendDispls does not possess
-    /// a member function \c extract().
-    /// @return Returns the underlying storage containing the send displacements.
-    template <
-        typename SendDispls_ = SendDispls, std::enable_if_t<kamping::internal::has_extract_v<SendDispls_>, bool> = true>
-    decltype(auto) extract_send_displs() {
-        return _send_displs.extract();
-    }
-
-private:
-    RecvBuf _recv_buffer;    ///< Buffer object containing the received elements. May be empty if the received elements
-                             ///< have been written into storage owned by the caller of KaMPIng.
-    RecvCounts _recv_counts; ///< Buffer object containing the receive counts. May be empty if the receive counts have
-                             ///< been written into storage owned by the caller of KaMPIng.
-    RecvDispls _recv_displs; ///< Buffer object containing the receive displacements. May be empty if the receive
-                             ///< displacements have been written into storage owned by the caller of KaMPIng.
-    SendDispls _send_displs; ///< Buffer object containing the send displacements. May be empty if the send
-                             ///< displacements have been written into storage owned by the caller of KaMPIng.
->>>>>>> 0476c9af
 };
 
 } // namespace kamping