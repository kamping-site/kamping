
// This file is part of KaMPIng.
//
// Copyright 2022 The KaMPIng Authors
//
// KaMPIng is free software : you can redistribute it and/or modify it under the
// terms of the GNU Lesser General Public License as published by the Free
// Software Foundation, either version 3 of the License, or (at your option) any
// later version. KaMPIng is distributed in the hope that it will be useful, but
// WITHOUT ANY WARRANTY; without even the implied warranty of MERCHANTABILITY or
// FITNESS FOR A PARTICULAR PURPOSE.  See the GNU Lesser General Public License
// for more details.
//
// You should have received a copy of the GNU Lesser General Public License
// along with KaMPIng.  If not, see <https://www.gnu.org/licenses/>.

#pragma once

#include <kassert/kassert.hpp>
#include <mpi.h>

#include "kamping/assertion_levels.hpp"
#include "kamping/checking_casts.hpp"
#include "kamping/comm_helper/is_same_on_all_ranks.hpp"
#include "kamping/communicator.hpp"
#include "kamping/error_handling.hpp"
#include "kamping/mpi_datatype.hpp"
#include "kamping/mpi_function_wrapper_helpers.hpp"
#include "kamping/named_parameter_selection.hpp"
#include "kamping/parameter_check.hpp"
#include "kamping/parameter_factories.hpp"
#include "kamping/parameter_objects.hpp"
#include "kamping/parameter_type_definitions.hpp"

/// @brief Wrapper for \c MPI_Scan.
///
/// This wraps \c MPI_Scan, which is used to perform an inclusive prefix
/// reduction on data distributed across the calling processes. / \c scan(...)
/// returns in the recvbuf of the process with rank \c i, the reduction
/// (calculated according to the function op) of the values in the sendbufs of
/// processes with ranks 0, ..., i (inclusive). The type of operations
/// supported, their semantics, and the constraints on send and receive buffers
/// are as for MPI_Reduce. The following parameters are required:
/// - \ref kamping::send_buf() containing the data that is sent to each rank.
/// This buffer has to be the same size at each rank.
/// - \ref kamping::op() wrapping the operation to apply to the input.
///
/// The following parameters are optional:
/// - \ref kamping::recv_buf() containing a buffer for the output.
/// @tparam Args Automatically deducted template parameters.
/// @param args All required and any number of the optional buffers described
/// above.
/// @return Result type wrapping the output buffer if not specified as input
/// parameter.
template <typename... Args>
auto kamping::Communicator::scan(Args... args) const {
  using namespace kamping::internal;
  KAMPING_CHECK_PARAMETERS(
    Args, KAMPING_REQUIRED_PARAMETERS(send_buf, op),
    KAMPING_OPTIONAL_PARAMETERS(recv_buf)
  );

<<<<<<< HEAD
  // Get the send buffer and deduce the send and recv value types.
  const auto& send_buf =
    select_parameter_type<ParameterType::send_buf>(args...).get();
  using send_value_type =
    typename std::remove_reference_t<decltype(send_buf)>::value_type;
  using default_recv_value_type = std::remove_const_t<send_value_type>;
  KASSERT(
    is_same_on_all_ranks(send_buf.size()),
    "The send buffer has to be the same size on all ranks.",
    assert::light_communication
  );
=======
    // Get the send buffer and deduce the send and recv value types.
    const auto& send_buf          = select_parameter_type<ParameterType::send_buf>(args...).get();
    using send_value_type         = typename std::remove_reference_t<decltype(send_buf)>::value_type;
    using default_recv_value_type = std::remove_const_t<send_value_type>;
    KASSERT(
        is_same_on_all_ranks(send_buf.size()),
        "The send buffer has to be the same size on all ranks.",
        assert::light_communication
    );
>>>>>>> 924a72a9

  // Deduce the recv buffer type and get (if provided) the recv buffer or
  // allocate one (if not provided).
  using default_recv_buf_type = decltype(kamping::recv_buf(
    NewContainer<std::vector<default_recv_value_type>>{}
  ));
  auto&& recv_buf             = select_parameter_type_or_default<
    ParameterType::recv_buf, default_recv_buf_type>(std::tuple(), args...);
  using recv_value_type =
    typename std::remove_reference_t<decltype(recv_buf)>::value_type;
  static_assert(
    std::is_same_v<std::remove_const_t<send_value_type>, recv_value_type>,
    "Types of send and receive buffers do not match."
  );

  // Get the operation used for the reduction. The signature of the provided
  // function is checked while building.
  auto& operation_param = select_parameter_type<ParameterType::op>(args...);
  auto  operation = operation_param.template build_operation<send_value_type>();

  // Resize the recv buffer to the same size as the send buffer; get the pointer
  // needed for the MPI call.
  send_value_type* recv_buf_ptr = nullptr;
  recv_buf.resize(send_buf.size());
  recv_buf_ptr = recv_buf.data();
  KASSERT(recv_buf_ptr != nullptr, assert::light);
  KASSERT(recv_buf.size() == send_buf.size(), assert::light);
  // send_buf.size() is equal on all ranks, as checked above.

  // Perform the MPI_Scan call and return.
  [[maybe_unused]] int err = MPI_Scan(
    send_buf.data(),                      // sendbuf
    recv_buf_ptr,                         // recvbuf,
    asserting_cast<int>(send_buf.size()), // count
    mpi_datatype<send_value_type>(),      // datatype,
    operation.op(),                       // op
    mpi_communicator()                    // communicator
  );

  THROW_IF_MPI_ERROR(err, MPI_Reduce);
  return MPIResult(
    std::move(recv_buf), BufferCategoryNotUsed{}, BufferCategoryNotUsed{},
    BufferCategoryNotUsed{}
  );
}<|MERGE_RESOLUTION|>--- conflicted
+++ resolved
@@ -56,11 +56,11 @@
 auto kamping::Communicator::scan(Args... args) const {
   using namespace kamping::internal;
   KAMPING_CHECK_PARAMETERS(
-    Args, KAMPING_REQUIRED_PARAMETERS(send_buf, op),
+    Args,
+    KAMPING_REQUIRED_PARAMETERS(send_buf, op),
     KAMPING_OPTIONAL_PARAMETERS(recv_buf)
   );
 
-<<<<<<< HEAD
   // Get the send buffer and deduce the send and recv value types.
   const auto& send_buf =
     select_parameter_type<ParameterType::send_buf>(args...).get();
@@ -72,17 +72,6 @@
     "The send buffer has to be the same size on all ranks.",
     assert::light_communication
   );
-=======
-    // Get the send buffer and deduce the send and recv value types.
-    const auto& send_buf          = select_parameter_type<ParameterType::send_buf>(args...).get();
-    using send_value_type         = typename std::remove_reference_t<decltype(send_buf)>::value_type;
-    using default_recv_value_type = std::remove_const_t<send_value_type>;
-    KASSERT(
-        is_same_on_all_ranks(send_buf.size()),
-        "The send buffer has to be the same size on all ranks.",
-        assert::light_communication
-    );
->>>>>>> 924a72a9
 
   // Deduce the recv buffer type and get (if provided) the recv buffer or
   // allocate one (if not provided).
@@ -90,7 +79,8 @@
     NewContainer<std::vector<default_recv_value_type>>{}
   ));
   auto&& recv_buf             = select_parameter_type_or_default<
-    ParameterType::recv_buf, default_recv_buf_type>(std::tuple(), args...);
+    ParameterType::recv_buf,
+    default_recv_buf_type>(std::tuple(), args...);
   using recv_value_type =
     typename std::remove_reference_t<decltype(recv_buf)>::value_type;
   static_assert(
@@ -124,7 +114,9 @@
 
   THROW_IF_MPI_ERROR(err, MPI_Reduce);
   return MPIResult(
-    std::move(recv_buf), BufferCategoryNotUsed{}, BufferCategoryNotUsed{},
+    std::move(recv_buf),
+    BufferCategoryNotUsed{},
+    BufferCategoryNotUsed{},
     BufferCategoryNotUsed{}
   );
 }