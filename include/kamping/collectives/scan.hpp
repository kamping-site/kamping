
// This file is part of KaMPIng.
//
// Copyright 2022 The KaMPIng Authors
//
// KaMPIng is free software : you can redistribute it and/or modify it under the
// terms of the GNU Lesser General Public License as published by the Free
// Software Foundation, either version 3 of the License, or (at your option) any
// later version. KaMPIng is distributed in the hope that it will be useful, but
// WITHOUT ANY WARRANTY; without even the implied warranty of MERCHANTABILITY or
// FITNESS FOR A PARTICULAR PURPOSE.  See the GNU Lesser General Public License
// for more details.
//
// You should have received a copy of the GNU Lesser General Public License
// along with KaMPIng.  If not, see <https://www.gnu.org/licenses/>.

#pragma once

#include <kassert/kassert.hpp>
#include <mpi.h>

#include "kamping/assertion_levels.hpp"
#include "kamping/checking_casts.hpp"
#include "kamping/comm_helper/is_same_on_all_ranks.hpp"
#include "kamping/communicator.hpp"
#include "kamping/error_handling.hpp"
#include "kamping/mpi_datatype.hpp"
#include "kamping/mpi_function_wrapper_helpers.hpp"
#include "kamping/named_parameter_selection.hpp"
#include "kamping/parameter_check.hpp"
#include "kamping/parameter_factories.hpp"
#include "kamping/parameter_objects.hpp"
#include "kamping/parameter_type_definitions.hpp"

/// @brief Wrapper for \c MPI_Scan.
///
/// This wraps \c MPI_Scan, which is used to perform an inclusive prefix
/// reduction on data distributed across the calling processes. / \c scan(...)
/// returns in the recvbuf of the process with rank \c i, the reduction
/// (calculated according to the function op) of the values in the sendbufs of
/// processes with ranks 0, ..., i (inclusive). The type of operations
/// supported, their semantics, and the constraints on send and receive buffers
/// are as for MPI_Reduce. The following parameters are required:
/// - \ref kamping::send_buf() containing the data that is sent to each rank.
/// This buffer has to be the same size at each rank.
/// - \ref kamping::op() wrapping the operation to apply to the input.
///
/// The following parameters are optional:
/// - \ref kamping::recv_buf() containing a buffer for the output.
/// @tparam Args Automatically deducted template parameters.
/// @param args All required and any number of the optional buffers described
/// above.
/// @return Result type wrapping the output buffer if not specified as input
/// parameter.
template <typename... Args>
auto kamping::Communicator::scan(Args... args) const {
  using namespace kamping::internal;
  KAMPING_CHECK_PARAMETERS(
    Args, KAMPING_REQUIRED_PARAMETERS(send_buf, op),
    KAMPING_OPTIONAL_PARAMETERS(recv_buf)
  );

  // Get the send buffer and deduce the send and recv value types.
  const auto& send_buf =
    select_parameter_type<ParameterType::send_buf>(args...).get();
  using send_value_type =
    typename std::remove_reference_t<decltype(send_buf)>::value_type;
  using default_recv_value_type = std::remove_const_t<send_value_type>;
  KASSERT(
    is_same_on_all_ranks(send_buf.size()),
    "The send buffer has to be the same size on all ranks.",
    assert::light_communication
  );

  // Deduce the recv buffer type and get (if provided) the recv buffer or
  // allocate one (if not provided).
  using default_recv_buf_type = decltype(kamping::recv_buf(
    NewContainer<std::vector<default_recv_value_type>>{}
  ));
  auto&& recv_buf             = select_parameter_type_or_default<
    ParameterType::recv_buf, default_recv_buf_type>(std::tuple(), args...);
  using recv_value_type =
    typename std::remove_reference_t<decltype(recv_buf)>::value_type;
  static_assert(
    std::is_same_v<std::remove_const_t<send_value_type>, recv_value_type>,
    "Types of send and receive buffers do not match."
  );

  // Get the operation used for the reduction. The signature of the provided
  // function is checked while building.
  auto& operation_param = select_parameter_type<ParameterType::op>(args...);
  auto  operation = operation_param.template build_operation<send_value_type>();

  // Resize the recv buffer to the same size as the send buffer; get the
  // pointer needed for the MPI call.
  send_value_type* recv_buf_ptr = nullptr;
  recv_buf.resize(send_buf.size());
  recv_buf_ptr = recv_buf.data();
  KASSERT(recv_buf_ptr != nullptr, assert::light);
  KASSERT(recv_buf.size() == send_buf.size(), assert::light);
  // send_buf.size() is equal on all ranks, as checked above.

  // Perform the MPI_Scan call and return.
  [[maybe_unused]] int err = MPI_Scan(
    send_buf.data(),                      // sendbuf
    recv_buf_ptr,                         // recvbuf,
    asserting_cast<int>(send_buf.size()), // count
    mpi_datatype<send_value_type>(),      // datatype,
    operation.op(),                       // op
    mpi_communicator()                    // communicator
  );

<<<<<<< HEAD
  THROW_IF_MPI_ERROR(err, MPI_Reduce);
  return MPIResult(
    std::move(recv_buf), BufferCategoryNotUsed{}, BufferCategoryNotUsed{},
    BufferCategoryNotUsed{}, BufferCategoryNotUsed{}
  );
=======
    THROW_IF_MPI_ERROR(err, MPI_Reduce);
    return MPIResult(std::move(recv_buf), BufferCategoryNotUsed{}, BufferCategoryNotUsed{}, BufferCategoryNotUsed{});
>>>>>>> 0476c9af
}<|MERGE_RESOLUTION|>--- conflicted
+++ resolved
@@ -91,8 +91,8 @@
   auto& operation_param = select_parameter_type<ParameterType::op>(args...);
   auto  operation = operation_param.template build_operation<send_value_type>();
 
-  // Resize the recv buffer to the same size as the send buffer; get the
-  // pointer needed for the MPI call.
+  // Resize the recv buffer to the same size as the send buffer; get the pointer
+  // needed for the MPI call.
   send_value_type* recv_buf_ptr = nullptr;
   recv_buf.resize(send_buf.size());
   recv_buf_ptr = recv_buf.data();
@@ -110,14 +110,9 @@
     mpi_communicator()                    // communicator
   );
 
-<<<<<<< HEAD
   THROW_IF_MPI_ERROR(err, MPI_Reduce);
   return MPIResult(
     std::move(recv_buf), BufferCategoryNotUsed{}, BufferCategoryNotUsed{},
-    BufferCategoryNotUsed{}, BufferCategoryNotUsed{}
+    BufferCategoryNotUsed{}
   );
-=======
-    THROW_IF_MPI_ERROR(err, MPI_Reduce);
-    return MPIResult(std::move(recv_buf), BufferCategoryNotUsed{}, BufferCategoryNotUsed{}, BufferCategoryNotUsed{});
->>>>>>> 0476c9af
 }