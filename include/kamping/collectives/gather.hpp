--- conflicted
+++ resolved
@@ -23,11 +23,6 @@
 #include "kamping/parameter_factories.hpp"
 #include "kamping/parameter_objects.hpp"
 #include "kamping/parameter_type_definitions.hpp"
-<<<<<<< HEAD
-
-#include <mpi.h>
-=======
->>>>>>> 3aae473e
 
 namespace kamping::internal {
 
@@ -105,5 +100,4 @@
         return std::equal(result.begin() + 1, result.end(), result.begin());
     }
 }; // class Gather
-
 } // namespace kamping::internal