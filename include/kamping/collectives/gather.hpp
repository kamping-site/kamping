// This file is part of KaMPIng.
//
// Copyright 2022 The KaMPIng Authors
//
// KaMPIng is free software : you can redistribute it and/or modify it under the
// terms of the GNU Lesser General Public License as published by the Free
// Software Foundation, either version 3 of the License, or (at your option) any
// later version. KaMPIng is distributed in the hope that it will be useful, but
// WITHOUT ANY WARRANTY; without even the implied warranty of MERCHANTABILITY or
// FITNESS FOR A PARTICULAR PURPOSE.  See the GNU Lesser General Public License
// for more details.
//
// You should have received a copy of the GNU Lesser General Public License
// along with KaMPIng.  If not, see <https://www.gnu.org/licenses/>.

#pragma once

#include <kassert/kassert.hpp>
#include <mpi.h>

#include "kamping/assertion_levels.hpp"
#include "kamping/checking_casts.hpp"
#include "kamping/comm_helper/is_same_on_all_ranks.hpp"
#include "kamping/communicator.hpp"
#include "kamping/mpi_datatype.hpp"
#include "kamping/mpi_function_wrapper_helpers.hpp"
#include "kamping/named_parameter_selection.hpp"
#include "kamping/parameter_check.hpp"
#include "kamping/parameter_factories.hpp"
#include "kamping/parameter_objects.hpp"
#include "kamping/parameter_type_definitions.hpp"

namespace {
template <typename T>
inline bool check_equal_sizes(kamping::Communicator const& comm, T local_size) {
<<<<<<< HEAD
  using namespace kamping::internal;
  using namespace kamping;
  std::vector<T> result(comm.size(), 0);
  MPI_Gather(
    &local_size, 1, mpi_datatype<T>(), result.data(), 1, mpi_datatype<T>(),
    comm.root_signed(), comm.mpi_communicator()
  );
  return std::equal(result.begin() + 1, result.end(), result.begin());
=======
    using namespace kamping::internal;
    using namespace kamping;
    std::vector<T> result(comm.size(), 0);
    MPI_Gather(
        &local_size,
        1,
        mpi_datatype<T>(),
        result.data(),
        1,
        mpi_datatype<T>(),
        comm.root_signed(),
        comm.mpi_communicator()
    );
    return std::equal(result.begin() + 1, result.end(), result.begin());
>>>>>>> 924a72a9
}
} // anonymous namespace

/// @brief Wrapper for \c MPI_Gather.
///
/// This wrapper for \c MPI_Gather sends the same amount of data from each rank
/// to a root. The following buffers are required:
/// - \ref kamping::send_buf() containing the data that is sent to the root.
/// This buffer has to be the same size at each rank. See TODO gather_v if the
/// amounts differ. The following buffers are optional:
/// - \ref kamping::root() specifying an alternative root. If not present, the
/// default root of the \c Communicator is used, see root().
/// - \ref kamping::recv_buf() containing a buffer for the output. Afterwards,
/// at the root, this buffer will contain all data from all send buffers. At all
/// other ranks, the buffer will have size 0.
/// @tparam Args Automatically deducted template parameters.
/// @param args All required and any number of the optional buffers described
/// above.
/// @return Result type wrapping the output buffer if not specified as input
/// parameter.
template <typename... Args>
auto kamping::Communicator::gather(Args... args) const {
  using namespace kamping::internal;
  KAMPING_CHECK_PARAMETERS(
    Args, KAMPING_REQUIRED_PARAMETERS(send_buf),
    KAMPING_OPTIONAL_PARAMETERS(recv_buf, root)
  );

  auto& send_buf_param =
    internal::select_parameter_type<internal::ParameterType::send_buf>(args...);
  auto send_buf = send_buf_param.get();
  using send_value_type =
    typename std::remove_reference_t<decltype(send_buf_param)>::value_type;
  KASSERT(
    check_equal_sizes(*this, send_buf.size()),
    "All PEs have to send the same number of elements. Use gatherv, if you "
    "want to send a different number of "
    "elements.",
    assert::light_communication
  );

  using default_recv_buf_type =
    decltype(kamping::recv_buf(NewContainer<std::vector<send_value_type>>{}));

<<<<<<< HEAD
  auto&& recv_buf = internal::select_parameter_type_or_default<
    internal::ParameterType::recv_buf, default_recv_buf_type>(
    std::tuple(), args...
  );
  using recv_value_type =
    typename std::remove_reference_t<decltype(recv_buf)>::value_type;

  auto&& root = internal::select_parameter_type_or_default<
    internal::ParameterType::root, internal::Root>(
    std::tuple(this->root()), args...
  );
  KASSERT(this->is_valid_rank(root.rank()), "Invalid rank as root.");
  KASSERT(
    this->is_same_on_all_ranks(root.rank()),
    "Root has to be the same on all ranks.", assert::light_communication
  );
=======
    auto&& recv_buf =
        internal::select_parameter_type_or_default<internal::ParameterType::recv_buf, default_recv_buf_type>(
            std::tuple(),
            args...
        );
    using recv_value_type = typename std::remove_reference_t<decltype(recv_buf)>::value_type;

    auto&& root = internal::select_parameter_type_or_default<internal::ParameterType::root, internal::Root>(
        std::tuple(this->root()),
        args...
    );
    KASSERT(this->is_valid_rank(root.rank()), "Invalid rank as root.");
    KASSERT(
        this->is_same_on_all_ranks(root.rank()),
        "Root has to be the same on all ranks.",
        assert::light_communication
    );
>>>>>>> 924a72a9

  auto mpi_send_type = mpi_datatype<send_value_type>();
  auto mpi_recv_type = mpi_datatype<recv_value_type>();
  KASSERT(
    mpi_send_type == mpi_recv_type,
    "The specified receive type does not match the send type."
  );

  size_t recv_size     = (this->rank() == root.rank()) ? send_buf.size() : 0;
  size_t recv_buf_size = this->size() * recv_size;

<<<<<<< HEAD
  // error code can be unused if KTHROW is removed at compile time
  recv_buf.resize(recv_buf_size);
  [[maybe_unused]] int err = MPI_Gather(
    send_buf.data(), asserting_cast<int>(send_buf.size()), mpi_send_type,
    recv_buf.data(), asserting_cast<int>(recv_size), mpi_recv_type,
    root.rank_signed(), this->mpi_communicator()
  );
  THROW_IF_MPI_ERROR(err, MPI_Gather);
  return MPIResult(
    std::move(recv_buf), internal::BufferCategoryNotUsed{},
    internal::BufferCategoryNotUsed{}, internal::BufferCategoryNotUsed{}
  );
=======
    // error code can be unused if KTHROW is removed at compile time
    recv_buf.resize(recv_buf_size);
    [[maybe_unused]] int err = MPI_Gather(
        send_buf.data(),
        asserting_cast<int>(send_buf.size()),
        mpi_send_type,
        recv_buf.data(),
        asserting_cast<int>(recv_size),
        mpi_recv_type,
        root.rank_signed(),
        this->mpi_communicator()
    );
    THROW_IF_MPI_ERROR(err, MPI_Gather);
    return MPIResult(
        std::move(recv_buf),
        internal::BufferCategoryNotUsed{},
        internal::BufferCategoryNotUsed{},
        internal::BufferCategoryNotUsed{}
    );
>>>>>>> 924a72a9
}<|MERGE_RESOLUTION|>--- conflicted
+++ resolved
@@ -33,31 +33,20 @@
 namespace {
 template <typename T>
 inline bool check_equal_sizes(kamping::Communicator const& comm, T local_size) {
-<<<<<<< HEAD
   using namespace kamping::internal;
   using namespace kamping;
   std::vector<T> result(comm.size(), 0);
   MPI_Gather(
-    &local_size, 1, mpi_datatype<T>(), result.data(), 1, mpi_datatype<T>(),
-    comm.root_signed(), comm.mpi_communicator()
+    &local_size,
+    1,
+    mpi_datatype<T>(),
+    result.data(),
+    1,
+    mpi_datatype<T>(),
+    comm.root_signed(),
+    comm.mpi_communicator()
   );
   return std::equal(result.begin() + 1, result.end(), result.begin());
-=======
-    using namespace kamping::internal;
-    using namespace kamping;
-    std::vector<T> result(comm.size(), 0);
-    MPI_Gather(
-        &local_size,
-        1,
-        mpi_datatype<T>(),
-        result.data(),
-        1,
-        mpi_datatype<T>(),
-        comm.root_signed(),
-        comm.mpi_communicator()
-    );
-    return std::equal(result.begin() + 1, result.end(), result.begin());
->>>>>>> 924a72a9
 }
 } // anonymous namespace
 
@@ -82,7 +71,8 @@
 auto kamping::Communicator::gather(Args... args) const {
   using namespace kamping::internal;
   KAMPING_CHECK_PARAMETERS(
-    Args, KAMPING_REQUIRED_PARAMETERS(send_buf),
+    Args,
+    KAMPING_REQUIRED_PARAMETERS(send_buf),
     KAMPING_OPTIONAL_PARAMETERS(recv_buf, root)
   );
 
@@ -102,42 +92,21 @@
   using default_recv_buf_type =
     decltype(kamping::recv_buf(NewContainer<std::vector<send_value_type>>{}));
 
-<<<<<<< HEAD
   auto&& recv_buf = internal::select_parameter_type_or_default<
-    internal::ParameterType::recv_buf, default_recv_buf_type>(
-    std::tuple(), args...
-  );
+    internal::ParameterType::recv_buf,
+    default_recv_buf_type>(std::tuple(), args...);
   using recv_value_type =
     typename std::remove_reference_t<decltype(recv_buf)>::value_type;
 
   auto&& root = internal::select_parameter_type_or_default<
-    internal::ParameterType::root, internal::Root>(
-    std::tuple(this->root()), args...
-  );
+    internal::ParameterType::root,
+    internal::Root>(std::tuple(this->root()), args...);
   KASSERT(this->is_valid_rank(root.rank()), "Invalid rank as root.");
   KASSERT(
     this->is_same_on_all_ranks(root.rank()),
-    "Root has to be the same on all ranks.", assert::light_communication
+    "Root has to be the same on all ranks.",
+    assert::light_communication
   );
-=======
-    auto&& recv_buf =
-        internal::select_parameter_type_or_default<internal::ParameterType::recv_buf, default_recv_buf_type>(
-            std::tuple(),
-            args...
-        );
-    using recv_value_type = typename std::remove_reference_t<decltype(recv_buf)>::value_type;
-
-    auto&& root = internal::select_parameter_type_or_default<internal::ParameterType::root, internal::Root>(
-        std::tuple(this->root()),
-        args...
-    );
-    KASSERT(this->is_valid_rank(root.rank()), "Invalid rank as root.");
-    KASSERT(
-        this->is_same_on_all_ranks(root.rank()),
-        "Root has to be the same on all ranks.",
-        assert::light_communication
-    );
->>>>>>> 924a72a9
 
   auto mpi_send_type = mpi_datatype<send_value_type>();
   auto mpi_recv_type = mpi_datatype<recv_value_type>();
@@ -149,38 +118,23 @@
   size_t recv_size     = (this->rank() == root.rank()) ? send_buf.size() : 0;
   size_t recv_buf_size = this->size() * recv_size;
 
-<<<<<<< HEAD
   // error code can be unused if KTHROW is removed at compile time
   recv_buf.resize(recv_buf_size);
   [[maybe_unused]] int err = MPI_Gather(
-    send_buf.data(), asserting_cast<int>(send_buf.size()), mpi_send_type,
-    recv_buf.data(), asserting_cast<int>(recv_size), mpi_recv_type,
-    root.rank_signed(), this->mpi_communicator()
+    send_buf.data(),
+    asserting_cast<int>(send_buf.size()),
+    mpi_send_type,
+    recv_buf.data(),
+    asserting_cast<int>(recv_size),
+    mpi_recv_type,
+    root.rank_signed(),
+    this->mpi_communicator()
   );
   THROW_IF_MPI_ERROR(err, MPI_Gather);
   return MPIResult(
-    std::move(recv_buf), internal::BufferCategoryNotUsed{},
-    internal::BufferCategoryNotUsed{}, internal::BufferCategoryNotUsed{}
+    std::move(recv_buf),
+    internal::BufferCategoryNotUsed{},
+    internal::BufferCategoryNotUsed{},
+    internal::BufferCategoryNotUsed{}
   );
-=======
-    // error code can be unused if KTHROW is removed at compile time
-    recv_buf.resize(recv_buf_size);
-    [[maybe_unused]] int err = MPI_Gather(
-        send_buf.data(),
-        asserting_cast<int>(send_buf.size()),
-        mpi_send_type,
-        recv_buf.data(),
-        asserting_cast<int>(recv_size),
-        mpi_recv_type,
-        root.rank_signed(),
-        this->mpi_communicator()
-    );
-    THROW_IF_MPI_ERROR(err, MPI_Gather);
-    return MPIResult(
-        std::move(recv_buf),
-        internal::BufferCategoryNotUsed{},
-        internal::BufferCategoryNotUsed{},
-        internal::BufferCategoryNotUsed{}
-    );
->>>>>>> 924a72a9
 }