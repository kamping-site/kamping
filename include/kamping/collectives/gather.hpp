// This file is part of KaMPIng.
//
// Copyright 2022 The KaMPIng Authors
//
// KaMPIng is free software : you can redistribute it and/or modify it under the
// terms of the GNU Lesser General Public License as published by the Free
// Software Foundation, either version 3 of the License, or (at your option) any
// later version. KaMPIng is distributed in the hope that it will be useful, but
// WITHOUT ANY WARRANTY; without even the implied warranty of MERCHANTABILITY or
// FITNESS FOR A PARTICULAR PURPOSE.  See the GNU Lesser General Public License
// for more details.
//
// You should have received a copy of the GNU Lesser General Public License
// along with KaMPIng.  If not, see <https://www.gnu.org/licenses/>.

#pragma once

#include <kassert/kassert.hpp>
#include <mpi.h>

#include "kamping/assertion_levels.hpp"
#include "kamping/checking_casts.hpp"
#include "kamping/comm_helper/is_same_on_all_ranks.hpp"
#include "kamping/communicator.hpp"
#include "kamping/mpi_datatype.hpp"
#include "kamping/mpi_function_wrapper_helpers.hpp"
#include "kamping/named_parameter_selection.hpp"
#include "kamping/parameter_check.hpp"
#include "kamping/parameter_factories.hpp"
#include "kamping/parameter_objects.hpp"
#include "kamping/parameter_type_definitions.hpp"

namespace {
template <typename T>
inline bool check_equal_sizes(kamping::Communicator const& comm, T local_size) {
  using namespace kamping::internal;
  using namespace kamping;
  std::vector<T> result(comm.size(), 0);
  MPI_Gather(
    &local_size, 1, mpi_datatype<T>(), result.data(), 1, mpi_datatype<T>(),
    comm.root_signed(), comm.mpi_communicator()
  );
  return std::equal(result.begin() + 1, result.end(), result.begin());
}
} // anonymous namespace

/// @brief Wrapper for \c MPI_Gather.
///
/// This wrapper for \c MPI_Gather sends the same amount of data from each rank
/// to a root. The following buffers are required:
/// - \ref kamping::send_buf() containing the data that is sent to the root.
/// This buffer has to be the same size at each rank. See TODO gather_v if the
/// amounts differ. The following buffers are optional:
/// - \ref kamping::root() specifying an alternative root. If not present, the
/// default root of the \c Communicator is used, see root().
/// - \ref kamping::recv_buf() containing a buffer for the output. Afterwards,
/// at the root, this buffer will contain all data from all send buffers. At all
/// other ranks, the buffer will have size 0.
/// @tparam Args Automatically deducted template parameters.
/// @param args All required and any number of the optional buffers described
/// above.
/// @return Result type wrapping the output buffer if not specified as input
/// parameter.
template <typename... Args>
auto kamping::Communicator::gather(Args... args) const {
  using namespace kamping::internal;
  KAMPING_CHECK_PARAMETERS(
    Args, KAMPING_REQUIRED_PARAMETERS(send_buf),
    KAMPING_OPTIONAL_PARAMETERS(recv_buf, root)
  );

  auto& send_buf_param =
    internal::select_parameter_type<internal::ParameterType::send_buf>(args...);
  auto send_buf = send_buf_param.get();
  using send_value_type =
    typename std::remove_reference_t<decltype(send_buf_param)>::value_type;
  KASSERT(
    check_equal_sizes(*this, send_buf.size()),
    "All PEs have to send the same number of elements. Use gatherv, if you "
    "want to send a different number of "
    "elements.",
    assert::light_communication
  );

  using default_recv_buf_type =
    decltype(kamping::recv_buf(NewContainer<std::vector<send_value_type>>{}));

  auto&& recv_buf = internal::select_parameter_type_or_default<
    internal::ParameterType::recv_buf, default_recv_buf_type>(
    std::tuple(), args...
  );
  using recv_value_type =
    typename std::remove_reference_t<decltype(recv_buf)>::value_type;

  auto&& root = internal::select_parameter_type_or_default<
    internal::ParameterType::root, internal::Root>(
    std::tuple(this->root()), args...
  );
  KASSERT(this->is_valid_rank(root.rank()), "Invalid rank as root.");
  KASSERT(
    this->is_same_on_all_ranks(root.rank()),
    "Root has to be the same on all ranks.", assert::light_communication
  );

  auto mpi_send_type = mpi_datatype<send_value_type>();
  auto mpi_recv_type = mpi_datatype<recv_value_type>();
  KASSERT(
    mpi_send_type == mpi_recv_type,
    "The specified receive type does not match the send type."
  );

  size_t recv_size     = (this->rank() == root.rank()) ? send_buf.size() : 0;
  size_t recv_buf_size = this->size() * recv_size;

<<<<<<< HEAD
  // error code can be unused if KTHROW is removed at compile time
  recv_buf.resize(recv_buf_size);
  [[maybe_unused]] int err = MPI_Gather(
    send_buf.data(), asserting_cast<int>(send_buf.size()), mpi_send_type,
    recv_buf.data(), asserting_cast<int>(recv_size), mpi_recv_type,
    root.rank_signed(), this->mpi_communicator()
  );
  THROW_IF_MPI_ERROR(err, MPI_Gather);
  return MPIResult(
    std::move(recv_buf), internal::BufferCategoryNotUsed{},
    internal::BufferCategoryNotUsed{}, internal::BufferCategoryNotUsed{},
    internal::BufferCategoryNotUsed{}
  );
=======
    // error code can be unused if KTHROW is removed at compile time
    recv_buf.resize(recv_buf_size);
    [[maybe_unused]] int err = MPI_Gather(
        send_buf.data(), asserting_cast<int>(send_buf.size()), mpi_send_type, recv_buf.data(),
        asserting_cast<int>(recv_size), mpi_recv_type, root.rank_signed(), this->mpi_communicator()
    );
    THROW_IF_MPI_ERROR(err, MPI_Gather);
    return MPIResult(
        std::move(recv_buf), internal::BufferCategoryNotUsed{}, internal::BufferCategoryNotUsed{},
        internal::BufferCategoryNotUsed{}
    );
>>>>>>> 0476c9af
}<|MERGE_RESOLUTION|>--- conflicted
+++ resolved
@@ -112,7 +112,6 @@
   size_t recv_size     = (this->rank() == root.rank()) ? send_buf.size() : 0;
   size_t recv_buf_size = this->size() * recv_size;
 
-<<<<<<< HEAD
   // error code can be unused if KTHROW is removed at compile time
   recv_buf.resize(recv_buf_size);
   [[maybe_unused]] int err = MPI_Gather(
@@ -123,20 +122,6 @@
   THROW_IF_MPI_ERROR(err, MPI_Gather);
   return MPIResult(
     std::move(recv_buf), internal::BufferCategoryNotUsed{},
-    internal::BufferCategoryNotUsed{}, internal::BufferCategoryNotUsed{},
-    internal::BufferCategoryNotUsed{}
+    internal::BufferCategoryNotUsed{}, internal::BufferCategoryNotUsed{}
   );
-=======
-    // error code can be unused if KTHROW is removed at compile time
-    recv_buf.resize(recv_buf_size);
-    [[maybe_unused]] int err = MPI_Gather(
-        send_buf.data(), asserting_cast<int>(send_buf.size()), mpi_send_type, recv_buf.data(),
-        asserting_cast<int>(recv_size), mpi_recv_type, root.rank_signed(), this->mpi_communicator()
-    );
-    THROW_IF_MPI_ERROR(err, MPI_Gather);
-    return MPIResult(
-        std::move(recv_buf), internal::BufferCategoryNotUsed{}, internal::BufferCategoryNotUsed{},
-        internal::BufferCategoryNotUsed{}
-    );
->>>>>>> 0476c9af
 }