// This file is part of KaMPIng.
//
// Copyright 2022 The KaMPIng Authors
//
// KaMPIng is free software : you can redistribute it and/or modify it under the
// terms of the GNU Lesser General Public License as published by the Free
// Software Foundation, either version 3 of the License, or (at your option) any
// later version. KaMPIng is distributed in the hope that it will be useful, but
// WITHOUT ANY WARRANTY; without even the implied warranty of MERCHANTABILITY or
// FITNESS FOR A PARTICULAR PURPOSE.  See the GNU Lesser General Public License
// for more details.
//
// You should have received a copy of the GNU Lesser General Public License
// along with KaMPIng.  If not, see <https://www.gnu.org/licenses/>.

#pragma once

#include <numeric>
#include <tuple>
#include <type_traits>

#include <kassert/kassert.hpp>
#include <mpi.h>

#include "kamping/assertion_levels.hpp"
#include "kamping/checking_casts.hpp"
#include "kamping/comm_helper/is_same_on_all_ranks.hpp"
#include "kamping/communicator.hpp"
#include "kamping/mpi_datatype.hpp"
#include "kamping/mpi_function_wrapper_helpers.hpp"
#include "kamping/named_parameter_selection.hpp"
#include "kamping/parameter_check.hpp"
#include "kamping/parameter_factories.hpp"

/// @brief Wrapper for \c MPI_Alltoall.
///
/// This wrapper for \c MPI_Alltoall sends the same amount of data from each
/// rank to each rank. The following buffers are required:
/// - \ref kamping::send_buf() containing the data that is sent to each rank.
/// This buffer has to be the same size at each rank and divisible by the size
/// of the communicator. Each rank receives the same number of elements from
/// this buffer. Rank 0 receives the first `<buffer size>/<communicator size>`
/// elements, rank 1 the next, and so on. See alltoallv() if the amounts differ.
///
/// The following buffers are optional:
/// - \ref kamping::recv_buf() containing a buffer for the output. Afterwards,
/// this buffer will contain the data received as specified for send_buf. The
/// data received from rank 0 comes first, followed by the data received from
/// rank 1, and so on.
/// @tparam Args Automatically deducted template parameters.
/// @param args All required and any number of the optional buffers described
/// above.
/// @return Result type wrapping the output buffer if not specified as input
/// parameter.
template <typename... Args>
auto kamping::Communicator::alltoall(Args... args) const {
  KAMPING_CHECK_PARAMETERS(
    Args, KAMPING_REQUIRED_PARAMETERS(send_buf),
    KAMPING_OPTIONAL_PARAMETERS(recv_buf)
  );

  auto const& send_buf =
    internal::select_parameter_type<internal::ParameterType::send_buf>(args...);
  using send_value_type =
    typename std::remove_reference_t<decltype(send_buf)>::value_type;
  using default_recv_value_type = std::remove_const_t<send_value_type>;
  MPI_Datatype mpi_send_type    = mpi_datatype<send_value_type>();

<<<<<<< HEAD
  using default_recv_buf_type = decltype(kamping::recv_buf(
    NewContainer<std::vector<default_recv_value_type>>{}
  ));
  auto&& recv_buf             = internal::select_parameter_type_or_default<
    internal::ParameterType::recv_buf, default_recv_buf_type>(
    std::tuple(), args...
  );
  using recv_value_type =
    typename std::remove_reference_t<decltype(recv_buf)>::value_type;
  MPI_Datatype mpi_recv_type = mpi_datatype<recv_value_type>();
=======
    using default_recv_buf_type = decltype(kamping::recv_buf(NewContainer<std::vector<default_recv_value_type>>{}));
    auto&& recv_buf =
        internal::select_parameter_type_or_default<internal::ParameterType::recv_buf, default_recv_buf_type>(
            std::tuple(),
            args...
        );
    using recv_value_type      = typename std::remove_reference_t<decltype(recv_buf)>::value_type;
    MPI_Datatype mpi_recv_type = mpi_datatype<recv_value_type>();
>>>>>>> 924a72a9

  static_assert(
    std::is_same_v<std::remove_const_t<send_value_type>, recv_value_type>,
    "Types of send and receive buffers do not match."
  );
  static_assert(
    !std::is_const_v<recv_value_type>,
    "The receive buffer must not have a const value_type."
  );
  KASSERT(
    mpi_send_type == mpi_recv_type,
    "The MPI receive type does not match the MPI send type.", assert::light
  );

  // Get the send and receive counts
  KASSERT(
    send_buf.size() % size() == 0lu,
    "The number of elements in send_buf is not divisible by the number of "
    "ranks in the communicator. Did you "
    "mean to use alltoallv?",
    assert::light
  );
  int send_count = asserting_cast<int>(send_buf.size() / size());

  size_t recv_buf_size = send_buf.size();
  int    recv_count    = asserting_cast<int>(recv_buf_size / size());
  KASSERT(send_count == recv_count, assert::light);
  recv_buf.resize(recv_buf_size);
  KASSERT(recv_buf_size == recv_buf.size(), assert::light);

  // These KASSERTs are required to avoid a false warning from g++ in release
  // mode
  KASSERT(send_buf.data() != nullptr, assert::light);
  KASSERT(recv_buf.data() != nullptr, assert::light);

<<<<<<< HEAD
  [[maybe_unused]] int err = MPI_Alltoall(
    send_buf.data(), send_count, mpi_send_type, recv_buf.data(), recv_count,
    mpi_recv_type, mpi_communicator()
  );
=======
    [[maybe_unused]] int err = MPI_Alltoall(
        send_buf.data(),
        send_count,
        mpi_send_type,
        recv_buf.data(),
        recv_count,
        mpi_recv_type,
        mpi_communicator()
    );
>>>>>>> 924a72a9

  THROW_IF_MPI_ERROR(err, MPI_Alltoall);
  return MPIResult(
    std::move(recv_buf),               // recv_buf
    internal::BufferCategoryNotUsed{}, // recv_counts
    internal::BufferCategoryNotUsed{}, // recv_displs
    internal::BufferCategoryNotUsed{}  // send_displs
  );
}

/// @brief Wrapper for \c MPI_Alltoallv.
///
/// This wrapper for \c MPI_Alltoallv sends the different amounts of data from
/// each rank to each rank. The following buffers are required:
/// - \ref kamping::send_buf() containing the data that is sent to each rank.
/// The size of this buffer has to be at least the sum of the send_counts
/// argument.
/// - \ref kamping::send_counts() containing the number of elements to send to
/// each rank.
///
/// The following parameters are optional but result in communication overhead
/// if omitted:
/// - \ref kamping::recv_counts() containing the number of elements to receive
/// from each rank.
///
/// The following buffers are optional:
/// - \ref kamping::recv_buf() containing a buffer for the output. Afterwards,
/// this buffer will contain the data received as specified for send_buf. The
/// data received from rank 0 comes first, followed by the data received from
/// rank 1, and so on.
/// - \ref kamping::send_displs() containing the offsets of the messages in
/// send_buf. The `send_counts[i]` elements starting at
/// `send_buf[send_displs[i]]` will be sent to rank `i`. If omitted, this is
/// calculated as the exclusive prefix-sum of `send_counts`.
/// - \ref kamping::recv_displs() containing the offsets of the messages in
/// recv_buf. The `recv_counts[i]` elements starting at
/// `recv_buf[recv_displs[i]]` will be received from rank `i`. If omitted, this
/// is calculated as the exclusive prefix-sum of `recv_counts`.
///
/// @tparam Args Automatically deducted template parameters.
/// @param args All required and any number of the optional buffers described
/// above.
/// @return Result type wrapping the output buffer, counts and displacements if
/// not specified as input parameter.
template <typename... Args>
auto kamping::Communicator::alltoallv(Args... args) const {
<<<<<<< HEAD
  // Get all parameter objects
  KAMPING_CHECK_PARAMETERS(
    Args, KAMPING_REQUIRED_PARAMETERS(send_buf, send_counts),
    KAMPING_OPTIONAL_PARAMETERS(recv_counts, recv_buf, send_displs, recv_displs)
  );
=======
    // Get all parameter objects
    KAMPING_CHECK_PARAMETERS(
        Args,
        KAMPING_REQUIRED_PARAMETERS(send_buf, send_counts),
        KAMPING_OPTIONAL_PARAMETERS(recv_counts, recv_buf, send_displs, recv_displs)
    );
>>>>>>> 924a72a9

  // Get send_buf
  auto const& send_buf =
    internal::select_parameter_type<internal::ParameterType::send_buf>(args...);
  using send_value_type =
    typename std::remove_reference_t<decltype(send_buf)>::value_type;
  using default_recv_value_type = std::remove_const_t<send_value_type>;
  MPI_Datatype mpi_send_type    = mpi_datatype<send_value_type>();

  // Get send_counts
  auto const& send_counts =
    internal::select_parameter_type<internal::ParameterType::send_counts>(
      args...
    );
  using send_counts_type =
    typename std::remove_reference_t<decltype(send_counts)>::value_type;
  static_assert(
    std::is_same_v<std::remove_const_t<send_counts_type>, int>,
    "Send counts must be of type int"
  );
  KASSERT(send_counts.size() == this->size(), assert::light);

<<<<<<< HEAD
  // Get recv_counts
  using default_recv_counts_type =
    decltype(kamping::recv_counts_out(NewContainer<std::vector<int>>{}));
  auto&& recv_counts = internal::select_parameter_type_or_default<
    internal::ParameterType::recv_counts, default_recv_counts_type>(
    std::tuple(), args...
  );
  using recv_counts_type =
    typename std::remove_reference_t<decltype(recv_counts)>::value_type;
  static_assert(
    std::is_same_v<std::remove_const_t<recv_counts_type>, int>,
    "Recv counts must be of type int"
  );

  // Get recv_buf
  using default_recv_buf_type = decltype(kamping::recv_buf(
    NewContainer<std::vector<default_recv_value_type>>{}
  ));
  auto&& recv_buf             = internal::select_parameter_type_or_default<
    internal::ParameterType::recv_buf, default_recv_buf_type>(
    std::tuple(), args...
  );
  using recv_value_type =
    typename std::remove_reference_t<decltype(recv_buf)>::value_type;
  MPI_Datatype mpi_recv_type = mpi_datatype<recv_value_type>();

  // Get send_displs
  using default_send_displs_type =
    decltype(kamping::send_displs_out(NewContainer<std::vector<int>>{}));
  auto&& send_displs = internal::select_parameter_type_or_default<
    internal::ParameterType::send_displs, default_send_displs_type>(
    std::tuple(), args...
  );
  using send_displs_type =
    typename std::remove_reference_t<decltype(send_displs)>::value_type;
  static_assert(
    std::is_same_v<std::remove_const_t<send_displs_type>, int>,
    "Send displs must be of type int"
  );

  // Get recv_displs
  using default_recv_displs_type =
    decltype(kamping::recv_displs_out(NewContainer<std::vector<int>>{}));
  auto&& recv_displs = internal::select_parameter_type_or_default<
    internal::ParameterType::recv_displs, default_recv_displs_type>(
    std::tuple(), args...
  );
  using recv_displs_type =
    typename std::remove_reference_t<decltype(recv_displs)>::value_type;
  static_assert(
    std::is_same_v<std::remove_const_t<recv_displs_type>, int>,
    "Recv displs must be of type int"
  );
=======
    // Get recv_counts
    using default_recv_counts_type = decltype(kamping::recv_counts_out(NewContainer<std::vector<int>>{}));
    auto&& recv_counts =
        internal::select_parameter_type_or_default<internal::ParameterType::recv_counts, default_recv_counts_type>(
            std::tuple(),
            args...
        );
    using recv_counts_type = typename std::remove_reference_t<decltype(recv_counts)>::value_type;
    static_assert(std::is_same_v<std::remove_const_t<recv_counts_type>, int>, "Recv counts must be of type int");

    // Get recv_buf
    using default_recv_buf_type = decltype(kamping::recv_buf(NewContainer<std::vector<default_recv_value_type>>{}));
    auto&& recv_buf =
        internal::select_parameter_type_or_default<internal::ParameterType::recv_buf, default_recv_buf_type>(
            std::tuple(),
            args...
        );
    using recv_value_type      = typename std::remove_reference_t<decltype(recv_buf)>::value_type;
    MPI_Datatype mpi_recv_type = mpi_datatype<recv_value_type>();

    // Get send_displs
    using default_send_displs_type = decltype(kamping::send_displs_out(NewContainer<std::vector<int>>{}));
    auto&& send_displs =
        internal::select_parameter_type_or_default<internal::ParameterType::send_displs, default_send_displs_type>(
            std::tuple(),
            args...
        );
    using send_displs_type = typename std::remove_reference_t<decltype(send_displs)>::value_type;
    static_assert(std::is_same_v<std::remove_const_t<send_displs_type>, int>, "Send displs must be of type int");

    // Get recv_displs
    using default_recv_displs_type = decltype(kamping::recv_displs_out(NewContainer<std::vector<int>>{}));
    auto&& recv_displs =
        internal::select_parameter_type_or_default<internal::ParameterType::recv_displs, default_recv_displs_type>(
            std::tuple(),
            args...
        );
    using recv_displs_type = typename std::remove_reference_t<decltype(recv_displs)>::value_type;
    static_assert(std::is_same_v<std::remove_const_t<recv_displs_type>, int>, "Recv displs must be of type int");
>>>>>>> 924a72a9

  // Check that send and receive buffers have matching types
  static_assert(
    std::is_same_v<std::remove_const_t<send_value_type>, recv_value_type>,
    "Types of send and receive buffers do not match."
  );
  static_assert(
    !std::is_const_v<recv_value_type>,
    "The receive buffer must not have a const value_type."
  );
  KASSERT(
    mpi_send_type == mpi_recv_type,
    "The MPI receive type does not match the MPI send type.", assert::light
  );

<<<<<<< HEAD
  // Calculate recv_counts if necessary
  constexpr bool do_calculate_recv_counts =
    internal::has_to_be_computed<decltype(recv_counts)>;
  KASSERT(
    is_same_on_all_ranks(do_calculate_recv_counts),
    "Receive counts are given on some ranks and have to be computed on others",
    assert::light_communication
  );
  if constexpr (do_calculate_recv_counts) {
    /// @todo make it possible to test whether this additional communication is
    /// skipped
    recv_counts.resize(this->size());
    this->alltoall(
      kamping::send_buf(send_counts.get()), kamping::recv_buf(recv_counts.get())
=======
    // Calculate recv_counts if necessary
    constexpr bool do_calculate_recv_counts = internal::has_to_be_computed<decltype(recv_counts)>;
    KASSERT(
        is_same_on_all_ranks(do_calculate_recv_counts),
        "Receive counts are given on some ranks and have to be computed on others",
        assert::light_communication
>>>>>>> 924a72a9
    );
  }
  KASSERT(recv_counts.size() == this->size(), assert::light);

<<<<<<< HEAD
  // Calculate send_displs if necessary
  constexpr bool do_calculate_send_displs =
    internal::has_to_be_computed<decltype(send_displs)>;
  KASSERT(
    is_same_on_all_ranks(do_calculate_send_displs),
    "Send displacements are given on some ranks and have to be computed on "
    "others",
    assert::light_communication
  );
  if constexpr (do_calculate_send_displs) {
    send_displs.resize(this->size());
    std::exclusive_scan(
      send_counts.data(), send_counts.data() + send_counts.size(),
      send_displs.data(), 0
=======
    // Calculate send_displs if necessary
    constexpr bool do_calculate_send_displs = internal::has_to_be_computed<decltype(send_displs)>;
    KASSERT(
        is_same_on_all_ranks(do_calculate_send_displs),
        "Send displacements are given on some ranks and have to be computed on others",
        assert::light_communication
    );
    if constexpr (do_calculate_send_displs) {
        send_displs.resize(this->size());
        std::exclusive_scan(send_counts.data(), send_counts.data() + send_counts.size(), send_displs.data(), 0);
    }
    KASSERT(send_displs.size() == this->size(), assert::light);
    // Check that send displs and send counts match the size of send_buf
    KASSERT(
        *(send_counts.data() + send_counts.size() - 1) +       // Last element of send_counts
                *(send_displs.data() + send_displs.size() - 1) // Last element of send_displs
            <= asserting_cast<int>(send_buf.size()),
        assert::light
>>>>>>> 924a72a9
    );
  }
  KASSERT(send_displs.size() == this->size(), assert::light);
  // Check that send displs and send counts match the size of send_buf
  KASSERT(
    *(send_counts.data() + send_counts.size() - 1)
        + // Last element of send_counts
        *(send_displs.data() + send_displs.size() - 1
        ) // Last element of send_displs
      <= asserting_cast<int>(send_buf.size()),
    assert::light
  );

<<<<<<< HEAD
  // Calculate recv_displs if necessary
  constexpr bool do_calculate_recv_displs =
    internal::has_to_be_computed<decltype(recv_displs)>;
  KASSERT(
    is_same_on_all_ranks(do_calculate_recv_displs),
    "Receive displacements are given on some ranks and have to be computed on "
    "others",
    assert::light_communication
  );
  if constexpr (do_calculate_recv_displs) {
    recv_displs.resize(this->size());
    std::exclusive_scan(
      recv_counts.data(), recv_counts.data() + recv_counts.size(),
      recv_displs.data(), 0
=======
    // Calculate recv_displs if necessary
    constexpr bool do_calculate_recv_displs = internal::has_to_be_computed<decltype(recv_displs)>;
    KASSERT(
        is_same_on_all_ranks(do_calculate_recv_displs),
        "Receive displacements are given on some ranks and have to be computed on others",
        assert::light_communication
>>>>>>> 924a72a9
    );
  }
  KASSERT(recv_displs.size() == this->size(), assert::light);

  // Resize recv_buff
  int recv_buf_size = *(recv_counts.data() + recv_counts.size() - 1)
                      + // Last element of recv_counts
                      *(recv_displs.data() + recv_displs.size() - 1
                      ); // Last element of recv_displs
  recv_buf.resize(asserting_cast<size_t>(recv_buf_size));

  // Do the actual alltoallv
  [[maybe_unused]] int err = MPI_Alltoallv(
    send_buf.data(),    // sendbuf
    send_counts.data(), // sendcounts
    send_displs.data(), // sdispls
    mpi_send_type,      // sendtype
    recv_buf.data(),    // sendcounts
    recv_counts.data(), // recvcounts
    recv_displs.data(), // rdispls
    mpi_recv_type,      // recvtype
    mpi_communicator()  // comm
  );

  THROW_IF_MPI_ERROR(err, MPI_Alltoallv);

  return MPIResult(
    std::move(recv_buf),    // recv_buf
    std::move(recv_counts), // recv_counts
    std::move(recv_displs), // recv_displs
    std::move(send_displs)  // send_displs
  );
}<|MERGE_RESOLUTION|>--- conflicted
+++ resolved
@@ -55,7 +55,8 @@
 template <typename... Args>
 auto kamping::Communicator::alltoall(Args... args) const {
   KAMPING_CHECK_PARAMETERS(
-    Args, KAMPING_REQUIRED_PARAMETERS(send_buf),
+    Args,
+    KAMPING_REQUIRED_PARAMETERS(send_buf),
     KAMPING_OPTIONAL_PARAMETERS(recv_buf)
   );
 
@@ -66,27 +67,15 @@
   using default_recv_value_type = std::remove_const_t<send_value_type>;
   MPI_Datatype mpi_send_type    = mpi_datatype<send_value_type>();
 
-<<<<<<< HEAD
   using default_recv_buf_type = decltype(kamping::recv_buf(
     NewContainer<std::vector<default_recv_value_type>>{}
   ));
   auto&& recv_buf             = internal::select_parameter_type_or_default<
-    internal::ParameterType::recv_buf, default_recv_buf_type>(
-    std::tuple(), args...
-  );
+    internal::ParameterType::recv_buf,
+    default_recv_buf_type>(std::tuple(), args...);
   using recv_value_type =
     typename std::remove_reference_t<decltype(recv_buf)>::value_type;
   MPI_Datatype mpi_recv_type = mpi_datatype<recv_value_type>();
-=======
-    using default_recv_buf_type = decltype(kamping::recv_buf(NewContainer<std::vector<default_recv_value_type>>{}));
-    auto&& recv_buf =
-        internal::select_parameter_type_or_default<internal::ParameterType::recv_buf, default_recv_buf_type>(
-            std::tuple(),
-            args...
-        );
-    using recv_value_type      = typename std::remove_reference_t<decltype(recv_buf)>::value_type;
-    MPI_Datatype mpi_recv_type = mpi_datatype<recv_value_type>();
->>>>>>> 924a72a9
 
   static_assert(
     std::is_same_v<std::remove_const_t<send_value_type>, recv_value_type>,
@@ -98,7 +87,8 @@
   );
   KASSERT(
     mpi_send_type == mpi_recv_type,
-    "The MPI receive type does not match the MPI send type.", assert::light
+    "The MPI receive type does not match the MPI send type.",
+    assert::light
   );
 
   // Get the send and receive counts
@@ -122,22 +112,15 @@
   KASSERT(send_buf.data() != nullptr, assert::light);
   KASSERT(recv_buf.data() != nullptr, assert::light);
 
-<<<<<<< HEAD
   [[maybe_unused]] int err = MPI_Alltoall(
-    send_buf.data(), send_count, mpi_send_type, recv_buf.data(), recv_count,
-    mpi_recv_type, mpi_communicator()
-  );
-=======
-    [[maybe_unused]] int err = MPI_Alltoall(
-        send_buf.data(),
-        send_count,
-        mpi_send_type,
-        recv_buf.data(),
-        recv_count,
-        mpi_recv_type,
-        mpi_communicator()
-    );
->>>>>>> 924a72a9
+    send_buf.data(),
+    send_count,
+    mpi_send_type,
+    recv_buf.data(),
+    recv_count,
+    mpi_recv_type,
+    mpi_communicator()
+  );
 
   THROW_IF_MPI_ERROR(err, MPI_Alltoall);
   return MPIResult(
@@ -184,20 +167,12 @@
 /// not specified as input parameter.
 template <typename... Args>
 auto kamping::Communicator::alltoallv(Args... args) const {
-<<<<<<< HEAD
   // Get all parameter objects
   KAMPING_CHECK_PARAMETERS(
-    Args, KAMPING_REQUIRED_PARAMETERS(send_buf, send_counts),
+    Args,
+    KAMPING_REQUIRED_PARAMETERS(send_buf, send_counts),
     KAMPING_OPTIONAL_PARAMETERS(recv_counts, recv_buf, send_displs, recv_displs)
   );
-=======
-    // Get all parameter objects
-    KAMPING_CHECK_PARAMETERS(
-        Args,
-        KAMPING_REQUIRED_PARAMETERS(send_buf, send_counts),
-        KAMPING_OPTIONAL_PARAMETERS(recv_counts, recv_buf, send_displs, recv_displs)
-    );
->>>>>>> 924a72a9
 
   // Get send_buf
   auto const& send_buf =
@@ -220,14 +195,12 @@
   );
   KASSERT(send_counts.size() == this->size(), assert::light);
 
-<<<<<<< HEAD
   // Get recv_counts
   using default_recv_counts_type =
     decltype(kamping::recv_counts_out(NewContainer<std::vector<int>>{}));
   auto&& recv_counts = internal::select_parameter_type_or_default<
-    internal::ParameterType::recv_counts, default_recv_counts_type>(
-    std::tuple(), args...
-  );
+    internal::ParameterType::recv_counts,
+    default_recv_counts_type>(std::tuple(), args...);
   using recv_counts_type =
     typename std::remove_reference_t<decltype(recv_counts)>::value_type;
   static_assert(
@@ -240,9 +213,8 @@
     NewContainer<std::vector<default_recv_value_type>>{}
   ));
   auto&& recv_buf             = internal::select_parameter_type_or_default<
-    internal::ParameterType::recv_buf, default_recv_buf_type>(
-    std::tuple(), args...
-  );
+    internal::ParameterType::recv_buf,
+    default_recv_buf_type>(std::tuple(), args...);
   using recv_value_type =
     typename std::remove_reference_t<decltype(recv_buf)>::value_type;
   MPI_Datatype mpi_recv_type = mpi_datatype<recv_value_type>();
@@ -251,9 +223,8 @@
   using default_send_displs_type =
     decltype(kamping::send_displs_out(NewContainer<std::vector<int>>{}));
   auto&& send_displs = internal::select_parameter_type_or_default<
-    internal::ParameterType::send_displs, default_send_displs_type>(
-    std::tuple(), args...
-  );
+    internal::ParameterType::send_displs,
+    default_send_displs_type>(std::tuple(), args...);
   using send_displs_type =
     typename std::remove_reference_t<decltype(send_displs)>::value_type;
   static_assert(
@@ -265,56 +236,14 @@
   using default_recv_displs_type =
     decltype(kamping::recv_displs_out(NewContainer<std::vector<int>>{}));
   auto&& recv_displs = internal::select_parameter_type_or_default<
-    internal::ParameterType::recv_displs, default_recv_displs_type>(
-    std::tuple(), args...
-  );
+    internal::ParameterType::recv_displs,
+    default_recv_displs_type>(std::tuple(), args...);
   using recv_displs_type =
     typename std::remove_reference_t<decltype(recv_displs)>::value_type;
   static_assert(
     std::is_same_v<std::remove_const_t<recv_displs_type>, int>,
     "Recv displs must be of type int"
   );
-=======
-    // Get recv_counts
-    using default_recv_counts_type = decltype(kamping::recv_counts_out(NewContainer<std::vector<int>>{}));
-    auto&& recv_counts =
-        internal::select_parameter_type_or_default<internal::ParameterType::recv_counts, default_recv_counts_type>(
-            std::tuple(),
-            args...
-        );
-    using recv_counts_type = typename std::remove_reference_t<decltype(recv_counts)>::value_type;
-    static_assert(std::is_same_v<std::remove_const_t<recv_counts_type>, int>, "Recv counts must be of type int");
-
-    // Get recv_buf
-    using default_recv_buf_type = decltype(kamping::recv_buf(NewContainer<std::vector<default_recv_value_type>>{}));
-    auto&& recv_buf =
-        internal::select_parameter_type_or_default<internal::ParameterType::recv_buf, default_recv_buf_type>(
-            std::tuple(),
-            args...
-        );
-    using recv_value_type      = typename std::remove_reference_t<decltype(recv_buf)>::value_type;
-    MPI_Datatype mpi_recv_type = mpi_datatype<recv_value_type>();
-
-    // Get send_displs
-    using default_send_displs_type = decltype(kamping::send_displs_out(NewContainer<std::vector<int>>{}));
-    auto&& send_displs =
-        internal::select_parameter_type_or_default<internal::ParameterType::send_displs, default_send_displs_type>(
-            std::tuple(),
-            args...
-        );
-    using send_displs_type = typename std::remove_reference_t<decltype(send_displs)>::value_type;
-    static_assert(std::is_same_v<std::remove_const_t<send_displs_type>, int>, "Send displs must be of type int");
-
-    // Get recv_displs
-    using default_recv_displs_type = decltype(kamping::recv_displs_out(NewContainer<std::vector<int>>{}));
-    auto&& recv_displs =
-        internal::select_parameter_type_or_default<internal::ParameterType::recv_displs, default_recv_displs_type>(
-            std::tuple(),
-            args...
-        );
-    using recv_displs_type = typename std::remove_reference_t<decltype(recv_displs)>::value_type;
-    static_assert(std::is_same_v<std::remove_const_t<recv_displs_type>, int>, "Recv displs must be of type int");
->>>>>>> 924a72a9
 
   // Check that send and receive buffers have matching types
   static_assert(
@@ -327,10 +256,10 @@
   );
   KASSERT(
     mpi_send_type == mpi_recv_type,
-    "The MPI receive type does not match the MPI send type.", assert::light
-  );
-
-<<<<<<< HEAD
+    "The MPI receive type does not match the MPI send type.",
+    assert::light
+  );
+
   // Calculate recv_counts if necessary
   constexpr bool do_calculate_recv_counts =
     internal::has_to_be_computed<decltype(recv_counts)>;
@@ -344,20 +273,12 @@
     /// skipped
     recv_counts.resize(this->size());
     this->alltoall(
-      kamping::send_buf(send_counts.get()), kamping::recv_buf(recv_counts.get())
-=======
-    // Calculate recv_counts if necessary
-    constexpr bool do_calculate_recv_counts = internal::has_to_be_computed<decltype(recv_counts)>;
-    KASSERT(
-        is_same_on_all_ranks(do_calculate_recv_counts),
-        "Receive counts are given on some ranks and have to be computed on others",
-        assert::light_communication
->>>>>>> 924a72a9
+      kamping::send_buf(send_counts.get()),
+      kamping::recv_buf(recv_counts.get())
     );
   }
   KASSERT(recv_counts.size() == this->size(), assert::light);
 
-<<<<<<< HEAD
   // Calculate send_displs if necessary
   constexpr bool do_calculate_send_displs =
     internal::has_to_be_computed<decltype(send_displs)>;
@@ -370,28 +291,10 @@
   if constexpr (do_calculate_send_displs) {
     send_displs.resize(this->size());
     std::exclusive_scan(
-      send_counts.data(), send_counts.data() + send_counts.size(),
-      send_displs.data(), 0
-=======
-    // Calculate send_displs if necessary
-    constexpr bool do_calculate_send_displs = internal::has_to_be_computed<decltype(send_displs)>;
-    KASSERT(
-        is_same_on_all_ranks(do_calculate_send_displs),
-        "Send displacements are given on some ranks and have to be computed on others",
-        assert::light_communication
-    );
-    if constexpr (do_calculate_send_displs) {
-        send_displs.resize(this->size());
-        std::exclusive_scan(send_counts.data(), send_counts.data() + send_counts.size(), send_displs.data(), 0);
-    }
-    KASSERT(send_displs.size() == this->size(), assert::light);
-    // Check that send displs and send counts match the size of send_buf
-    KASSERT(
-        *(send_counts.data() + send_counts.size() - 1) +       // Last element of send_counts
-                *(send_displs.data() + send_displs.size() - 1) // Last element of send_displs
-            <= asserting_cast<int>(send_buf.size()),
-        assert::light
->>>>>>> 924a72a9
+      send_counts.data(),
+      send_counts.data() + send_counts.size(),
+      send_displs.data(),
+      0
     );
   }
   KASSERT(send_displs.size() == this->size(), assert::light);
@@ -405,7 +308,6 @@
     assert::light
   );
 
-<<<<<<< HEAD
   // Calculate recv_displs if necessary
   constexpr bool do_calculate_recv_displs =
     internal::has_to_be_computed<decltype(recv_displs)>;
@@ -418,16 +320,10 @@
   if constexpr (do_calculate_recv_displs) {
     recv_displs.resize(this->size());
     std::exclusive_scan(
-      recv_counts.data(), recv_counts.data() + recv_counts.size(),
-      recv_displs.data(), 0
-=======
-    // Calculate recv_displs if necessary
-    constexpr bool do_calculate_recv_displs = internal::has_to_be_computed<decltype(recv_displs)>;
-    KASSERT(
-        is_same_on_all_ranks(do_calculate_recv_displs),
-        "Receive displacements are given on some ranks and have to be computed on others",
-        assert::light_communication
->>>>>>> 924a72a9
+      recv_counts.data(),
+      recv_counts.data() + recv_counts.size(),
+      recv_displs.data(),
+      0
     );
   }
   KASSERT(recv_displs.size() == this->size(), assert::light);
