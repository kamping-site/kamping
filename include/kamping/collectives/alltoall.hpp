// This file is part of KaMPIng.
//
// Copyright 2022-2024 The KaMPIng Authors
//
// KaMPIng is free software : you can redistribute it and/or modify it under the terms of the GNU Lesser General Public
// License as published by the Free Software Foundation, either version 3 of the License, or (at your option) any later
// version. KaMPIng is distributed in the hope that it will be useful, but WITHOUT ANY WARRANTY; without even the
// implied warranty of MERCHANTABILITY or FITNESS FOR A PARTICULAR PURPOSE.  See the GNU Lesser General Public License
// for more details.
//
// You should have received a copy of the GNU Lesser General Public License along with KaMPIng.  If not, see
// <https://www.gnu.org/licenses/>.

#pragma once

#include <cstddef>
#include <numeric>
#include <tuple>
#include <type_traits>

#include <kassert/kassert.hpp>
#include <mpi.h>

#include "kamping/assertion_levels.hpp"
#include "kamping/checking_casts.hpp"
#include "kamping/collectives/collectives_helpers.hpp"
#include "kamping/comm_helper/is_same_on_all_ranks.hpp"
#include "kamping/communicator.hpp"
#include "kamping/mpi_datatype.hpp"
#include "kamping/named_parameter_check.hpp"
#include "kamping/named_parameter_selection.hpp"
#include "kamping/named_parameters.hpp"
#include "kamping/result_.hpp"

/// @brief Wrapper for \c MPI_Alltoall.
///
/// This wrapper for \c MPI_Alltoall sends the same amount of data from each rank to each rank. The following
/// buffers are required:
/// - \ref kamping::send_buf() containing the data that is sent to each rank. This buffer has to be the same size at
/// each rank and divisible by the size of the communicator unless a send_count or a send_type is explicitly given as
/// parameter. Each rank receives the same number of elements from this buffer.
///
/// The following parameters are optional:
/// - \ref kamping::send_count() specifying how many elements are sent. If
/// omitted, the size of send buffer divided by communicator size is used.
/// This parameter is mandatory if \ref kamping::send_type() is given.
///
/// - \ref kamping::recv_count() specifying how many elements are received. If
/// omitted, the value of send_counts will be used.
/// This parameter is mandatory if \ref kamping::recv_type() is given.
///
/// - \ref kamping::recv_buf() containing a buffer for the output. Afterwards, this buffer will contain
/// the data received as specified for send_buf. The data received from rank 0 comes first, followed by the data
/// received from rank 1, and so on. The buffer will be resized according to the buffer's
/// kamping::BufferResizePolicy. If this is kamping::BufferResizePolicy::no_resize, the buffer's underlying
/// storage must be large enough to hold all received elements. This requires a size of at least `recv_count *
/// communicator size`.
///
/// - \ref kamping::send_type() specifying the \c MPI datatype to use as send type. If omitted, the \c MPI datatype is
/// derived automatically based on send_buf's underlying \c value_type.
///
/// - \ref kamping::recv_type() specifying the \c MPI datatype to use as recv type. If omitted, the \c MPI datatype is
/// derived automatically based on recv_buf's underlying \c value_type.
///
/// Inplace alltoall is supported by passing send_recv_buf as parameter. This changes the requirements for the other
/// parameters, see \ref Communicator::alltoall_inplace.
///
/// @tparam Args Automatically deducted template parameters.
/// @param args All required and any number of the optional buffers described above.
/// @return Result type wrapping the output buffer if not specified as input parameter.
template <template <typename...> typename DefaultContainerType, template <typename> typename... Plugins>
template <typename... Args>
auto kamping::Communicator<DefaultContainerType, Plugins...>::alltoall(Args... args) const {
    using namespace internal;
<<<<<<< HEAD
    constexpr bool inplace = internal::has_parameter_type<internal::ParameterType::send_recv_buf, Args...>();
    if constexpr (inplace) {
        return this->alltoall_inplace(std::forward<Args>(args)...);
    } else {
        KAMPING_CHECK_PARAMETERS(
            Args,
            KAMPING_REQUIRED_PARAMETERS(send_buf),
            KAMPING_OPTIONAL_PARAMETERS(recv_buf, send_count, recv_count, send_type, recv_type)
        );

        // Get the buffers
        auto const& send_buf          = internal::select_parameter_type<internal::ParameterType::send_buf>(args...);
        using send_value_type         = typename std::remove_reference_t<decltype(send_buf)>::value_type;
        using default_recv_value_type = std::remove_const_t<send_value_type>;

        using default_recv_buf_type =
            decltype(kamping::recv_buf(alloc_new<DefaultContainerType<default_recv_value_type>>));
        auto&& recv_buf =
            internal::select_parameter_type_or_default<internal::ParameterType::recv_buf, default_recv_buf_type>(
                std::tuple(),
                args...
            );
        using recv_value_type = typename std::remove_reference_t<decltype(recv_buf)>::value_type;

        static_assert(!std::is_const_v<recv_value_type>, "The receive buffer must not have a const value_type.");

        auto&& [send_type, recv_type] =
            internal::determine_mpi_datatypes<send_value_type, recv_value_type, decltype(recv_buf)>(args...);
        [[maybe_unused]] constexpr bool recv_type_has_to_be_deduced = has_to_be_computed<decltype(recv_type)>;

        // Get the send counts
        using default_send_count_type = decltype(kamping::send_count_out());
        auto&& send_count =
            internal::select_parameter_type_or_default<internal::ParameterType::send_count, default_send_count_type>(
                std::tuple(),
                args...
            );
        constexpr bool do_compute_send_count = internal::has_to_be_computed<decltype(send_count)>;
        if constexpr (do_compute_send_count) {
            send_count.underlying() = asserting_cast<int>(send_buf.size() / size());
        }
        // Get the recv counts
        using default_recv_count_type = decltype(kamping::recv_count_out());
        auto&& recv_count =
            internal::select_parameter_type_or_default<internal::ParameterType::recv_count, default_recv_count_type>(
                std::tuple(),
                args...
            );

        constexpr bool do_compute_recv_count = internal::has_to_be_computed<decltype(recv_count)>;
        if constexpr (do_compute_recv_count) {
            recv_count.underlying() = send_count.get_single_element();
        }

        KASSERT(
            (!do_compute_send_count || send_buf.size() % size() == 0lu),
            "There are no send counts given and the number of elements in send_buf is not divisible by the number of "
            "ranks "
            "in the communicator.",
            assert::light
        );
=======
    KAMPING_CHECK_PARAMETERS(
        Args,
        KAMPING_REQUIRED_PARAMETERS(send_buf),
        KAMPING_OPTIONAL_PARAMETERS(recv_buf, send_count, recv_count, send_type, recv_type)
    );

    // Get the buffers
    auto const& send_buf =
        internal::select_parameter_type<internal::ParameterType::send_buf>(args...).construct_buffer_or_rebind();
    using send_value_type         = typename std::remove_reference_t<decltype(send_buf)>::value_type;
    using default_recv_value_type = std::remove_const_t<send_value_type>;

    using default_recv_buf_type = decltype(kamping::recv_buf(alloc_new<DefaultContainerType<default_recv_value_type>>));
    auto&& recv_buf =
        internal::select_parameter_type_or_default<internal::ParameterType::recv_buf, default_recv_buf_type>(
            std::tuple(),
            args...
        )
            .template construct_buffer_or_rebind<DefaultContainerType>();
    using recv_value_type = typename std::remove_reference_t<decltype(recv_buf)>::value_type;
>>>>>>> 8a913e9a

        auto compute_required_recv_buf_size = [&]() {
            return asserting_cast<size_t>(recv_count.get_single_element()) * size();
        };
        recv_buf.resize_if_requested(compute_required_recv_buf_size);
        KASSERT(
            // if the recv type is user provided, kamping cannot make any assumptions about the required size of the
            // recv buffer
            !recv_type_has_to_be_deduced || recv_buf.size() >= compute_required_recv_buf_size(),
            "Recv buffer is not large enough to hold all received elements.",
            assert::light
        );

        // These KASSERTs are required to avoid a false warning from g++ in release mode
        KASSERT(send_buf.data() != nullptr, assert::light);
        KASSERT(recv_buf.data() != nullptr, assert::light);

        [[maybe_unused]] int err = MPI_Alltoall(
            send_buf.data(),                 // send_buf
            send_count.get_single_element(), // send_count
            send_type.get_single_element(),  // send_type
            recv_buf.data(),                 // recv_buf
            recv_count.get_single_element(), // recv_count
            recv_type.get_single_element(),  // recv_type
            mpi_communicator()               // comm
        );

<<<<<<< HEAD
        THROW_IF_MPI_ERROR(err, MPI_Alltoall);
        return make_mpi_result_<std::tuple<Args...>>(
            std::move(recv_buf),   // recv_buf
            std::move(send_count), // send_count
            std::move(recv_count), // recv_count
            std::move(send_type),  // send_type
            std::move(recv_type)   // recv_type
        );
    }
}
=======
    // Get the send counts
    using default_send_count_type = decltype(kamping::send_count_out());
    auto&& send_count =
        internal::select_parameter_type_or_default<internal::ParameterType::send_count, default_send_count_type>(
            std::tuple(),
            args...
        )
            .construct_buffer_or_rebind();
    constexpr bool do_compute_send_count = internal::has_to_be_computed<decltype(send_count)>;
    if constexpr (do_compute_send_count) {
        send_count.underlying() = asserting_cast<int>(send_buf.size() / size());
    }
    // Get the recv counts
    using default_recv_count_type = decltype(kamping::recv_count_out());
    auto&& recv_count =
        internal::select_parameter_type_or_default<internal::ParameterType::recv_count, default_recv_count_type>(
            std::tuple(),
            args...
        )
            .construct_buffer_or_rebind();
>>>>>>> 8a913e9a

/// @brief Wrapper for the in-place version of \ref Communicator::alltoall.
///
/// This variant must be called collectively by all ranks in the communicator. It sends the same amount of data from
/// each rank to each rank, using the same buffer for sending and receiving data.
///
/// The following parameteres are required:
///
/// - \ref kamping::send_recv_buf() containing the data that is sent to each rank and received from each rank. The size
/// of this buffer has to be the same at each rank and divisible by the size of the communicator unless a
/// send_recv_count or a send_recv_type is explicitly given as parameter. Each rank receives the same number of elements
/// from this buffer.
///
/// The following parameters are optional:
///
/// - \ref kamping::send_recv_count() specifying how many elements are sent and received. If
/// omitted, the size of send_recv_buf divided by communicator size is used.
/// This parameter is mandatory if \ref kamping::send_recv_type() is given.
/// -
/// \ref kamping::send_recv_type() specifying the \c MPI datatype to use as send and recv type. If omitted, the \c MPI
/// datatype is derived automatically based on send_recv_buf's underlying \c value_type.
///
/// @tparam Args Automatically deducted template parameters.
/// @param args All required and any number of the optional buffers described above.
template <template <typename...> typename DefaultContainerType, template <typename> typename... Plugins>
template <typename... Args>
auto kamping::Communicator<DefaultContainerType, Plugins...>::alltoall_inplace(Args... args) const {
    using namespace internal;
    KAMPING_CHECK_PARAMETERS(
        Args,
        KAMPING_REQUIRED_PARAMETERS(send_recv_buf),
        KAMPING_OPTIONAL_PARAMETERS(send_recv_count, send_recv_type)
    );

    auto& send_recv_buf        = internal::select_parameter_type<internal::ParameterType::send_recv_buf>(args...);
    using send_recv_value_type = typename std::remove_reference_t<decltype(send_recv_buf)>::value_type;
    auto&& send_recv_type =
        internal::determine_mpi_send_recv_datatype<send_recv_value_type, decltype(send_recv_buf)>(args...);
    [[maybe_unused]] constexpr bool send_recv_type_has_to_be_deduced = has_to_be_computed<decltype(send_recv_type)>;

    // Get the optional recv_count parameter. If the parameter is not given, allocate a new container.
    using default_count_type = decltype(kamping::send_recv_count_out());
    auto&& count_param = internal::select_parameter_type_or_default<ParameterType::send_recv_count, default_count_type>(
        std::tuple(),
        args...
    );
    constexpr bool count_has_to_be_computed = has_to_be_computed<decltype(count_param)>;

    KASSERT(
        (!count_has_to_be_computed || send_recv_buf.size() % size() == 0lu),
        "There is no send_recv_count given and the number of elements in send_recv_buf is not divisible by the number "
        "of "
        "ranks "
        "in the communicator.",
        assert::light
    );

    if constexpr (count_has_to_be_computed) {
        count_param.underlying() = asserting_cast<int>(send_recv_buf.size() / size());
    }
    auto compute_required_recv_buf_size = [&]() {
        return asserting_cast<size_t>(count_param.get_single_element()) * size();
    };
    send_recv_buf.resize_if_requested(compute_required_recv_buf_size);
    KASSERT(
        // if the type is user provided, kamping cannot make any assumptions about the required size of the
        // buffer
        !send_recv_type_has_to_be_deduced || send_recv_buf.size() >= compute_required_recv_buf_size(),
        "send_recv_buf is not large enough to hold all received elements.",
        assert::light
    );
    int err = MPI_Alltoall(
        MPI_IN_PLACE,                        // send_buf
        0,                                   // send_count (ignored)
        MPI_DATATYPE_NULL,                   // send_type (ignored)
        send_recv_buf.data(),                // recv_buf
        count_param.get_single_element(),    // recv_count
        send_recv_type.get_single_element(), // recv_type
        mpi_communicator()                   // comm
    );
    THROW_IF_MPI_ERROR(err, MPI_Alltoall);

    return make_mpi_result_<std::tuple<Args...>>(
        std::move(send_recv_buf),
        std::move(count_param),
        std::move(send_recv_type)
    );
}

/// @brief Wrapper for \c MPI_Alltoallv.
///
/// This wrapper for \c MPI_Alltoallv sends the different amounts of data from each rank to each rank. The following
/// buffers are required:
/// - \ref kamping::send_buf() containing the data that is sent to each rank. The size of this buffer has to be at least
/// the sum of the send_counts argument.
///
/// - \ref kamping::send_counts() containing the number of elements to send to each rank.
///
/// The following parameters are optional but result in communication overhead if omitted:
/// - \ref kamping::recv_counts() containing the number of elements to receive from each rank.
/// This parameter is mandatory if \ref kamping::recv_type() is given.
///
/// The following buffers are optional:
/// - \ref kamping::recv_buf() containing a buffer for the output. Afterwards, this buffer will contain
/// the data received as specified for send_buf. The buffer will be resized according to the buffer's
/// kamping::BufferResizePolicy. If resize policy is kamping::BufferResizePolicy::no_resize, the buffer's underlying
/// storage must be large enough to store all received elements. This requires a size of at least  `max(recv_counts[i] +
/// recv_displs[i])` for \c i in `[0, communicator size)`.
///
/// - \ref kamping::send_displs() containing the offsets of the messages in send_buf. The `send_counts[i]` elements
/// starting at `send_buf[send_displs[i]]` will be sent to rank `i`. If omitted, this is calculated as the exclusive
/// prefix-sum of `send_counts`.
///
/// - \ref kamping::recv_displs() containing the offsets of the messages in recv_buf. The `recv_counts[i]` elements
/// starting at `recv_buf[recv_displs[i]]` will be received from rank `i`. If omitted, this is calculated as the
/// exclusive prefix-sum of `recv_counts`.
///
/// - \ref kamping::send_type() specifying the \c MPI datatype to use as send type. If omitted, the \c MPI datatype is
/// derived automatically based on send_buf's underlying \c value_type.
///
/// - \ref kamping::recv_type() specifying the \c MPI datatype to use as recv type. If omitted, the \c MPI datatype is
/// derived automatically based on recv_buf's underlying \c value_type.
///
/// @tparam Args Automatically deducted template parameters.
/// @param args All required and any number of the optional buffers described above.
/// @return Result type wrapping the output buffer, counts and displacements if not specified as input parameter.
template <template <typename...> typename DefaultContainerType, template <typename> typename... Plugins>
template <typename... Args>
auto kamping::Communicator<DefaultContainerType, Plugins...>::alltoallv(Args... args) const {
    // Get all parameter objects
    KAMPING_CHECK_PARAMETERS(
        Args,
        KAMPING_REQUIRED_PARAMETERS(send_buf, send_counts),
        KAMPING_OPTIONAL_PARAMETERS(recv_counts, recv_buf, send_displs, recv_displs, send_type, recv_type)
    );

    // Get send_buf
    auto const& send_buf =
        internal::select_parameter_type<internal::ParameterType::send_buf>(args...).construct_buffer_or_rebind();
    using send_value_type         = typename std::remove_reference_t<decltype(send_buf)>::value_type;
    using default_recv_value_type = std::remove_const_t<send_value_type>;

    // Get recv_buf
    using default_recv_buf_type = decltype(kamping::recv_buf(alloc_new<DefaultContainerType<default_recv_value_type>>));
    auto&& recv_buf =
        internal::select_parameter_type_or_default<internal::ParameterType::recv_buf, default_recv_buf_type>(
            std::tuple(),
            args...
        )
            .template construct_buffer_or_rebind<DefaultContainerType>();
    using recv_value_type = typename std::remove_reference_t<decltype(recv_buf)>::value_type;

    // Get send/recv types
    auto&& [send_type, recv_type] =
        internal::determine_mpi_datatypes<send_value_type, recv_value_type, decltype(recv_buf)>(args...);
    [[maybe_unused]] constexpr bool send_type_has_to_be_deduced = internal::has_to_be_computed<decltype(send_type)>;
    [[maybe_unused]] constexpr bool recv_type_has_to_be_deduced = internal::has_to_be_computed<decltype(recv_type)>;

    // Get send_counts
    auto const& send_counts = internal::select_parameter_type<internal::ParameterType::send_counts>(args...)
                                  .template construct_buffer_or_rebind<DefaultContainerType>();
    using send_counts_type = typename std::remove_reference_t<decltype(send_counts)>::value_type;
    static_assert(std::is_same_v<std::remove_const_t<send_counts_type>, int>, "Send counts must be of type int");
    static_assert(
        !internal::has_to_be_computed<decltype(send_counts)>,
        "Send counts must be given as an input parameter"
    );
    KASSERT(send_counts.size() >= this->size(), "Send counts buffer is not large enough.", assert::light);

    // Get recv_counts
    using default_recv_counts_type = decltype(kamping::recv_counts_out(alloc_new<DefaultContainerType<int>>));
    auto&& recv_counts =
        internal::select_parameter_type_or_default<internal::ParameterType::recv_counts, default_recv_counts_type>(
            std::tuple(),
            args...
        )
            .template construct_buffer_or_rebind<DefaultContainerType>();
    using recv_counts_type = typename std::remove_reference_t<decltype(recv_counts)>::value_type;
    static_assert(std::is_same_v<std::remove_const_t<recv_counts_type>, int>, "Recv counts must be of type int");

    // Get send_displs
    using default_send_displs_type = decltype(kamping::send_displs_out(alloc_new<DefaultContainerType<int>>));
    auto&& send_displs =
        internal::select_parameter_type_or_default<internal::ParameterType::send_displs, default_send_displs_type>(
            std::tuple(),
            args...
        )
            .template construct_buffer_or_rebind<DefaultContainerType>();
    using send_displs_type = typename std::remove_reference_t<decltype(send_displs)>::value_type;
    static_assert(std::is_same_v<std::remove_const_t<send_displs_type>, int>, "Send displs must be of type int");

    // Get recv_displs
    using default_recv_displs_type = decltype(kamping::recv_displs_out(alloc_new<DefaultContainerType<int>>));
    auto&& recv_displs =
        internal::select_parameter_type_or_default<internal::ParameterType::recv_displs, default_recv_displs_type>(
            std::tuple(),
            args...
        )
            .template construct_buffer_or_rebind<DefaultContainerType>();
    using recv_displs_type = typename std::remove_reference_t<decltype(recv_displs)>::value_type;
    static_assert(std::is_same_v<std::remove_const_t<recv_displs_type>, int>, "Recv displs must be of type int");

    static_assert(!std::is_const_v<recv_value_type>, "The receive buffer must not have a const value_type.");

    // Calculate recv_counts if necessary
    constexpr bool do_calculate_recv_counts = internal::has_to_be_computed<decltype(recv_counts)>;
    KASSERT(
        is_same_on_all_ranks(do_calculate_recv_counts),
        "Receive counts are given on some ranks and have to be computed on others",
        assert::light_communication
    );
    if constexpr (do_calculate_recv_counts) {
        /// @todo make it possible to test whether this additional communication is skipped
        recv_counts.resize_if_requested([&]() { return this->size(); });
        KASSERT(recv_counts.size() >= this->size(), "Recv counts buffer is not large enough.", assert::light);
        this->alltoall(kamping::send_buf(send_counts.get()), kamping::recv_buf(recv_counts.get()));
    } else {
        KASSERT(recv_counts.size() >= this->size(), "Recv counts buffer is not large enough.", assert::light);
    }

    // Calculate send_displs if necessary
    constexpr bool do_calculate_send_displs = internal::has_to_be_computed<decltype(send_displs)>;
    KASSERT(
        is_same_on_all_ranks(do_calculate_send_displs),
        "Send displacements are given on some ranks and have to be computed on others",
        assert::light_communication
    );

    if constexpr (do_calculate_send_displs) {
        send_displs.resize_if_requested([&]() { return this->size(); });
        KASSERT(send_displs.size() >= this->size(), "Send displs buffer is not large enough.", assert::light);
        std::exclusive_scan(send_counts.data(), send_counts.data() + this->size(), send_displs.data(), 0);
    } else {
        KASSERT(send_displs.size() >= this->size(), "Send displs buffer is not large enough.", assert::light);
    }

    // Check that send displs and send counts are large enough
    KASSERT(
        // if the send type is user provided, kamping cannot make any assumptions about the size of the send
        // buffer
        !send_type_has_to_be_deduced
            || *(send_counts.data() + this->size() - 1) +       // Last element of send_counts
                       *(send_displs.data() + this->size() - 1) // Last element of send_displs
                   <= asserting_cast<int>(send_buf.size()),
        assert::light
    );

    // Calculate recv_displs if necessary
    constexpr bool do_calculate_recv_displs = internal::has_to_be_computed<decltype(recv_displs)>;
    KASSERT(
        is_same_on_all_ranks(do_calculate_recv_displs),
        "Receive displacements are given on some ranks and have to be computed on others",
        assert::light_communication
    );
    if constexpr (do_calculate_recv_displs) {
        recv_displs.resize_if_requested([&]() { return this->size(); });
        KASSERT(recv_displs.size() >= this->size(), "Recv displs buffer is not large enough.", assert::light);
        std::exclusive_scan(recv_counts.data(), recv_counts.data() + this->size(), recv_displs.data(), 0);
    } else {
        KASSERT(recv_displs.size() >= this->size(), "Recv displs buffer is not large enough.", assert::light);
    }

    auto compute_required_recv_buf_size = [&]() {
        return compute_required_recv_buf_size_in_vectorized_communication(recv_counts, recv_displs, this->size());
    };

    recv_buf.resize_if_requested(compute_required_recv_buf_size);
    KASSERT(
        // if the recv type is user provided, kamping cannot make any assumptions about the required size of the recv
        // buffer
        !recv_type_has_to_be_deduced || recv_buf.size() >= compute_required_recv_buf_size(),
        "Recv buffer is not large enough to hold all received elements.",
        assert::light
    );

    // Do the actual alltoallv
    [[maybe_unused]] int err = MPI_Alltoallv(
        send_buf.data(),                // send_buf
        send_counts.data(),             // send_counts
        send_displs.data(),             // send_displs
        send_type.get_single_element(), // send_type
        recv_buf.data(),                // send_counts
        recv_counts.data(),             // recv_counts
        recv_displs.data(),             // recv_displs
        recv_type.get_single_element(), // recv_type
        mpi_communicator()              // comm
    );

    THROW_IF_MPI_ERROR(err, MPI_Alltoallv);

    return internal::make_mpi_result_<std::tuple<Args...>>(
        std::move(recv_buf),    // recv_buf
        std::move(recv_counts), // recv_counts
        std::move(recv_displs), // recv_displs
        std::move(send_displs), // send_displs
        std::move(send_type),   // send_type
        std::move(recv_type)    // recv_type
    );
}<|MERGE_RESOLUTION|>--- conflicted
+++ resolved
@@ -72,7 +72,6 @@
 template <typename... Args>
 auto kamping::Communicator<DefaultContainerType, Plugins...>::alltoall(Args... args) const {
     using namespace internal;
-<<<<<<< HEAD
     constexpr bool inplace = internal::has_parameter_type<internal::ParameterType::send_recv_buf, Args...>();
     if constexpr (inplace) {
         return this->alltoall_inplace(std::forward<Args>(args)...);
@@ -134,28 +133,6 @@
             "in the communicator.",
             assert::light
         );
-=======
-    KAMPING_CHECK_PARAMETERS(
-        Args,
-        KAMPING_REQUIRED_PARAMETERS(send_buf),
-        KAMPING_OPTIONAL_PARAMETERS(recv_buf, send_count, recv_count, send_type, recv_type)
-    );
-
-    // Get the buffers
-    auto const& send_buf =
-        internal::select_parameter_type<internal::ParameterType::send_buf>(args...).construct_buffer_or_rebind();
-    using send_value_type         = typename std::remove_reference_t<decltype(send_buf)>::value_type;
-    using default_recv_value_type = std::remove_const_t<send_value_type>;
-
-    using default_recv_buf_type = decltype(kamping::recv_buf(alloc_new<DefaultContainerType<default_recv_value_type>>));
-    auto&& recv_buf =
-        internal::select_parameter_type_or_default<internal::ParameterType::recv_buf, default_recv_buf_type>(
-            std::tuple(),
-            args...
-        )
-            .template construct_buffer_or_rebind<DefaultContainerType>();
-    using recv_value_type = typename std::remove_reference_t<decltype(recv_buf)>::value_type;
->>>>>>> 8a913e9a
 
         auto compute_required_recv_buf_size = [&]() {
             return asserting_cast<size_t>(recv_count.get_single_element()) * size();
@@ -183,7 +160,6 @@
             mpi_communicator()               // comm
         );
 
-<<<<<<< HEAD
         THROW_IF_MPI_ERROR(err, MPI_Alltoall);
         return make_mpi_result_<std::tuple<Args...>>(
             std::move(recv_buf),   // recv_buf
@@ -194,28 +170,6 @@
         );
     }
 }
-=======
-    // Get the send counts
-    using default_send_count_type = decltype(kamping::send_count_out());
-    auto&& send_count =
-        internal::select_parameter_type_or_default<internal::ParameterType::send_count, default_send_count_type>(
-            std::tuple(),
-            args...
-        )
-            .construct_buffer_or_rebind();
-    constexpr bool do_compute_send_count = internal::has_to_be_computed<decltype(send_count)>;
-    if constexpr (do_compute_send_count) {
-        send_count.underlying() = asserting_cast<int>(send_buf.size() / size());
-    }
-    // Get the recv counts
-    using default_recv_count_type = decltype(kamping::recv_count_out());
-    auto&& recv_count =
-        internal::select_parameter_type_or_default<internal::ParameterType::recv_count, default_recv_count_type>(
-            std::tuple(),
-            args...
-        )
-            .construct_buffer_or_rebind();
->>>>>>> 8a913e9a
 
 /// @brief Wrapper for the in-place version of \ref Communicator::alltoall.
 ///
