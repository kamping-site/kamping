// This file is part of KaMPIng.
//
// Copyright 2022 The KaMPIng Authors
//
// KaMPIng is free software : you can redistribute it and/or modify it under the
// terms of the GNU Lesser General Public License as published by the Free
// Software Foundation, either version 3 of the License, or (at your option) any
// later version. KaMPIng is distributed in the hope that it will be useful, but
// WITHOUT ANY WARRANTY; without even the implied warranty of MERCHANTABILITY or
// FITNESS FOR A PARTICULAR PURPOSE.  See the GNU Lesser General Public License
// for more details.
//
// You should have received a copy of the GNU Lesser General Public License
// along with KaMPIng.  If not, see <https://www.gnu.org/licenses/>.

#pragma once

#include <tuple>
#include <type_traits>

#include <kassert/kassert.hpp>
#include <mpi.h>

#include "kamping/assertion_levels.hpp"
#include "kamping/checking_casts.hpp"
#include "kamping/comm_helper/is_same_on_all_ranks.hpp"
#include "kamping/communicator.hpp"
#include "kamping/error_handling.hpp"
#include "kamping/mpi_datatype.hpp"
#include "kamping/mpi_function_wrapper_helpers.hpp"
#include "kamping/named_parameter_selection.hpp"
#include "kamping/parameter_check.hpp"
#include "kamping/parameter_factories.hpp"
#include "kamping/parameter_objects.hpp"
#include "kamping/parameter_type_definitions.hpp"

/// @brief Wrapper for \c MPI_Allreduce; which is semantically a reduction
/// followed by a broadcast.
///
/// This wraps \c MPI_Allreduce. The operation combines the elements in the
/// input buffer provided via \c kamping::send_buf() and returns the combined
/// value on all ranks. The following parameters are required:
/// - \ref kamping::send_buf() containing the data that is sent to each rank.
/// This buffer has to be the same size at each rank.
/// - \ref kamping::op() wrapping the operation to apply to the input.
///
/// The following parameters are optional:
/// - \ref kamping::recv_buf() containing a buffer for the output.
/// @tparam Args Automatically deducted template parameters.
/// @param args All required and any number of the optional buffers described
/// above.
/// @return Result type wrapping the output buffer if not specified as input
/// parameter.
template <typename... Args>
auto kamping::Communicator::allreduce(Args... args) const {
    using namespace kamping::internal;
    KAMPING_CHECK_PARAMETERS(
        Args, KAMPING_REQUIRED_PARAMETERS(send_buf, op),
        KAMPING_OPTIONAL_PARAMETERS(recv_buf)
    );

    // Get the send buffer and deduce the send and recv value types.
    const auto& send_buf =
        select_parameter_type<ParameterType::send_buf>(args...).get();
    using send_value_type =
        typename std::remove_reference_t<decltype(send_buf)>::value_type;
    using default_recv_value_type = std::remove_const_t<send_value_type>;
    KASSERT(
        is_same_on_all_ranks(send_buf.size()),
        "The send buffer has to be the same size on all ranks.",
        assert::light_communication
    );

    // Deduce the recv buffer type and get (if provided) the recv buffer or
    // allocate one (if not provided).
    using default_recv_buf_type = decltype(kamping::recv_buf(
        NewContainer<std::vector<default_recv_value_type>>{}
    ));
    auto&& recv_buf             = select_parameter_type_or_default<
        ParameterType::recv_buf, default_recv_buf_type>(std::tuple(), args...);
    using recv_value_type =
        typename std::remove_reference_t<decltype(recv_buf)>::value_type;
    static_assert(
        std::is_same_v<std::remove_const_t<send_value_type>, recv_value_type>,
        "Types of send and receive buffers do not match."
    );

    // Get the operation used for the reduction. The signature of the provided
    // function is checked while building.
    auto& operation_param = select_parameter_type<ParameterType::op>(args...);
    auto  operation =
        operation_param.template build_operation<send_value_type>();

    // Resize the recv buffer to the same size as the send buffer; get the
    // pointer needed for the MPI call.
    send_value_type* recv_buf_ptr = nullptr;
    recv_buf.resize(send_buf.size());
    recv_buf_ptr = recv_buf.data();
    KASSERT(recv_buf_ptr != nullptr, assert::light);
    KASSERT(recv_buf.size() == send_buf.size(), assert::light);
    // send_buf.size() is equal on all ranks, as checked above.

    // Perform the MPI_Allreduce call and return.
    [[maybe_unused]] int err = MPI_Allreduce(
        send_buf.data(),                      // sendbuf
        recv_buf_ptr,                         // recvbuf,
        asserting_cast<int>(send_buf.size()), // count
        mpi_datatype<send_value_type>(),      // datatype,
        operation.op(),                       // op
        mpi_communicator()                    // communicator
    );

    THROW_IF_MPI_ERROR(err, MPI_Reduce);
<<<<<<< HEAD
    return MPIResult(
        std::move(recv_buf), BufferCategoryNotUsed{}, BufferCategoryNotUsed{},
        BufferCategoryNotUsed{}, BufferCategoryNotUsed{}
    );
=======
    return MPIResult(std::move(recv_buf), BufferCategoryNotUsed{}, BufferCategoryNotUsed{}, BufferCategoryNotUsed{});
>>>>>>> 0476c9af
}<|MERGE_RESOLUTION|>--- conflicted
+++ resolved
@@ -111,12 +111,8 @@
     );
 
     THROW_IF_MPI_ERROR(err, MPI_Reduce);
-<<<<<<< HEAD
     return MPIResult(
         std::move(recv_buf), BufferCategoryNotUsed{}, BufferCategoryNotUsed{},
-        BufferCategoryNotUsed{}, BufferCategoryNotUsed{}
+        BufferCategoryNotUsed{}
     );
-=======
-    return MPIResult(std::move(recv_buf), BufferCategoryNotUsed{}, BufferCategoryNotUsed{}, BufferCategoryNotUsed{});
->>>>>>> 0476c9af
 }