// This file is part of KaMPI.ng.
//
// Copyright 2022 The KaMPI.ng Authors
//
// KaMPI.ng is free software : you can redistribute it and/or modify it under the terms of the GNU Lesser General Public
// License as published by the Free Software Foundation, either version 3 of the License, or (at your option) any later
// version. KaMPI.ng is distributed in the hope that it will be useful, but WITHOUT ANY WARRANTY; without even the
// implied warranty of MERCHANTABILITY or FITNESS FOR A PARTICULAR PURPOSE.  See the GNU Lesser General Public License
// for more details.
//
// You should have received a copy of the GNU Lesser General Public License along with KaMPI.ng.  If not, see
// <https://www.gnu.org/licenses/>.

#pragma once

#include <kassert/kassert.hpp>
#include <mpi.h>

#include "kamping/assertion_levels.hpp"
#include "kamping/checking_casts.hpp"
#include "kamping/comm_helper/is_same_on_all_ranks.hpp"
#include "kamping/communicator.hpp"
#include "kamping/mpi_datatype.hpp"
#include "kamping/mpi_function_wrapper_helpers.hpp"
#include "kamping/named_parameter_selection.hpp"
#include "kamping/parameter_check.hpp"
#include "kamping/parameter_factories.hpp"
#include "kamping/parameter_objects.hpp"
#include "kamping/parameter_type_definitions.hpp"

/// @brief Wrapper for \c MPI_Bcast
///
/// This wrapper for \c MPI_Bcast sends data from the root to all other ranks.
/// The following buffer is required:
/// - \ref kamping::send_recv_buf() containing the data that is sent to the other ranks. Non-root ranks must allocate
/// and provide this buffer as it's needed for deducing the value type. The container will be resized on non-root ranks
/// to fit exactly the received data.
/// The following parameter is optional but causes additional communication if not present.
/// - \ref kamping::recv_count() specifying how many elements are broadcasted. If not specified, will be
/// communicated through an additional bcast. If not specified, we broadcast the whole send_recv_buf. If specified,
/// has to be the same on all ranks (including the root). Has to either be specified or not specified on all ranks. The
/// following parameter is optional:
/// - \ref kamping::root() specifying an alternative root. If not present, the default root of the \c
/// Communicator is used, see root().
/// @todo Add support for `bcast<int>(..)` style deduction of send_recv_buf's type on non-root ranks.
/// @todo Add support for unnamed first parameter send_recv_buf.
/// @tparam Args Automatically deducted template parameters.
/// @param args All required and any number of the optional buffers described above.
/// @return Result type wrapping the output buffer if not specified as input parameter.
template <typename... Args>
auto kamping::Communicator::bcast(Args... args) const {
    using namespace ::kamping::internal;
    KAMPING_CHECK_PARAMETERS(
        Args, KAMPING_REQUIRED_PARAMETERS(send_recv_buf), KAMPING_OPTIONAL_PARAMETERS(root, recv_count));

    // Get the root PE
    auto&& root = select_parameter_type_or_default<ParameterType::root, Root>(std::tuple(this->root()), args...);
    KASSERT(this->is_valid_rank(root.rank()), "Invalid rank as root.", assert::light);

    // Get the send_recv_buf; for now, the user *has* to provide a send-receive buffer.
    auto&& send_recv_buf = internal::select_parameter_type<internal::ParameterType::send_recv_buf>(args...);
    using value_type     = typename std::remove_reference_t<decltype(send_recv_buf)>::value_type;
    static_assert(!std::is_const_v<decltype(send_recv_buf)>, "Const send_recv_buf'fers are not allowed.");
    auto mpi_value_type = mpi_datatype<value_type>();

    /// @todo Uncomment, once the send_recv_buf is optional.
    // if (this->is_root(root.rank())) {
    //     KASSERT(has_user_provided_send_recv_buf, "The send_recv_buf is mandatory at the root.", assert::light);
    // }

    // Get the optional recv_count parameter. If the parameter is not given, allocate a new container.
<<<<<<< HEAD
    auto&& recv_count_param = internal::select_parameter_type_or_default<
        ParameterType::recv_count,
        LibAllocatedSingleElementBuffer<int, ParameterType::recv_count, BufferType::out_buffer>>(std::tuple(), args...);
=======
    using default_recv_count_type = decltype(kamping::recv_count_out(NewContainer<int>{}));
    auto&& recv_count_param =
        internal::select_parameter_type_or_default<ParameterType::recv_count, default_recv_count_type>(
            std::tuple(), args...);
>>>>>>> 1b6d6527

    constexpr bool recv_count_is_output_parameter = has_to_be_computed<decltype(recv_count_param)>;
    KASSERT(
        is_same_on_all_ranks(recv_count_is_output_parameter),
        "recv_count() parameter is an output parameter on some PEs, but not on alle PEs.", assert::light_communication);

    // If it is not user provided, broadcast the size of send_recv_buf from the root to all ranks.
    int recv_count = recv_count_param.get_single_element();
    if constexpr (recv_count_is_output_parameter) {
        if (this->is_root(root.rank())) {
            recv_count = asserting_cast<int>(send_recv_buf.size());
        }
        // Transfer the recv_count
        // This error code is unused if KTHROW is removed at compile time.
        /// @todo Use bcast_single for this.
        [[maybe_unused]] int err = MPI_Bcast(
            &recv_count,                          // buffer
            1,                                    // count
            mpi_datatype<decltype(recv_count)>(), // datatype
            root.rank_signed(),                   // root
            this->mpi_communicator()              // comm
        );
        THROW_IF_MPI_ERROR(err, MPI_Bcast);

        // Output the recv count via the output_parameter
        *recv_count_param.data() = recv_count;
    }
    if (this->is_root(root.rank())) {
        KASSERT(
            asserting_cast<size_t>(recv_count) == send_recv_buf.size(),
            "If a recv_count() is provided on the root rank, it has to be equal to the number of elements in the "
            "send_recv_buf. For partial transfers, use a kamping::Span.");
    }
    KASSERT(
        this->is_same_on_all_ranks(recv_count), "The recv_count must be equal on all ranks.",
        assert::light_communication);

    // Resize my send_recv_buf to be able to hold all received data.
    // Trying to resize a single element buffer to something other than 1 will throw an error.
    send_recv_buf.resize(asserting_cast<size_t>(recv_count));

    // Perform the broadcast. The error code is unused if KTHROW is removed at compile time.
    [[maybe_unused]] int err = MPI_Bcast(
        send_recv_buf.data(),                      // buffer
        asserting_cast<int>(send_recv_buf.size()), // count
        mpi_value_type,                            // datatype
        root.rank_signed(),                        // root
        this->mpi_communicator()                   // comm
    );
    THROW_IF_MPI_ERROR(err, MPI_Bcast);

    return MPIResult(
        std::move(send_recv_buf), BufferCategoryNotUsed{}, std::move(recv_count_param), BufferCategoryNotUsed{},
        BufferCategoryNotUsed{});
} // namespace kamping::internal

template <typename... Args>
auto kamping::Communicator::bcast_single(Args... args) const {
    //! If your expand this function to not being only a simple wrapper arount bcast, you have to write more unit tests!
    // In contrast to bcast(...), the recv_count is not a possible parameter.
    KAMPING_CHECK_PARAMETERS(Args, KAMPING_REQUIRED_PARAMETERS(send_recv_buf), KAMPING_OPTIONAL_PARAMETERS(root));

    return this->bcast(std::forward<Args>(args)..., recv_count(1));
}<|MERGE_RESOLUTION|>--- conflicted
+++ resolved
@@ -69,16 +69,10 @@
     // }
 
     // Get the optional recv_count parameter. If the parameter is not given, allocate a new container.
-<<<<<<< HEAD
-    auto&& recv_count_param = internal::select_parameter_type_or_default<
-        ParameterType::recv_count,
-        LibAllocatedSingleElementBuffer<int, ParameterType::recv_count, BufferType::out_buffer>>(std::tuple(), args...);
-=======
     using default_recv_count_type = decltype(kamping::recv_count_out(NewContainer<int>{}));
     auto&& recv_count_param =
         internal::select_parameter_type_or_default<ParameterType::recv_count, default_recv_count_type>(
             std::tuple(), args...);
->>>>>>> 1b6d6527
 
     constexpr bool recv_count_is_output_parameter = has_to_be_computed<decltype(recv_count_param)>;
     KASSERT(
