// This file is part of KaMPI.ng.
//
// Copyright 2022 The KaMPI.ng Authors
//
// KaMPI.ng is free software : you can redistribute it and/or modify it under
// the terms of the GNU Lesser General Public License as published by the Free
// Software Foundation, either version 3 of the License, or (at your option) any
// later version. KaMPI.ng is distributed in the hope that it will be useful,
// but WITHOUT ANY WARRANTY; without even the implied warranty of
// MERCHANTABILITY or FITNESS FOR A PARTICULAR PURPOSE.  See the GNU Lesser
// General Public License for more details.
//
// You should have received a copy of the GNU Lesser General Public License
// along with KaMPI.ng.  If not, see <https://www.gnu.org/licenses/>.

#pragma once

#include <kassert/kassert.hpp>
#include <mpi.h>

#include "kamping/assertion_levels.hpp"
#include "kamping/checking_casts.hpp"
#include "kamping/comm_helper/is_same_on_all_ranks.hpp"
#include "kamping/communicator.hpp"
#include "kamping/mpi_datatype.hpp"
#include "kamping/mpi_function_wrapper_helpers.hpp"
#include "kamping/named_parameter_selection.hpp"
#include "kamping/parameter_check.hpp"
#include "kamping/parameter_factories.hpp"
#include "kamping/parameter_objects.hpp"
#include "kamping/parameter_type_definitions.hpp"

/// @brief Wrapper for \c MPI_Bcast
///
/// This wrapper for \c MPI_Bcast sends data from the root to all other ranks.
/// The following buffer is required:
<<<<<<< HEAD
/// - \ref kamping::send_recv_buf() containing the data that is sent to the
/// other ranks. Non-root ranks must allocate and provide this buffer as it's
/// needed for deducing the value type. The container will be resized on
/// non-root ranks to fit exactly the received data. The following parameter is
/// optional but causes additional communication if not present.
/// - \ref kamping::recv_count() specifying how many elements are broadcasted.
/// If not specified, will be communicated through an additional bcast. If not
/// specified, we broadcast the whole send_recv_buf. If specified, has to be the
/// same on all ranks (including the root). Has to either be specified or not
/// specified on all ranks. The following parameter is optional:
/// - \ref kamping::root() specifying an alternative root. If not present, the
/// default root of the \c Communicator is used, see root().
/// @todo Add support for `bcast<int>(..)` style deduction of send_recv_buf's
/// type on non-root ranks.
=======
/// - \ref kamping::send_recv_buf() containing the data that is sent to the other ranks. Non-root ranks must allocate
/// and provide this buffer as it's needed for deducing the value type. The container will be resized on non-root ranks
/// to fit exactly the received data.
/// The following parameter is optional but causes additional communication if not present.
/// - \ref kamping::recv_counts() specifying how many elements are broadcasted. If not specified, will be
/// communicated through an additional bcast. If not specified, we broadcast the whole send_recv_buf. If specified,
/// has to be the same on all ranks (including the root). Has to either be specified or not specified on all ranks. The
/// following parameter is optional:
/// - \ref kamping::root() specifying an alternative root. If not present, the default root of the \c
/// Communicator is used, see root().
/// @todo Add support for `bcast<int>(..)` style deduction of send_recv_buf's type on non-root ranks.
>>>>>>> 0476c9af
/// @todo Add support for unnamed first parameter send_recv_buf.
/// @tparam Args Automatically deducted template parameters.
/// @param args All required and any number of the optional buffers described
/// above.
/// @return Result type wrapping the output buffer if not specified as input
/// parameter.
template <typename... Args>
auto kamping::Communicator::bcast(Args... args) const {
    using namespace ::kamping::internal;
    KAMPING_CHECK_PARAMETERS(
<<<<<<< HEAD
        Args, KAMPING_REQUIRED_PARAMETERS(send_recv_buf),
        KAMPING_OPTIONAL_PARAMETERS(root, recv_count)
=======
        Args, KAMPING_REQUIRED_PARAMETERS(send_recv_buf), KAMPING_OPTIONAL_PARAMETERS(root, recv_counts)
>>>>>>> 0476c9af
    );

    // Get the root PE
    auto&& root = select_parameter_type_or_default<ParameterType::root, Root>(
        std::tuple(this->root()), args...
    );
    KASSERT(
        this->is_valid_rank(root.rank()), "Invalid rank as root.", assert::light
    );

    // Get the send_recv_buf; for now, the user *has* to provide a send-receive
    // buffer.
    auto&& send_recv_buf =
        internal::select_parameter_type<internal::ParameterType::send_recv_buf>(
            args...
        );
    using value_type =
        typename std::remove_reference_t<decltype(send_recv_buf)>::value_type;
    static_assert(
        !std::is_const_v<decltype(send_recv_buf)>,
        "Const send_recv_buf'fers are not allowed."
    );
    auto mpi_value_type = mpi_datatype<value_type>();

    /// @todo Uncomment, once the send_recv_buf is optional.
    // if (this->is_root(root.rank())) {
    //     KASSERT(has_user_provided_send_recv_buf, "The send_recv_buf is
    //     mandatory at the root.", assert::light);
    // }

<<<<<<< HEAD
    // Get the optional recv_count parameter. If the parameter is not given,
    // allocate a new container.
    using default_recv_count_type =
        decltype(kamping::recv_count_out(NewContainer<int>{}));
    auto&& recv_count_param = internal::select_parameter_type_or_default<
        ParameterType::recv_count, default_recv_count_type>(
        std::tuple(), args...
    );
=======
    // Get the optional recv_count parameter. If the parameter is not given, allocate a new container.
    using default_recv_count_type = decltype(kamping::recv_counts_out(NewContainer<int>{}));
    auto&& recv_count_param =
        internal::select_parameter_type_or_default<ParameterType::recv_counts, default_recv_count_type>(
            std::tuple(), args...
        );
>>>>>>> 0476c9af

    constexpr bool recv_count_is_output_parameter =
        has_to_be_computed<decltype(recv_count_param)>;
    KASSERT(
        is_same_on_all_ranks(recv_count_is_output_parameter),
        "recv_count() parameter is an output parameter on some PEs, but not on "
        "alle PEs.",
        assert::light_communication
    );

    // If it is not user provided, broadcast the size of send_recv_buf from the
    // root to all ranks.
    int recv_count = recv_count_param.get_single_element();
    if constexpr (recv_count_is_output_parameter) {
        if (this->is_root(root.rank())) {
            recv_count = asserting_cast<int>(send_recv_buf.size());
        }
        // Transfer the recv_count
        // This error code is unused if KTHROW is removed at compile time.
        /// @todo Use bcast_single for this.
        [[maybe_unused]] int err = MPI_Bcast(
            &recv_count,                          // buffer
            1,                                    // count
            mpi_datatype<decltype(recv_count)>(), // datatype
            root.rank_signed(),                   // root
            this->mpi_communicator()              // comm
        );
        THROW_IF_MPI_ERROR(err, MPI_Bcast);

        // Output the recv count via the output_parameter
        *recv_count_param.data() = recv_count;
    }
    if (this->is_root(root.rank())) {
        KASSERT(
            asserting_cast<size_t>(recv_count) == send_recv_buf.size(),
            "If a recv_count() is provided on the root rank, it has to be "
            "equal to the number of elements in the "
            "send_recv_buf. For partial transfers, use a kamping::Span."
        );
    }
    KASSERT(
        this->is_same_on_all_ranks(recv_count),
        "The recv_count must be equal on all ranks.",
        assert::light_communication
    );

    // Resize my send_recv_buf to be able to hold all received data.
    // Trying to resize a single element buffer to something other than 1 will
    // throw an error.
    send_recv_buf.resize(asserting_cast<size_t>(recv_count));

    // Perform the broadcast. The error code is unused if KTHROW is removed at
    // compile time.
    [[maybe_unused]] int err = MPI_Bcast(
        send_recv_buf.data(),                      // buffer
        asserting_cast<int>(send_recv_buf.size()), // count
        mpi_value_type,                            // datatype
        root.rank_signed(),                        // root
        this->mpi_communicator()                   // comm
    );
    THROW_IF_MPI_ERROR(err, MPI_Bcast);

    return MPIResult(
<<<<<<< HEAD
        std::move(send_recv_buf), BufferCategoryNotUsed{},
        std::move(recv_count_param), BufferCategoryNotUsed{},
        BufferCategoryNotUsed{}
=======
        std::move(send_recv_buf), std::move(recv_count_param), BufferCategoryNotUsed{}, BufferCategoryNotUsed{}
>>>>>>> 0476c9af
    );
} // namespace kamping::internal

template <typename... Args>
auto kamping::Communicator::bcast_single(Args... args) const {
    //! If your expand this function to not being only a simple wrapper arount
    //! bcast, you have to write more unit tests!
    // In contrast to bcast(...), the recv_count is not a possible parameter.
    KAMPING_CHECK_PARAMETERS(
        Args, KAMPING_REQUIRED_PARAMETERS(send_recv_buf),
        KAMPING_OPTIONAL_PARAMETERS(root)
    );

    return this->bcast(std::forward<Args>(args)..., recv_counts(1));
}<|MERGE_RESOLUTION|>--- conflicted
+++ resolved
@@ -34,13 +34,12 @@
 ///
 /// This wrapper for \c MPI_Bcast sends data from the root to all other ranks.
 /// The following buffer is required:
-<<<<<<< HEAD
 /// - \ref kamping::send_recv_buf() containing the data that is sent to the
 /// other ranks. Non-root ranks must allocate and provide this buffer as it's
 /// needed for deducing the value type. The container will be resized on
 /// non-root ranks to fit exactly the received data. The following parameter is
 /// optional but causes additional communication if not present.
-/// - \ref kamping::recv_count() specifying how many elements are broadcasted.
+/// - \ref kamping::recv_counts() specifying how many elements are broadcasted.
 /// If not specified, will be communicated through an additional bcast. If not
 /// specified, we broadcast the whole send_recv_buf. If specified, has to be the
 /// same on all ranks (including the root). Has to either be specified or not
@@ -49,19 +48,6 @@
 /// default root of the \c Communicator is used, see root().
 /// @todo Add support for `bcast<int>(..)` style deduction of send_recv_buf's
 /// type on non-root ranks.
-=======
-/// - \ref kamping::send_recv_buf() containing the data that is sent to the other ranks. Non-root ranks must allocate
-/// and provide this buffer as it's needed for deducing the value type. The container will be resized on non-root ranks
-/// to fit exactly the received data.
-/// The following parameter is optional but causes additional communication if not present.
-/// - \ref kamping::recv_counts() specifying how many elements are broadcasted. If not specified, will be
-/// communicated through an additional bcast. If not specified, we broadcast the whole send_recv_buf. If specified,
-/// has to be the same on all ranks (including the root). Has to either be specified or not specified on all ranks. The
-/// following parameter is optional:
-/// - \ref kamping::root() specifying an alternative root. If not present, the default root of the \c
-/// Communicator is used, see root().
-/// @todo Add support for `bcast<int>(..)` style deduction of send_recv_buf's type on non-root ranks.
->>>>>>> 0476c9af
 /// @todo Add support for unnamed first parameter send_recv_buf.
 /// @tparam Args Automatically deducted template parameters.
 /// @param args All required and any number of the optional buffers described
@@ -72,12 +58,8 @@
 auto kamping::Communicator::bcast(Args... args) const {
     using namespace ::kamping::internal;
     KAMPING_CHECK_PARAMETERS(
-<<<<<<< HEAD
         Args, KAMPING_REQUIRED_PARAMETERS(send_recv_buf),
-        KAMPING_OPTIONAL_PARAMETERS(root, recv_count)
-=======
-        Args, KAMPING_REQUIRED_PARAMETERS(send_recv_buf), KAMPING_OPTIONAL_PARAMETERS(root, recv_counts)
->>>>>>> 0476c9af
+        KAMPING_OPTIONAL_PARAMETERS(root, recv_counts)
     );
 
     // Get the root PE
@@ -108,23 +90,14 @@
     //     mandatory at the root.", assert::light);
     // }
 
-<<<<<<< HEAD
     // Get the optional recv_count parameter. If the parameter is not given,
     // allocate a new container.
     using default_recv_count_type =
-        decltype(kamping::recv_count_out(NewContainer<int>{}));
+        decltype(kamping::recv_counts_out(NewContainer<int>{}));
     auto&& recv_count_param = internal::select_parameter_type_or_default<
-        ParameterType::recv_count, default_recv_count_type>(
+        ParameterType::recv_counts, default_recv_count_type>(
         std::tuple(), args...
     );
-=======
-    // Get the optional recv_count parameter. If the parameter is not given, allocate a new container.
-    using default_recv_count_type = decltype(kamping::recv_counts_out(NewContainer<int>{}));
-    auto&& recv_count_param =
-        internal::select_parameter_type_or_default<ParameterType::recv_counts, default_recv_count_type>(
-            std::tuple(), args...
-        );
->>>>>>> 0476c9af
 
     constexpr bool recv_count_is_output_parameter =
         has_to_be_computed<decltype(recv_count_param)>;
@@ -188,13 +161,8 @@
     THROW_IF_MPI_ERROR(err, MPI_Bcast);
 
     return MPIResult(
-<<<<<<< HEAD
-        std::move(send_recv_buf), BufferCategoryNotUsed{},
-        std::move(recv_count_param), BufferCategoryNotUsed{},
-        BufferCategoryNotUsed{}
-=======
-        std::move(send_recv_buf), std::move(recv_count_param), BufferCategoryNotUsed{}, BufferCategoryNotUsed{}
->>>>>>> 0476c9af
+        std::move(send_recv_buf), std::move(recv_count_param),
+        BufferCategoryNotUsed{}, BufferCategoryNotUsed{}
     );
 } // namespace kamping::internal
 
