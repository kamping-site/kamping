--- conflicted
+++ resolved
@@ -34,13 +34,12 @@
 ///
 /// This wrapper for \c MPI_Bcast sends data from the root to all other ranks.
 /// The following buffer is required:
-<<<<<<< HEAD
 /// - \ref kamping::send_recv_buf() containing the data that is sent to the
 /// other ranks. Non-root ranks must allocate and provide this buffer as it's
 /// needed for deducing the value type. The container will be resized on
 /// non-root ranks to fit exactly the received data. The following parameter is
 /// optional but causes additional communication if not present.
-/// - \ref kamping::recv_count() specifying how many elements are broadcasted.
+/// - \ref kamping::recv_counts() specifying how many elements are broadcasted.
 /// If not specified, will be communicated through an additional bcast. If not
 /// specified, we broadcast the whole send_recv_buf. If specified, has to be the
 /// same on all ranks (including the root). Has to either be specified or not
@@ -49,19 +48,6 @@
 /// default root of the \c Communicator is used, see root().
 /// @todo Add support for `bcast<int>(..)` style deduction of send_recv_buf's
 /// type on non-root ranks.
-=======
-/// - \ref kamping::send_recv_buf() containing the data that is sent to the other ranks. Non-root ranks must allocate
-/// and provide this buffer as it's needed for deducing the value type. The container will be resized on non-root ranks
-/// to fit exactly the received data.
-/// The following parameter is optional but causes additional communication if not present.
-/// - \ref kamping::recv_counts() specifying how many elements are broadcasted. If not specified, will be
-/// communicated through an additional bcast. If not specified, we broadcast the whole send_recv_buf. If specified,
-/// has to be the same on all ranks (including the root). Has to either be specified or not specified on all ranks. The
-/// following parameter is optional:
-/// - \ref kamping::root() specifying an alternative root. If not present, the default root of the \c
-/// Communicator is used, see root().
-/// @todo Add support for `bcast<int>(..)` style deduction of send_recv_buf's type on non-root ranks.
->>>>>>> 0476c9af
 /// @todo Add support for unnamed first parameter send_recv_buf.
 /// @tparam Args Automatically deducted template parameters.
 /// @param args All required and any number of the optional buffers described
@@ -70,11 +56,10 @@
 /// parameter.
 template <typename... Args>
 auto kamping::Communicator::bcast(Args... args) const {
-<<<<<<< HEAD
   using namespace ::kamping::internal;
   KAMPING_CHECK_PARAMETERS(
     Args, KAMPING_REQUIRED_PARAMETERS(send_recv_buf),
-    KAMPING_OPTIONAL_PARAMETERS(root, recv_count)
+    KAMPING_OPTIONAL_PARAMETERS(root, recv_counts)
   );
 
   // Get the root PE
@@ -108,9 +93,9 @@
   // Get the optional recv_count parameter. If the parameter is not given,
   // allocate a new container.
   using default_recv_count_type =
-    decltype(kamping::recv_count_out(NewContainer<int>{}));
+    decltype(kamping::recv_counts_out(NewContainer<int>{}));
   auto&& recv_count_param = internal::select_parameter_type_or_default<
-    ParameterType::recv_count, default_recv_count_type>(std::tuple(), args...);
+    ParameterType::recv_counts, default_recv_count_type>(std::tuple(), args...);
 
   constexpr bool recv_count_is_output_parameter =
     has_to_be_computed<decltype(recv_count_param)>;
@@ -125,62 +110,6 @@
   // root to all ranks.
   int recv_count = recv_count_param.get_single_element();
   if constexpr (recv_count_is_output_parameter) {
-=======
-    using namespace ::kamping::internal;
-    KAMPING_CHECK_PARAMETERS(
-        Args, KAMPING_REQUIRED_PARAMETERS(send_recv_buf), KAMPING_OPTIONAL_PARAMETERS(root, recv_counts)
-    );
-
-    // Get the root PE
-    auto&& root = select_parameter_type_or_default<ParameterType::root, Root>(std::tuple(this->root()), args...);
-    KASSERT(this->is_valid_rank(root.rank()), "Invalid rank as root.", assert::light);
-
-    // Get the send_recv_buf; for now, the user *has* to provide a send-receive buffer.
-    auto&& send_recv_buf = internal::select_parameter_type<internal::ParameterType::send_recv_buf>(args...);
-    using value_type     = typename std::remove_reference_t<decltype(send_recv_buf)>::value_type;
-    static_assert(!std::is_const_v<decltype(send_recv_buf)>, "Const send_recv_buf'fers are not allowed.");
-    auto mpi_value_type = mpi_datatype<value_type>();
-
-    /// @todo Uncomment, once the send_recv_buf is optional.
-    // if (this->is_root(root.rank())) {
-    //     KASSERT(has_user_provided_send_recv_buf, "The send_recv_buf is mandatory at the root.", assert::light);
-    // }
-
-    // Get the optional recv_count parameter. If the parameter is not given, allocate a new container.
-    using default_recv_count_type = decltype(kamping::recv_counts_out(NewContainer<int>{}));
-    auto&& recv_count_param =
-        internal::select_parameter_type_or_default<ParameterType::recv_counts, default_recv_count_type>(
-            std::tuple(), args...
-        );
-
-    constexpr bool recv_count_is_output_parameter = has_to_be_computed<decltype(recv_count_param)>;
-    KASSERT(
-        is_same_on_all_ranks(recv_count_is_output_parameter),
-        "recv_count() parameter is an output parameter on some PEs, but not on alle PEs.", assert::light_communication
-    );
-
-    // If it is not user provided, broadcast the size of send_recv_buf from the root to all ranks.
-    int recv_count = recv_count_param.get_single_element();
-    if constexpr (recv_count_is_output_parameter) {
-        if (this->is_root(root.rank())) {
-            recv_count = asserting_cast<int>(send_recv_buf.size());
-        }
-        // Transfer the recv_count
-        // This error code is unused if KTHROW is removed at compile time.
-        /// @todo Use bcast_single for this.
-        [[maybe_unused]] int err = MPI_Bcast(
-            &recv_count,                          // buffer
-            1,                                    // count
-            mpi_datatype<decltype(recv_count)>(), // datatype
-            root.rank_signed(),                   // root
-            this->mpi_communicator()              // comm
-        );
-        THROW_IF_MPI_ERROR(err, MPI_Bcast);
-
-        // Output the recv count via the output_parameter
-        *recv_count_param.data() = recv_count;
-    }
->>>>>>> 0476c9af
     if (this->is_root(root.rank())) {
       recv_count = asserting_cast<int>(send_recv_buf.size());
     }
@@ -196,20 +125,15 @@
     );
     THROW_IF_MPI_ERROR(err, MPI_Bcast);
 
-<<<<<<< HEAD
     // Output the recv count via the output_parameter
     *recv_count_param.data() = recv_count;
   }
   if (this->is_root(root.rank())) {
     KASSERT(
       asserting_cast<size_t>(recv_count) == send_recv_buf.size(),
-      "If a recv_count() is provided on the root rank, it has to be equal "
-      "to the number of elements in the "
+      "If a recv_count() is provided on the root rank, it has to be equal to "
+      "the number of elements in the "
       "send_recv_buf. For partial transfers, use a kamping::Span."
-=======
-    return MPIResult(
-        std::move(send_recv_buf), std::move(recv_count_param), BufferCategoryNotUsed{}, BufferCategoryNotUsed{}
->>>>>>> 0476c9af
     );
   }
   KASSERT(
@@ -234,15 +158,13 @@
   THROW_IF_MPI_ERROR(err, MPI_Bcast);
 
   return MPIResult(
-    std::move(send_recv_buf), BufferCategoryNotUsed{},
-    std::move(recv_count_param), BufferCategoryNotUsed{},
-    BufferCategoryNotUsed{}
+    std::move(send_recv_buf), std::move(recv_count_param),
+    BufferCategoryNotUsed{}, BufferCategoryNotUsed{}
   );
 } // namespace kamping::internal
 
 template <typename... Args>
 auto kamping::Communicator::bcast_single(Args... args) const {
-<<<<<<< HEAD
   //! If your expand this function to not being only a simple wrapper arount
   //! bcast, you have to write more unit tests!
   // In contrast to bcast(...), the recv_count is not a possible parameter.
@@ -251,12 +173,5 @@
     KAMPING_OPTIONAL_PARAMETERS(root)
   );
 
-  return this->bcast(std::forward<Args>(args)..., recv_count(1));
-=======
-    //! If your expand this function to not being only a simple wrapper arount bcast, you have to write more unit tests!
-    // In contrast to bcast(...), the recv_count is not a possible parameter.
-    KAMPING_CHECK_PARAMETERS(Args, KAMPING_REQUIRED_PARAMETERS(send_recv_buf), KAMPING_OPTIONAL_PARAMETERS(root));
-
-    return this->bcast(std::forward<Args>(args)..., recv_counts(1));
->>>>>>> 0476c9af
+  return this->bcast(std::forward<Args>(args)..., recv_counts(1));
 }