// This file is part of KaMPI.ng.
//
// Copyright 2022 The KaMPI.ng Authors
//
// KaMPI.ng is free software : you can redistribute it and/or modify it under
// the terms of the GNU Lesser General Public License as published by the Free
// Software Foundation, either version 3 of the License, or (at your option) any
// later version. KaMPI.ng is distributed in the hope that it will be useful,
// but WITHOUT ANY WARRANTY; without even the implied warranty of
// MERCHANTABILITY or FITNESS FOR A PARTICULAR PURPOSE.  See the GNU Lesser
// General Public License for more details.
//
// You should have received a copy of the GNU Lesser General Public License
// along with KaMPI.ng.  If not, see <https://www.gnu.org/licenses/>.

#pragma once

#include <kassert/kassert.hpp>
#include <mpi.h>

#include "kamping/assertion_levels.hpp"
#include "kamping/checking_casts.hpp"
#include "kamping/comm_helper/is_same_on_all_ranks.hpp"
#include "kamping/communicator.hpp"
#include "kamping/mpi_datatype.hpp"
#include "kamping/mpi_function_wrapper_helpers.hpp"
#include "kamping/named_parameter_selection.hpp"
#include "kamping/parameter_check.hpp"
#include "kamping/parameter_factories.hpp"
#include "kamping/parameter_objects.hpp"
#include "kamping/parameter_type_definitions.hpp"

/// @brief Wrapper for \c MPI_Bcast
///
/// This wrapper for \c MPI_Bcast sends data from the root to all other ranks.
/// The following buffer is required:
/// - \ref kamping::send_recv_buf() containing the data that is sent to the
/// other ranks. Non-root ranks must allocate and provide this buffer as it's
/// needed for deducing the value type. The container will be resized on
/// non-root ranks to fit exactly the received data. The following parameter is
/// optional but causes additional communication if not present.
/// - \ref kamping::recv_counts() specifying how many elements are broadcasted.
/// If not specified, will be communicated through an additional bcast. If not
/// specified, we broadcast the whole send_recv_buf. If specified, has to be the
/// same on all ranks (including the root). Has to either be specified or not
/// specified on all ranks. The following parameter is optional:
/// - \ref kamping::root() specifying an alternative root. If not present, the
/// default root of the \c Communicator is used, see root().
/// @todo Add support for `bcast<int>(..)` style deduction of send_recv_buf's
/// type on non-root ranks.
/// @todo Add support for unnamed first parameter send_recv_buf.
/// @tparam Args Automatically deducted template parameters.
/// @param args All required and any number of the optional buffers described
/// above.
/// @return Result type wrapping the output buffer if not specified as input
/// parameter.
template <typename... Args>
auto kamping::Communicator::bcast(Args... args) const {
<<<<<<< HEAD
  using namespace ::kamping::internal;
  KAMPING_CHECK_PARAMETERS(
    Args, KAMPING_REQUIRED_PARAMETERS(send_recv_buf),
    KAMPING_OPTIONAL_PARAMETERS(root, recv_counts)
  );

  // Get the root PE
  auto&& root = select_parameter_type_or_default<ParameterType::root, Root>(
    std::tuple(this->root()), args...
  );
  KASSERT(
    this->is_valid_rank(root.rank()), "Invalid rank as root.", assert::light
  );

  // Get the send_recv_buf; for now, the user *has* to provide a send-receive
  // buffer.
  auto&& send_recv_buf =
    internal::select_parameter_type<internal::ParameterType::send_recv_buf>(
      args...
    );
  using value_type =
    typename std::remove_reference_t<decltype(send_recv_buf)>::value_type;
  static_assert(
    !std::is_const_v<decltype(send_recv_buf)>,
    "Const send_recv_buf'fers are not allowed."
  );
  auto mpi_value_type = mpi_datatype<value_type>();

  /// @todo Uncomment, once the send_recv_buf is optional.
  // if (this->is_root(root.rank())) {
  //     KASSERT(has_user_provided_send_recv_buf, "The send_recv_buf is
  //     mandatory at the root.", assert::light);
  // }

  // Get the optional recv_count parameter. If the parameter is not given,
  // allocate a new container.
  using default_recv_count_type =
    decltype(kamping::recv_counts_out(NewContainer<int>{}));
  auto&& recv_count_param = internal::select_parameter_type_or_default<
    ParameterType::recv_counts, default_recv_count_type>(std::tuple(), args...);

  constexpr bool recv_count_is_output_parameter =
    has_to_be_computed<decltype(recv_count_param)>;
  KASSERT(
    is_same_on_all_ranks(recv_count_is_output_parameter),
    "recv_count() parameter is an output parameter on some PEs, but not on "
    "alle PEs.",
    assert::light_communication
  );

  // If it is not user provided, broadcast the size of send_recv_buf from the
  // root to all ranks.
  int recv_count = recv_count_param.get_single_element();
  if constexpr (recv_count_is_output_parameter) {
=======
    using namespace ::kamping::internal;
    KAMPING_CHECK_PARAMETERS(
        Args,
        KAMPING_REQUIRED_PARAMETERS(send_recv_buf),
        KAMPING_OPTIONAL_PARAMETERS(root, recv_counts)
    );

    // Get the root PE
    auto&& root = select_parameter_type_or_default<ParameterType::root, Root>(std::tuple(this->root()), args...);
    KASSERT(this->is_valid_rank(root.rank()), "Invalid rank as root.", assert::light);

    // Get the send_recv_buf; for now, the user *has* to provide a send-receive buffer.
    auto&& send_recv_buf = internal::select_parameter_type<internal::ParameterType::send_recv_buf>(args...);
    using value_type     = typename std::remove_reference_t<decltype(send_recv_buf)>::value_type;
    static_assert(!std::is_const_v<decltype(send_recv_buf)>, "Const send_recv_buf'fers are not allowed.");
    auto mpi_value_type = mpi_datatype<value_type>();

    /// @todo Uncomment, once the send_recv_buf is optional.
    // if (this->is_root(root.rank())) {
    //     KASSERT(has_user_provided_send_recv_buf, "The send_recv_buf is mandatory at the root.", assert::light);
    // }

    // Get the optional recv_count parameter. If the parameter is not given, allocate a new container.
    using default_recv_count_type = decltype(kamping::recv_counts_out(NewContainer<int>{}));
    auto&& recv_count_param =
        internal::select_parameter_type_or_default<ParameterType::recv_counts, default_recv_count_type>(
            std::tuple(),
            args...
        );

    constexpr bool recv_count_is_output_parameter = has_to_be_computed<decltype(recv_count_param)>;
    KASSERT(
        is_same_on_all_ranks(recv_count_is_output_parameter),
        "recv_count() parameter is an output parameter on some PEs, but not on alle PEs.",
        assert::light_communication
    );

    // If it is not user provided, broadcast the size of send_recv_buf from the root to all ranks.
    int recv_count = recv_count_param.get_single_element();
    if constexpr (recv_count_is_output_parameter) {
        if (this->is_root(root.rank())) {
            recv_count = asserting_cast<int>(send_recv_buf.size());
        }
        // Transfer the recv_count
        // This error code is unused if KTHROW is removed at compile time.
        /// @todo Use bcast_single for this.
        [[maybe_unused]] int err = MPI_Bcast(
            &recv_count,                          // buffer
            1,                                    // count
            mpi_datatype<decltype(recv_count)>(), // datatype
            root.rank_signed(),                   // root
            this->mpi_communicator()              // comm
        );
        THROW_IF_MPI_ERROR(err, MPI_Bcast);

        // Output the recv count via the output_parameter
        *recv_count_param.data() = recv_count;
    }
>>>>>>> 924a72a9
    if (this->is_root(root.rank())) {
      recv_count = asserting_cast<int>(send_recv_buf.size());
    }
<<<<<<< HEAD
    // Transfer the recv_count
    // This error code is unused if KTHROW is removed at compile time.
    /// @todo Use bcast_single for this.
=======
    KASSERT(
        this->is_same_on_all_ranks(recv_count),
        "The recv_count must be equal on all ranks.",
        assert::light_communication
    );

    // Resize my send_recv_buf to be able to hold all received data.
    // Trying to resize a single element buffer to something other than 1 will throw an error.
    send_recv_buf.resize(asserting_cast<size_t>(recv_count));

    // Perform the broadcast. The error code is unused if KTHROW is removed at compile time.
>>>>>>> 924a72a9
    [[maybe_unused]] int err = MPI_Bcast(
      &recv_count,                          // buffer
      1,                                    // count
      mpi_datatype<decltype(recv_count)>(), // datatype
      root.rank_signed(),                   // root
      this->mpi_communicator()              // comm
    );
    THROW_IF_MPI_ERROR(err, MPI_Bcast);

<<<<<<< HEAD
    // Output the recv count via the output_parameter
    *recv_count_param.data() = recv_count;
  }
  if (this->is_root(root.rank())) {
    KASSERT(
      asserting_cast<size_t>(recv_count) == send_recv_buf.size(),
      "If a recv_count() is provided on the root rank, it has to be equal to "
      "the number of elements in the "
      "send_recv_buf. For partial transfers, use a kamping::Span."
=======
    return MPIResult(
        std::move(send_recv_buf),
        std::move(recv_count_param),
        BufferCategoryNotUsed{},
        BufferCategoryNotUsed{}
>>>>>>> 924a72a9
    );
  }
  KASSERT(
    this->is_same_on_all_ranks(recv_count),
    "The recv_count must be equal on all ranks.", assert::light_communication
  );

  // Resize my send_recv_buf to be able to hold all received data.
  // Trying to resize a single element buffer to something other than 1 will
  // throw an error.
  send_recv_buf.resize(asserting_cast<size_t>(recv_count));

  // Perform the broadcast. The error code is unused if KTHROW is removed at
  // compile time.
  [[maybe_unused]] int err = MPI_Bcast(
    send_recv_buf.data(),                      // buffer
    asserting_cast<int>(send_recv_buf.size()), // count
    mpi_value_type,                            // datatype
    root.rank_signed(),                        // root
    this->mpi_communicator()                   // comm
  );
  THROW_IF_MPI_ERROR(err, MPI_Bcast);

  return MPIResult(
    std::move(send_recv_buf), std::move(recv_count_param),
    BufferCategoryNotUsed{}, BufferCategoryNotUsed{}
  );
} // namespace kamping::internal

template <typename... Args>
auto kamping::Communicator::bcast_single(Args... args) const {
  //! If your expand this function to not being only a simple wrapper arount
  //! bcast, you have to write more unit tests!
  // In contrast to bcast(...), the recv_count is not a possible parameter.
  KAMPING_CHECK_PARAMETERS(
    Args, KAMPING_REQUIRED_PARAMETERS(send_recv_buf),
    KAMPING_OPTIONAL_PARAMETERS(root)
  );

  return this->bcast(std::forward<Args>(args)..., recv_counts(1));
}<|MERGE_RESOLUTION|>--- conflicted
+++ resolved
@@ -56,19 +56,22 @@
 /// parameter.
 template <typename... Args>
 auto kamping::Communicator::bcast(Args... args) const {
-<<<<<<< HEAD
   using namespace ::kamping::internal;
   KAMPING_CHECK_PARAMETERS(
-    Args, KAMPING_REQUIRED_PARAMETERS(send_recv_buf),
+    Args,
+    KAMPING_REQUIRED_PARAMETERS(send_recv_buf),
     KAMPING_OPTIONAL_PARAMETERS(root, recv_counts)
   );
 
   // Get the root PE
   auto&& root = select_parameter_type_or_default<ParameterType::root, Root>(
-    std::tuple(this->root()), args...
+    std::tuple(this->root()),
+    args...
   );
   KASSERT(
-    this->is_valid_rank(root.rank()), "Invalid rank as root.", assert::light
+    this->is_valid_rank(root.rank()),
+    "Invalid rank as root.",
+    assert::light
   );
 
   // Get the send_recv_buf; for now, the user *has* to provide a send-receive
@@ -96,7 +99,8 @@
   using default_recv_count_type =
     decltype(kamping::recv_counts_out(NewContainer<int>{}));
   auto&& recv_count_param = internal::select_parameter_type_or_default<
-    ParameterType::recv_counts, default_recv_count_type>(std::tuple(), args...);
+    ParameterType::recv_counts,
+    default_recv_count_type>(std::tuple(), args...);
 
   constexpr bool recv_count_is_output_parameter =
     has_to_be_computed<decltype(recv_count_param)>;
@@ -111,86 +115,12 @@
   // root to all ranks.
   int recv_count = recv_count_param.get_single_element();
   if constexpr (recv_count_is_output_parameter) {
-=======
-    using namespace ::kamping::internal;
-    KAMPING_CHECK_PARAMETERS(
-        Args,
-        KAMPING_REQUIRED_PARAMETERS(send_recv_buf),
-        KAMPING_OPTIONAL_PARAMETERS(root, recv_counts)
-    );
-
-    // Get the root PE
-    auto&& root = select_parameter_type_or_default<ParameterType::root, Root>(std::tuple(this->root()), args...);
-    KASSERT(this->is_valid_rank(root.rank()), "Invalid rank as root.", assert::light);
-
-    // Get the send_recv_buf; for now, the user *has* to provide a send-receive buffer.
-    auto&& send_recv_buf = internal::select_parameter_type<internal::ParameterType::send_recv_buf>(args...);
-    using value_type     = typename std::remove_reference_t<decltype(send_recv_buf)>::value_type;
-    static_assert(!std::is_const_v<decltype(send_recv_buf)>, "Const send_recv_buf'fers are not allowed.");
-    auto mpi_value_type = mpi_datatype<value_type>();
-
-    /// @todo Uncomment, once the send_recv_buf is optional.
-    // if (this->is_root(root.rank())) {
-    //     KASSERT(has_user_provided_send_recv_buf, "The send_recv_buf is mandatory at the root.", assert::light);
-    // }
-
-    // Get the optional recv_count parameter. If the parameter is not given, allocate a new container.
-    using default_recv_count_type = decltype(kamping::recv_counts_out(NewContainer<int>{}));
-    auto&& recv_count_param =
-        internal::select_parameter_type_or_default<ParameterType::recv_counts, default_recv_count_type>(
-            std::tuple(),
-            args...
-        );
-
-    constexpr bool recv_count_is_output_parameter = has_to_be_computed<decltype(recv_count_param)>;
-    KASSERT(
-        is_same_on_all_ranks(recv_count_is_output_parameter),
-        "recv_count() parameter is an output parameter on some PEs, but not on alle PEs.",
-        assert::light_communication
-    );
-
-    // If it is not user provided, broadcast the size of send_recv_buf from the root to all ranks.
-    int recv_count = recv_count_param.get_single_element();
-    if constexpr (recv_count_is_output_parameter) {
-        if (this->is_root(root.rank())) {
-            recv_count = asserting_cast<int>(send_recv_buf.size());
-        }
-        // Transfer the recv_count
-        // This error code is unused if KTHROW is removed at compile time.
-        /// @todo Use bcast_single for this.
-        [[maybe_unused]] int err = MPI_Bcast(
-            &recv_count,                          // buffer
-            1,                                    // count
-            mpi_datatype<decltype(recv_count)>(), // datatype
-            root.rank_signed(),                   // root
-            this->mpi_communicator()              // comm
-        );
-        THROW_IF_MPI_ERROR(err, MPI_Bcast);
-
-        // Output the recv count via the output_parameter
-        *recv_count_param.data() = recv_count;
-    }
->>>>>>> 924a72a9
     if (this->is_root(root.rank())) {
       recv_count = asserting_cast<int>(send_recv_buf.size());
     }
-<<<<<<< HEAD
     // Transfer the recv_count
     // This error code is unused if KTHROW is removed at compile time.
     /// @todo Use bcast_single for this.
-=======
-    KASSERT(
-        this->is_same_on_all_ranks(recv_count),
-        "The recv_count must be equal on all ranks.",
-        assert::light_communication
-    );
-
-    // Resize my send_recv_buf to be able to hold all received data.
-    // Trying to resize a single element buffer to something other than 1 will throw an error.
-    send_recv_buf.resize(asserting_cast<size_t>(recv_count));
-
-    // Perform the broadcast. The error code is unused if KTHROW is removed at compile time.
->>>>>>> 924a72a9
     [[maybe_unused]] int err = MPI_Bcast(
       &recv_count,                          // buffer
       1,                                    // count
@@ -200,7 +130,6 @@
     );
     THROW_IF_MPI_ERROR(err, MPI_Bcast);
 
-<<<<<<< HEAD
     // Output the recv count via the output_parameter
     *recv_count_param.data() = recv_count;
   }
@@ -210,18 +139,12 @@
       "If a recv_count() is provided on the root rank, it has to be equal to "
       "the number of elements in the "
       "send_recv_buf. For partial transfers, use a kamping::Span."
-=======
-    return MPIResult(
-        std::move(send_recv_buf),
-        std::move(recv_count_param),
-        BufferCategoryNotUsed{},
-        BufferCategoryNotUsed{}
->>>>>>> 924a72a9
     );
   }
   KASSERT(
     this->is_same_on_all_ranks(recv_count),
-    "The recv_count must be equal on all ranks.", assert::light_communication
+    "The recv_count must be equal on all ranks.",
+    assert::light_communication
   );
 
   // Resize my send_recv_buf to be able to hold all received data.
@@ -241,8 +164,10 @@
   THROW_IF_MPI_ERROR(err, MPI_Bcast);
 
   return MPIResult(
-    std::move(send_recv_buf), std::move(recv_count_param),
-    BufferCategoryNotUsed{}, BufferCategoryNotUsed{}
+    std::move(send_recv_buf),
+    std::move(recv_count_param),
+    BufferCategoryNotUsed{},
+    BufferCategoryNotUsed{}
   );
 } // namespace kamping::internal
 
@@ -252,7 +177,8 @@
   //! bcast, you have to write more unit tests!
   // In contrast to bcast(...), the recv_count is not a possible parameter.
   KAMPING_CHECK_PARAMETERS(
-    Args, KAMPING_REQUIRED_PARAMETERS(send_recv_buf),
+    Args,
+    KAMPING_REQUIRED_PARAMETERS(send_recv_buf),
     KAMPING_OPTIONAL_PARAMETERS(root)
   );
 
