--- conflicted
+++ resolved
@@ -2,16 +2,14 @@
 //
 // Copyright 2022 The KaMPI.ng Authors
 //
-// KaMPI.ng is free software : you can redistribute it and/or modify it under
-// the terms of the GNU Lesser General Public License as published by the Free
-// Software Foundation, either version 3 of the License, or (at your option) any
-// later version. KaMPI.ng is distributed in the hope that it will be useful,
-// but WITHOUT ANY WARRANTY; without even the implied warranty of
-// MERCHANTABILITY or FITNESS FOR A PARTICULAR PURPOSE.  See the GNU Lesser
-// General Public License for more details.
+// KaMPI.ng is free software : you can redistribute it and/or modify it under the terms of the GNU Lesser General Public
+// License as published by the Free Software Foundation, either version 3 of the License, or (at your option) any later
+// version. KaMPI.ng is distributed in the hope that it will be useful, but WITHOUT ANY WARRANTY; without even the
+// implied warranty of MERCHANTABILITY or FITNESS FOR A PARTICULAR PURPOSE.  See the GNU Lesser General Public License
+// for more details.
 //
-// You should have received a copy of the GNU Lesser General Public License
-// along with KaMPI.ng.  If not, see <https://www.gnu.org/licenses/>.
+// You should have received a copy of the GNU Lesser General Public License along with KaMPI.ng.  If not, see
+// <https://www.gnu.org/licenses/>.
 
 #pragma once
 
@@ -34,77 +32,45 @@
 ///
 /// This wrapper for \c MPI_Bcast sends data from the root to all other ranks.
 /// The following buffer is required:
-/// - \ref kamping::send_recv_buf() containing the data that is sent to the
-/// other ranks. Non-root ranks must allocate and provide this buffer as it's
-/// needed for deducing the value type. The container will be resized on
-/// non-root ranks to fit exactly the received data. The following parameter is
-/// optional but causes additional communication if not present.
-/// - \ref kamping::recv_counts() specifying how many elements are broadcasted.
-/// If not specified, will be communicated through an additional bcast. If not
-/// specified, we broadcast the whole send_recv_buf. If specified, has to be the
-/// same on all ranks (including the root). Has to either be specified or not
-/// specified on all ranks. The following parameter is optional:
-/// - \ref kamping::root() specifying an alternative root. If not present, the
-/// default root of the \c Communicator is used, see root().
-/// @todo Add support for `bcast<int>(..)` style deduction of send_recv_buf's
-/// type on non-root ranks.
+/// - \ref kamping::send_recv_buf() containing the data that is sent to the other ranks. Non-root ranks must allocate
+/// and provide this buffer as it's needed for deducing the value type. The container will be resized on non-root ranks
+/// to fit exactly the received data.
+/// The following parameter is optional but causes additional communication if not present.
+/// - \ref kamping::recv_counts() specifying how many elements are broadcasted. If not specified, will be
+/// communicated through an additional bcast. If not specified, we broadcast the whole send_recv_buf. If specified,
+/// has to be the same on all ranks (including the root). Has to either be specified or not specified on all ranks. The
+/// following parameter is optional:
+/// - \ref kamping::root() specifying an alternative root. If not present, the default root of the \c
+/// Communicator is used, see root().
+/// @todo Add support for `bcast<int>(..)` style deduction of send_recv_buf's type on non-root ranks.
 /// @todo Add support for unnamed first parameter send_recv_buf.
 /// @tparam Args Automatically deducted template parameters.
-/// @param args All required and any number of the optional buffers described
-/// above.
-/// @return Result type wrapping the output buffer if not specified as input
-/// parameter.
+/// @param args All required and any number of the optional buffers described above.
+/// @return Result type wrapping the output buffer if not specified as input parameter.
 template <typename... Args>
 auto kamping::Communicator::bcast(Args... args) const {
     using namespace ::kamping::internal;
     KAMPING_CHECK_PARAMETERS(
-<<<<<<< HEAD
-        Args, KAMPING_REQUIRED_PARAMETERS(send_recv_buf),
-=======
         Args,
         KAMPING_REQUIRED_PARAMETERS(send_recv_buf),
->>>>>>> 924a72a9
         KAMPING_OPTIONAL_PARAMETERS(root, recv_counts)
     );
 
     // Get the root PE
-    auto&& root = select_parameter_type_or_default<ParameterType::root, Root>(
-        std::tuple(this->root()), args...
-    );
-    KASSERT(
-        this->is_valid_rank(root.rank()), "Invalid rank as root.", assert::light
-    );
+    auto&& root = select_parameter_type_or_default<ParameterType::root, Root>(std::tuple(this->root()), args...);
+    KASSERT(this->is_valid_rank(root.rank()), "Invalid rank as root.", assert::light);
 
-    // Get the send_recv_buf; for now, the user *has* to provide a send-receive
-    // buffer.
-    auto&& send_recv_buf =
-        internal::select_parameter_type<internal::ParameterType::send_recv_buf>(
-            args...
-        );
-    using value_type =
-        typename std::remove_reference_t<decltype(send_recv_buf)>::value_type;
-    static_assert(
-        !std::is_const_v<decltype(send_recv_buf)>,
-        "Const send_recv_buf'fers are not allowed."
-    );
+    // Get the send_recv_buf; for now, the user *has* to provide a send-receive buffer.
+    auto&& send_recv_buf = internal::select_parameter_type<internal::ParameterType::send_recv_buf>(args...);
+    using value_type     = typename std::remove_reference_t<decltype(send_recv_buf)>::value_type;
+    static_assert(!std::is_const_v<decltype(send_recv_buf)>, "Const send_recv_buf'fers are not allowed.");
     auto mpi_value_type = mpi_datatype<value_type>();
 
     /// @todo Uncomment, once the send_recv_buf is optional.
     // if (this->is_root(root.rank())) {
-    //     KASSERT(has_user_provided_send_recv_buf, "The send_recv_buf is
-    //     mandatory at the root.", assert::light);
+    //     KASSERT(has_user_provided_send_recv_buf, "The send_recv_buf is mandatory at the root.", assert::light);
     // }
 
-<<<<<<< HEAD
-    // Get the optional recv_count parameter. If the parameter is not given,
-    // allocate a new container.
-    using default_recv_count_type =
-        decltype(kamping::recv_counts_out(NewContainer<int>{}));
-    auto&& recv_count_param = internal::select_parameter_type_or_default<
-        ParameterType::recv_counts, default_recv_count_type>(
-        std::tuple(), args...
-    );
-=======
     // Get the optional recv_count parameter. If the parameter is not given, allocate a new container.
     using default_recv_count_type = decltype(kamping::recv_counts_out(NewContainer<int>{}));
     auto&& recv_count_param =
@@ -112,23 +78,15 @@
             std::tuple(),
             args...
         );
->>>>>>> 924a72a9
 
-    constexpr bool recv_count_is_output_parameter =
-        has_to_be_computed<decltype(recv_count_param)>;
+    constexpr bool recv_count_is_output_parameter = has_to_be_computed<decltype(recv_count_param)>;
     KASSERT(
         is_same_on_all_ranks(recv_count_is_output_parameter),
-<<<<<<< HEAD
-        "recv_count() parameter is an output parameter on some PEs, but not on "
-        "alle PEs.",
-=======
         "recv_count() parameter is an output parameter on some PEs, but not on alle PEs.",
->>>>>>> 924a72a9
         assert::light_communication
     );
 
-    // If it is not user provided, broadcast the size of send_recv_buf from the
-    // root to all ranks.
+    // If it is not user provided, broadcast the size of send_recv_buf from the root to all ranks.
     int recv_count = recv_count_param.get_single_element();
     if constexpr (recv_count_is_output_parameter) {
         if (this->is_root(root.rank())) {
@@ -152,8 +110,7 @@
     if (this->is_root(root.rank())) {
         KASSERT(
             asserting_cast<size_t>(recv_count) == send_recv_buf.size(),
-            "If a recv_count() is provided on the root rank, it has to be "
-            "equal to the number of elements in the "
+            "If a recv_count() is provided on the root rank, it has to be equal to the number of elements in the "
             "send_recv_buf. For partial transfers, use a kamping::Span."
         );
     }
@@ -164,12 +121,10 @@
     );
 
     // Resize my send_recv_buf to be able to hold all received data.
-    // Trying to resize a single element buffer to something other than 1 will
-    // throw an error.
+    // Trying to resize a single element buffer to something other than 1 will throw an error.
     send_recv_buf.resize(asserting_cast<size_t>(recv_count));
 
-    // Perform the broadcast. The error code is unused if KTHROW is removed at
-    // compile time.
+    // Perform the broadcast. The error code is unused if KTHROW is removed at compile time.
     [[maybe_unused]] int err = MPI_Bcast(
         send_recv_buf.data(),                      // buffer
         asserting_cast<int>(send_recv_buf.size()), // count
@@ -180,27 +135,18 @@
     THROW_IF_MPI_ERROR(err, MPI_Bcast);
 
     return MPIResult(
-<<<<<<< HEAD
-        std::move(send_recv_buf), std::move(recv_count_param),
-        BufferCategoryNotUsed{}, BufferCategoryNotUsed{}
-=======
         std::move(send_recv_buf),
         std::move(recv_count_param),
         BufferCategoryNotUsed{},
         BufferCategoryNotUsed{}
->>>>>>> 924a72a9
     );
 } // namespace kamping::internal
 
 template <typename... Args>
 auto kamping::Communicator::bcast_single(Args... args) const {
-    //! If your expand this function to not being only a simple wrapper arount
-    //! bcast, you have to write more unit tests!
+    //! If your expand this function to not being only a simple wrapper arount bcast, you have to write more unit tests!
     // In contrast to bcast(...), the recv_count is not a possible parameter.
-    KAMPING_CHECK_PARAMETERS(
-        Args, KAMPING_REQUIRED_PARAMETERS(send_recv_buf),
-        KAMPING_OPTIONAL_PARAMETERS(root)
-    );
+    KAMPING_CHECK_PARAMETERS(Args, KAMPING_REQUIRED_PARAMETERS(send_recv_buf), KAMPING_OPTIONAL_PARAMETERS(root));
 
     return this->bcast(std::forward<Args>(args)..., recv_counts(1));
 }