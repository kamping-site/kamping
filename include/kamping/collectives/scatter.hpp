--- conflicted
+++ resolved
@@ -71,13 +71,9 @@
 auto kamping::Communicator::scatter(Args... args) const {
     using namespace kamping::internal;
     KAMPING_CHECK_PARAMETERS(
-<<<<<<< HEAD
         Args,
         KAMPING_REQUIRED_PARAMETERS(send_buf),
-        KAMPING_OPTIONAL_PARAMETERS(root, recv_buf, recv_count)
-=======
-        Args, KAMPING_REQUIRED_PARAMETERS(send_buf), KAMPING_OPTIONAL_PARAMETERS(root, recv_buf, recv_counts)
->>>>>>> 0476c9af
+        KAMPING_OPTIONAL_PARAMETERS(root, recv_buf, recv_counts)
     );
 
     // Optional parameter: root()
@@ -129,14 +125,9 @@
 
     using default_recv_count_type = decltype(kamping::recv_counts_out(NewContainer<int>{}));
     auto&& recv_count_param =
-<<<<<<< HEAD
-        internal::select_parameter_type_or_default<internal::ParameterType::recv_count, default_recv_count_type>(
+        internal::select_parameter_type_or_default<internal::ParameterType::recv_counts, default_recv_count_type>(
             std::tuple(),
             args...
-=======
-        internal::select_parameter_type_or_default<internal::ParameterType::recv_counts, default_recv_count_type>(
-            std::tuple(), args...
->>>>>>> 0476c9af
         );
 
     constexpr bool is_output_parameter = has_to_be_computed<decltype(recv_count_param)>;
@@ -177,14 +168,9 @@
     THROW_IF_MPI_ERROR(err, MPI_Scatter);
 
     return MPIResult(
-<<<<<<< HEAD
         std::move(recv_buf),
-        internal::BufferCategoryNotUsed{},
         std::move(recv_count_param),
         internal::BufferCategoryNotUsed{},
-=======
-        std::move(recv_buf), std::move(recv_count_param), internal::BufferCategoryNotUsed{},
->>>>>>> 0476c9af
         internal::BufferCategoryNotUsed{}
     );
 }