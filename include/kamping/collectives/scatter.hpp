// This file is part of KaMPIng
//
// Copyright 2022 The KaMPIng Authors
//
// KaMPIng is free software : you can redistribute it and/or modify it under the
// terms of the GNU Lesser General Public License as published by the Free
// Software Foundation, either version 3 of the License, or (at your option) any
// later version. KaMPIng is distributed in the hope that it will be useful, but
// WITHOUT ANY WARRANTY; without even the implied warranty of MERCHANTABILITY or
// FITNESS FOR A PARTICULAR PURPOSE.  See the GNU Lesser General Public License
// for more details.
//
// You should have received a copy of the GNU Lesser General Public License
// along with KaMPIng.  If not, see <https://www.gnu.org/licenses/>.

#pragma once

#include <type_traits>

#include <kassert/kassert.hpp>
#include <mpi.h>

#include "kamping/assertion_levels.hpp"
#include "kamping/checking_casts.hpp"
#include "kamping/comm_helper/is_same_on_all_ranks.hpp"
#include "kamping/communicator.hpp"
#include "kamping/error_handling.hpp"
#include "kamping/mpi_datatype.hpp"
#include "kamping/mpi_function_wrapper_helpers.hpp"
#include "kamping/named_parameter_selection.hpp"
#include "kamping/parameter_check.hpp"
#include "kamping/parameter_factories.hpp"
#include "kamping/parameter_objects.hpp"
#include "kamping/parameter_type_definitions.hpp"

namespace {
// Broadcasts a value from one PE to all PEs.
template <typename T>
int bcast_value(
    kamping::Communicator const& comm, T const bcast_value, int const root
) {
    using namespace kamping::internal;
    using namespace kamping;
    T                          bcast_result = bcast_value;
    [[maybe_unused]] int const result       = MPI_Bcast(
              &bcast_result, 1, mpi_datatype<T>(), root, comm.mpi_communicator()
          );
    THROW_IF_MPI_ERROR(result, MPI_Bcast);
    return bcast_result;
}
} // anonymous namespace

/// @brief Wrapper for \c MPI_Scatter.
///
/// This wrapper for \c MPI_Scatter distributes data on the root PE evenly
/// across all PEs in the current communicator.
///
/// The following parameters are mandatory:
/// - \ref kamping::send_buf() containing the data to be evenly distributed
/// across all PEs. The size of this buffer must be divisible by the number of
/// PEs in the current communicator. Non-root PEs can omit a send buffer by
/// passing `kamping::ignore` to \ref kamping::send_buf().
///
<<<<<<< HEAD
/// The following parameters are optional but incur communication overhead if
/// omitted:
/// - \ref kamping::recv_count() specifying the number of elements sent to each
/// PE. If this parameter is omitted, the number of elements sent to each PE is
/// computed based on the size of the \ref kamping::send_buf() on the root PE
/// and broadcasted to other PEs.
=======
/// The following parameters are optional but incur communication overhead if omitted:
/// - \ref kamping::recv_counts() specifying the number of elements sent to each PE. If this parameter is omitted,
/// the number of elements sent to each PE is computed based on the size of the \ref kamping::send_buf() on the root
/// PE and broadcasted to other PEs.
>>>>>>> 0476c9af
///
/// The following parameters are optional:
/// - \ref kamping::root() specifying the rank of the root PE. If omitted, the
/// default root PE of the communicator is used instead.
/// - \ref kamping::recv_buf() containing the received data. If omitted, a new
/// buffer is allocated and returned.
///
/// @tparam Args Deduced template parameters.
/// @param args Required and optionally optional parameters.
/// @return kamping::MPIResult wrapping the output buffer if not specified as an
/// input parameter.
template <typename... Args>
auto kamping::Communicator::scatter(Args... args) const {
    using namespace kamping::internal;
    KAMPING_CHECK_PARAMETERS(
<<<<<<< HEAD
        Args, KAMPING_REQUIRED_PARAMETERS(send_buf),
        KAMPING_OPTIONAL_PARAMETERS(root, recv_buf, recv_count)
=======
        Args, KAMPING_REQUIRED_PARAMETERS(send_buf), KAMPING_OPTIONAL_PARAMETERS(root, recv_buf, recv_counts)
>>>>>>> 0476c9af
    );

    // Optional parameter: root()
    // Default: communicator root
    using root_param_type = decltype(kamping::root(0));
    auto&& root_param     = internal::select_parameter_type_or_default<
        internal::ParameterType::root, root_param_type>(
        std::tuple(root()), args...
    );
    size_t const root     = root_param.rank();
    int const    int_root = root_param.rank_signed();
    KASSERT(
        is_valid_rank(root),
        "Invalid root rank " << root << " in communicator of size " << size(),
        assert::light
    );
    KASSERT(
        this->is_same_on_all_ranks(root),
        "Root has to be the same on all ranks.", assert::light_communication
    );

    // Mandatory parameter send_buf()
    auto send_buf =
        internal::select_parameter_type<internal::ParameterType::send_buf>(
            args...
        )
            .get();
    using send_value_type =
        typename std::remove_reference_t<decltype(send_buf)>::value_type;
    MPI_Datatype mpi_send_type = mpi_datatype<send_value_type>();
    auto const*  send_buf_ptr  = send_buf.data();
    KASSERT(
        (!is_root(root) || send_buf_ptr != nullptr),
        "Send buffer must be specified on root.", assert::light
    );

    // Compute sendcount based on the size of the sendbuf
    KASSERT(
        send_buf.size() % size() == 0u,
        "Size of the send buffer ("
            << send_buf.size() << ") is not divisible by the number of PEs ("
            << size() << ") in the communicator."
    );
    int const send_count = asserting_cast<int>(send_buf.size() / size());

    // Optional parameter: recv_buf()
    // Default: allocate new container
    using default_recv_buf_type =
        decltype(kamping::recv_buf(NewContainer<std::vector<send_value_type>>{})
        );
    auto&& recv_buf = internal::select_parameter_type_or_default<
        internal::ParameterType::recv_buf, default_recv_buf_type>(
        std::tuple(), args...
    );
    using recv_value_type =
        typename std::remove_reference_t<decltype(recv_buf)>::value_type;
    MPI_Datatype mpi_recv_type = mpi_datatype<recv_value_type>();

    // Make sure that send and recv buffers use the same type
    static_assert(
        std::is_same_v<send_value_type, recv_value_type>,
        "Mismatching send_buf() and recv_buf() value types."
    );

    // Optional parameter: recv_count()
    // Default: compute value based on send_buf.size on root

<<<<<<< HEAD
    using default_recv_count_type =
        decltype(kamping::recv_count_out(NewContainer<int>{}));
    auto&& recv_count_param = internal::select_parameter_type_or_default<
        internal::ParameterType::recv_count, default_recv_count_type>(
        std::tuple(), args...
    );
=======
    using default_recv_count_type = decltype(kamping::recv_counts_out(NewContainer<int>{}));
    auto&& recv_count_param =
        internal::select_parameter_type_or_default<internal::ParameterType::recv_counts, default_recv_count_type>(
            std::tuple(), args...
        );
>>>>>>> 0476c9af

    constexpr bool is_output_parameter =
        has_to_be_computed<decltype(recv_count_param)>;

    KASSERT(
        is_same_on_all_ranks(is_output_parameter),
        "recv_count() parameter is an output parameter on some PEs, but not on "
        "alle PEs.",
        assert::light_communication
    );

    // If it is an output parameter, broadcast send_count to get recv_count
    if constexpr (is_output_parameter) {
        *recv_count_param.get().data() =
            bcast_value(*this, send_count, int_root);
    }

    int recv_count = *recv_count_param.get().data();

    // Validate against send_count
    KASSERT(
        recv_count == bcast_value(*this, send_count, int_root),
        "Specified recv_count() does not match the send count.",
        assert::light_communication
    );

    recv_buf.resize(static_cast<std::size_t>(recv_count));
    auto* recv_buf_ptr = recv_buf.data();

    [[maybe_unused]] int const err = MPI_Scatter(
        send_buf_ptr, send_count, mpi_send_type, recv_buf_ptr, recv_count,
        mpi_recv_type, int_root, mpi_communicator()
    );
    THROW_IF_MPI_ERROR(err, MPI_Scatter);

    return MPIResult(
<<<<<<< HEAD
        std::move(recv_buf), internal::BufferCategoryNotUsed{},
        std::move(recv_count_param), internal::BufferCategoryNotUsed{},
=======
        std::move(recv_buf), std::move(recv_count_param), internal::BufferCategoryNotUsed{},
>>>>>>> 0476c9af
        internal::BufferCategoryNotUsed{}
    );
}<|MERGE_RESOLUTION|>--- conflicted
+++ resolved
@@ -61,19 +61,12 @@
 /// PEs in the current communicator. Non-root PEs can omit a send buffer by
 /// passing `kamping::ignore` to \ref kamping::send_buf().
 ///
-<<<<<<< HEAD
 /// The following parameters are optional but incur communication overhead if
 /// omitted:
-/// - \ref kamping::recv_count() specifying the number of elements sent to each
+/// - \ref kamping::recv_counts() specifying the number of elements sent to each
 /// PE. If this parameter is omitted, the number of elements sent to each PE is
 /// computed based on the size of the \ref kamping::send_buf() on the root PE
 /// and broadcasted to other PEs.
-=======
-/// The following parameters are optional but incur communication overhead if omitted:
-/// - \ref kamping::recv_counts() specifying the number of elements sent to each PE. If this parameter is omitted,
-/// the number of elements sent to each PE is computed based on the size of the \ref kamping::send_buf() on the root
-/// PE and broadcasted to other PEs.
->>>>>>> 0476c9af
 ///
 /// The following parameters are optional:
 /// - \ref kamping::root() specifying the rank of the root PE. If omitted, the
@@ -89,12 +82,8 @@
 auto kamping::Communicator::scatter(Args... args) const {
     using namespace kamping::internal;
     KAMPING_CHECK_PARAMETERS(
-<<<<<<< HEAD
         Args, KAMPING_REQUIRED_PARAMETERS(send_buf),
-        KAMPING_OPTIONAL_PARAMETERS(root, recv_buf, recv_count)
-=======
-        Args, KAMPING_REQUIRED_PARAMETERS(send_buf), KAMPING_OPTIONAL_PARAMETERS(root, recv_buf, recv_counts)
->>>>>>> 0476c9af
+        KAMPING_OPTIONAL_PARAMETERS(root, recv_buf, recv_counts)
     );
 
     // Optional parameter: root()
@@ -162,20 +151,12 @@
     // Optional parameter: recv_count()
     // Default: compute value based on send_buf.size on root
 
-<<<<<<< HEAD
     using default_recv_count_type =
-        decltype(kamping::recv_count_out(NewContainer<int>{}));
+        decltype(kamping::recv_counts_out(NewContainer<int>{}));
     auto&& recv_count_param = internal::select_parameter_type_or_default<
-        internal::ParameterType::recv_count, default_recv_count_type>(
+        internal::ParameterType::recv_counts, default_recv_count_type>(
         std::tuple(), args...
     );
-=======
-    using default_recv_count_type = decltype(kamping::recv_counts_out(NewContainer<int>{}));
-    auto&& recv_count_param =
-        internal::select_parameter_type_or_default<internal::ParameterType::recv_counts, default_recv_count_type>(
-            std::tuple(), args...
-        );
->>>>>>> 0476c9af
 
     constexpr bool is_output_parameter =
         has_to_be_computed<decltype(recv_count_param)>;
@@ -212,12 +193,7 @@
     THROW_IF_MPI_ERROR(err, MPI_Scatter);
 
     return MPIResult(
-<<<<<<< HEAD
-        std::move(recv_buf), internal::BufferCategoryNotUsed{},
-        std::move(recv_count_param), internal::BufferCategoryNotUsed{},
-=======
-        std::move(recv_buf), std::move(recv_count_param), internal::BufferCategoryNotUsed{},
->>>>>>> 0476c9af
-        internal::BufferCategoryNotUsed{}
+        std::move(recv_buf), std::move(recv_count_param),
+        internal::BufferCategoryNotUsed{}, internal::BufferCategoryNotUsed{}
     );
 }