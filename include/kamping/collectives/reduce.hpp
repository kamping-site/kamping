--- conflicted
+++ resolved
@@ -56,14 +56,9 @@
     );
 
     // Get all parameters
-<<<<<<< HEAD
-    auto&& root = internal::select_parameter_type_or_default<internal::ParameterType::root, internal::Root>(
+    auto&& root = internal::select_parameter_type_or_default<internal::ParameterType::root, internal::RootDataBuffer>(
         std::tuple(this->root()),
         args...
-=======
-    auto&& root = internal::select_parameter_type_or_default<internal::ParameterType::root, internal::RootDataBuffer>(
-        std::tuple(this->root()), args...
->>>>>>> 1ee4e6b6
     );
 
     auto const& send_buf          = internal::select_parameter_type<internal::ParameterType::send_buf>(args...).get();
