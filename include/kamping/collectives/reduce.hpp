--- conflicted
+++ resolved
@@ -115,18 +115,9 @@
     operation.op(), root.rank_signed(), mpi_communicator()
   );
 
-<<<<<<< HEAD
   THROW_IF_MPI_ERROR(err, MPI_Reduce);
   return MPIResult(
     std::move(recv_buf), internal::BufferCategoryNotUsed{},
-    internal::BufferCategoryNotUsed{}, internal::BufferCategoryNotUsed{},
-    internal::BufferCategoryNotUsed{}
+    internal::BufferCategoryNotUsed{}, internal::BufferCategoryNotUsed{}
   );
-=======
-    THROW_IF_MPI_ERROR(err, MPI_Reduce);
-    return MPIResult(
-        std::move(recv_buf), internal::BufferCategoryNotUsed{}, internal::BufferCategoryNotUsed{},
-        internal::BufferCategoryNotUsed{}
-    );
->>>>>>> 0476c9af
 }