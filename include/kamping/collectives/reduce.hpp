// This file is part of KaMPIng.
//
// Copyright 2022 The KaMPIng Authors
//
// KaMPIng is free software : you can redistribute it and/or modify it under the
// terms of the GNU Lesser General Public License as published by the Free
// Software Foundation, either version 3 of the License, or (at your option) any
// later version. KaMPIng is distributed in the hope that it will be useful, but
// WITHOUT ANY WARRANTY; without even the implied warranty of MERCHANTABILITY or
// FITNESS FOR A PARTICULAR PURPOSE.  See the GNU Lesser General Public License
// for more details.
//
// You should have received a copy of the GNU Lesser General Public License
// along with KaMPIng.  If not, see <https://www.gnu.org/licenses/>.

#pragma once

#include <tuple>
#include <type_traits>

#include <kassert/kassert.hpp>
#include <mpi.h>

#include "kamping/assertion_levels.hpp"
#include "kamping/checking_casts.hpp"
#include "kamping/comm_helper/is_same_on_all_ranks.hpp"
#include "kamping/communicator.hpp"
#include "kamping/error_handling.hpp"
#include "kamping/mpi_datatype.hpp"
#include "kamping/mpi_function_wrapper_helpers.hpp"
#include "kamping/named_parameter_selection.hpp"
#include "kamping/parameter_check.hpp"
#include "kamping/parameter_factories.hpp"
#include "kamping/parameter_objects.hpp"
#include "kamping/parameter_type_definitions.hpp"

/// @brief Wrapper for \c MPI_Reduce.
///
/// This wraps \c MPI_Reduce. The operation combines the elements in the input
/// buffer provided via \c kamping::send_buf() and returns the combined value on
/// the root rank. The following parameters are required:
/// - \ref kamping::send_buf() containing the data that is sent to each rank.
/// This buffer has to be the same size at each rank.
/// - \ref kamping::op() wrapping the operation to apply to the input.
///
/// The following parameters are optional:
/// - \ref kamping::recv_buf() containing a buffer for the output.
/// - \ref kamping::root() the root rank. If not set, the default root process
/// of the communicator will be used.
/// @tparam Args Automatically deducted template parameters.
/// @param args All required and any number of the optional buffers described
/// above.
/// @return Result type wrapping the output buffer if not specified as input
/// parameter.
template <typename... Args>
auto kamping::Communicator::reduce(Args... args) const {
    using namespace kamping::internal;
    KAMPING_CHECK_PARAMETERS(
<<<<<<< HEAD
        Args, KAMPING_REQUIRED_PARAMETERS(send_buf, op),
=======
        Args,
        KAMPING_REQUIRED_PARAMETERS(send_buf, op),
>>>>>>> 924a72a9
        KAMPING_OPTIONAL_PARAMETERS(recv_buf, root)
    );

    // Get all parameters
<<<<<<< HEAD
    auto&& root = internal::select_parameter_type_or_default<
        internal::ParameterType::root, internal::Root>(
        std::tuple(this->root()), args...
=======
    auto&& root = internal::select_parameter_type_or_default<internal::ParameterType::root, internal::Root>(
        std::tuple(this->root()),
        args...
>>>>>>> 924a72a9
    );

    const auto& send_buf =
        internal::select_parameter_type<internal::ParameterType::send_buf>(
            args...
        )
            .get();
    using send_value_type =
        typename std::remove_reference_t<decltype(send_buf)>::value_type;
    using default_recv_value_type = std::remove_const_t<send_value_type>;

<<<<<<< HEAD
    using default_recv_buf_type = decltype(kamping::recv_buf(
        NewContainer<std::vector<default_recv_value_type>>{}
    ));
    auto&& recv_buf             = internal::select_parameter_type_or_default<
        internal::ParameterType::recv_buf, default_recv_buf_type>(
        std::tuple(), args...
    );
    using recv_value_type =
        typename std::remove_reference_t<decltype(recv_buf)>::value_type;
=======
    using default_recv_buf_type = decltype(kamping::recv_buf(NewContainer<std::vector<default_recv_value_type>>{}));
    auto&& recv_buf =
        internal::select_parameter_type_or_default<internal::ParameterType::recv_buf, default_recv_buf_type>(
            std::tuple(),
            args...
        );
    using recv_value_type = typename std::remove_reference_t<decltype(recv_buf)>::value_type;
>>>>>>> 924a72a9

    auto& operation_param =
        internal::select_parameter_type<internal::ParameterType::op>(args...);
    // If you want to understand the syntax of the following line, ignore the
    // "template " ;-)
    auto operation =
        operation_param.template build_operation<send_value_type>();

    // Check parameters
    static_assert(
        std::is_same_v<std::remove_const_t<send_value_type>, recv_value_type>,
        "Types of send and receive buffers do not match."
    );
    MPI_Datatype type = mpi_datatype<send_value_type>();

    KASSERT(
<<<<<<< HEAD
        is_valid_rank(root.rank()), "The provided root rank is invalid.",
        assert::light
    );
    KASSERT(
        this->is_same_on_all_ranks(root.rank()),
        "Root has to be the same on all ranks.", assert::light_communication
=======
        this->is_same_on_all_ranks(root.rank()),
        "Root has to be the same on all ranks.",
        assert::light_communication
>>>>>>> 924a72a9
    );

    send_value_type* recv_buf_ptr = nullptr;
    if (rank() == root.rank()) {
        recv_buf.resize(send_buf.size());
        recv_buf_ptr = recv_buf.data();
    }
    [[maybe_unused]] int err = MPI_Reduce(
<<<<<<< HEAD
        send_buf.data(), recv_buf_ptr, asserting_cast<int>(send_buf.size()),
        type, operation.op(), root.rank_signed(), mpi_communicator()
=======
        send_buf.data(),
        recv_buf_ptr,
        asserting_cast<int>(send_buf.size()),
        type,
        operation.op(),
        root.rank_signed(),
        mpi_communicator()
>>>>>>> 924a72a9
    );

    THROW_IF_MPI_ERROR(err, MPI_Reduce);
    return MPIResult(
<<<<<<< HEAD
        std::move(recv_buf), internal::BufferCategoryNotUsed{},
        internal::BufferCategoryNotUsed{}, internal::BufferCategoryNotUsed{}
=======
        std::move(recv_buf),
        internal::BufferCategoryNotUsed{},
        internal::BufferCategoryNotUsed{},
        internal::BufferCategoryNotUsed{}
>>>>>>> 924a72a9
    );
}<|MERGE_RESOLUTION|>--- conflicted
+++ resolved
@@ -2,16 +2,14 @@
 //
 // Copyright 2022 The KaMPIng Authors
 //
-// KaMPIng is free software : you can redistribute it and/or modify it under the
-// terms of the GNU Lesser General Public License as published by the Free
-// Software Foundation, either version 3 of the License, or (at your option) any
-// later version. KaMPIng is distributed in the hope that it will be useful, but
-// WITHOUT ANY WARRANTY; without even the implied warranty of MERCHANTABILITY or
-// FITNESS FOR A PARTICULAR PURPOSE.  See the GNU Lesser General Public License
+// KaMPIng is free software : you can redistribute it and/or modify it under the terms of the GNU Lesser General Public
+// License as published by the Free Software Foundation, either version 3 of the License, or (at your option) any later
+// version. KaMPIng is distributed in the hope that it will be useful, but WITHOUT ANY WARRANTY; without even the
+// implied warranty of MERCHANTABILITY or FITNESS FOR A PARTICULAR PURPOSE.  See the GNU Lesser General Public License
 // for more details.
 //
-// You should have received a copy of the GNU Lesser General Public License
-// along with KaMPIng.  If not, see <https://www.gnu.org/licenses/>.
+// You should have received a copy of the GNU Lesser General Public License along with KaMPIng.  If not, see
+// <https://www.gnu.org/licenses/>.
 
 #pragma once
 
@@ -36,67 +34,37 @@
 
 /// @brief Wrapper for \c MPI_Reduce.
 ///
-/// This wraps \c MPI_Reduce. The operation combines the elements in the input
-/// buffer provided via \c kamping::send_buf() and returns the combined value on
-/// the root rank. The following parameters are required:
-/// - \ref kamping::send_buf() containing the data that is sent to each rank.
-/// This buffer has to be the same size at each rank.
+/// This wraps \c MPI_Reduce. The operation combines the elements in the input buffer provided via \c
+/// kamping::send_buf() and returns the combined value on the root rank. The following parameters are required:
+/// - \ref kamping::send_buf() containing the data that is sent to each rank. This buffer has to be the same size at
+/// each rank.
 /// - \ref kamping::op() wrapping the operation to apply to the input.
 ///
 /// The following parameters are optional:
 /// - \ref kamping::recv_buf() containing a buffer for the output.
-/// - \ref kamping::root() the root rank. If not set, the default root process
-/// of the communicator will be used.
+/// - \ref kamping::root() the root rank. If not set, the default root process of the communicator will be used.
 /// @tparam Args Automatically deducted template parameters.
-/// @param args All required and any number of the optional buffers described
-/// above.
-/// @return Result type wrapping the output buffer if not specified as input
-/// parameter.
+/// @param args All required and any number of the optional buffers described above.
+/// @return Result type wrapping the output buffer if not specified as input parameter.
 template <typename... Args>
 auto kamping::Communicator::reduce(Args... args) const {
     using namespace kamping::internal;
     KAMPING_CHECK_PARAMETERS(
-<<<<<<< HEAD
-        Args, KAMPING_REQUIRED_PARAMETERS(send_buf, op),
-=======
         Args,
         KAMPING_REQUIRED_PARAMETERS(send_buf, op),
->>>>>>> 924a72a9
         KAMPING_OPTIONAL_PARAMETERS(recv_buf, root)
     );
 
     // Get all parameters
-<<<<<<< HEAD
-    auto&& root = internal::select_parameter_type_or_default<
-        internal::ParameterType::root, internal::Root>(
-        std::tuple(this->root()), args...
-=======
     auto&& root = internal::select_parameter_type_or_default<internal::ParameterType::root, internal::Root>(
         std::tuple(this->root()),
         args...
->>>>>>> 924a72a9
     );
 
-    const auto& send_buf =
-        internal::select_parameter_type<internal::ParameterType::send_buf>(
-            args...
-        )
-            .get();
-    using send_value_type =
-        typename std::remove_reference_t<decltype(send_buf)>::value_type;
+    const auto& send_buf          = internal::select_parameter_type<internal::ParameterType::send_buf>(args...).get();
+    using send_value_type         = typename std::remove_reference_t<decltype(send_buf)>::value_type;
     using default_recv_value_type = std::remove_const_t<send_value_type>;
 
-<<<<<<< HEAD
-    using default_recv_buf_type = decltype(kamping::recv_buf(
-        NewContainer<std::vector<default_recv_value_type>>{}
-    ));
-    auto&& recv_buf             = internal::select_parameter_type_or_default<
-        internal::ParameterType::recv_buf, default_recv_buf_type>(
-        std::tuple(), args...
-    );
-    using recv_value_type =
-        typename std::remove_reference_t<decltype(recv_buf)>::value_type;
-=======
     using default_recv_buf_type = decltype(kamping::recv_buf(NewContainer<std::vector<default_recv_value_type>>{}));
     auto&& recv_buf =
         internal::select_parameter_type_or_default<internal::ParameterType::recv_buf, default_recv_buf_type>(
@@ -104,14 +72,10 @@
             args...
         );
     using recv_value_type = typename std::remove_reference_t<decltype(recv_buf)>::value_type;
->>>>>>> 924a72a9
 
-    auto& operation_param =
-        internal::select_parameter_type<internal::ParameterType::op>(args...);
-    // If you want to understand the syntax of the following line, ignore the
-    // "template " ;-)
-    auto operation =
-        operation_param.template build_operation<send_value_type>();
+    auto& operation_param = internal::select_parameter_type<internal::ParameterType::op>(args...);
+    // If you want to understand the syntax of the following line, ignore the "template " ;-)
+    auto operation = operation_param.template build_operation<send_value_type>();
 
     // Check parameters
     static_assert(
@@ -120,19 +84,11 @@
     );
     MPI_Datatype type = mpi_datatype<send_value_type>();
 
+    KASSERT(is_valid_rank(root.rank()), "The provided root rank is invalid.", assert::light);
     KASSERT(
-<<<<<<< HEAD
-        is_valid_rank(root.rank()), "The provided root rank is invalid.",
-        assert::light
-    );
-    KASSERT(
-        this->is_same_on_all_ranks(root.rank()),
-        "Root has to be the same on all ranks.", assert::light_communication
-=======
         this->is_same_on_all_ranks(root.rank()),
         "Root has to be the same on all ranks.",
         assert::light_communication
->>>>>>> 924a72a9
     );
 
     send_value_type* recv_buf_ptr = nullptr;
@@ -141,10 +97,6 @@
         recv_buf_ptr = recv_buf.data();
     }
     [[maybe_unused]] int err = MPI_Reduce(
-<<<<<<< HEAD
-        send_buf.data(), recv_buf_ptr, asserting_cast<int>(send_buf.size()),
-        type, operation.op(), root.rank_signed(), mpi_communicator()
-=======
         send_buf.data(),
         recv_buf_ptr,
         asserting_cast<int>(send_buf.size()),
@@ -152,19 +104,13 @@
         operation.op(),
         root.rank_signed(),
         mpi_communicator()
->>>>>>> 924a72a9
     );
 
     THROW_IF_MPI_ERROR(err, MPI_Reduce);
     return MPIResult(
-<<<<<<< HEAD
-        std::move(recv_buf), internal::BufferCategoryNotUsed{},
-        internal::BufferCategoryNotUsed{}, internal::BufferCategoryNotUsed{}
-=======
         std::move(recv_buf),
         internal::BufferCategoryNotUsed{},
         internal::BufferCategoryNotUsed{},
         internal::BufferCategoryNotUsed{}
->>>>>>> 924a72a9
     );
 }