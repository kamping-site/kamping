// This file is part of KaMPI.ng.
//
// Copyright 2021-2022 The KaMPI.ng Authors
//
// KaMPI.ng is free software : you can redistribute it and/or modify it under the terms of the GNU Lesser General Public
// License as published by the Free Software Foundation, either version 3 of the License, or (at your option) any later
// version. KaMPI.ng is distributed in the hope that it will be useful, but WITHOUT ANY WARRANTY; without even the
// implied warranty of MERCHANTABILITY or FITNESS FOR A PARTICULAR PURPOSE.  See the GNU Lesser General Public License
// for more details.
//
// You should have received a copy of the GNU Lesser General Public License along with KaMPI.ng.  If not, see
// <https://www.gnu.org/licenses/>.

#pragma once

#include <cstdlib>
#include <mpi.h>

#include "error_handling.hpp"
#include "kamping/collectives/alltoall.hpp"
#include "kamping/collectives/gather.hpp"
#include "kamping/collectives/reduce.hpp"
#include "kamping/collectives/scatter.hpp"
#include "kamping/kassert.hpp"

namespace kamping {

/// @brief Wrapper for MPI communicator providing access to \ref rank() and \ref size() of the communicator. The \ref
/// Communicator is also access point to all MPI communications provided by KaMPI.ng.
class Communicator : public internal::Alltoall<Communicator>,
<<<<<<< HEAD
                     public internal::Reduce<Communicator>,
                     public internal::Scatter<Communicator> {
=======
                     public internal::Gather<Communicator>,
                     public internal::Reduce<Communicator> {
>>>>>>> 467fc8af
public:
    /// @brief Default constructor not specifying any MPI communicator and using \c MPI_COMM_WORLD by default.
    Communicator() : Communicator(MPI_COMM_WORLD) {}

    /// @brief Constructor where an MPI communicator has to be specified.
    /// @param comm MPI communicator that is wrapped by this \c Communicator.
    explicit Communicator(MPI_Comm comm) : Communicator(comm, 0) {}

    /// @brief Constructor where an MPI communicator and the default root have to be specified.
    /// @param comm MPI communicator that is wrapped by this \c Communicator.
    /// @param root Default root that is used by MPI operations requiring a root.
    explicit Communicator(MPI_Comm comm, int root) : _rank(get_mpi_rank(comm)), _size(get_mpi_size(comm)), _comm(comm) {
        this->root(root);
    }

    /// @brief Rank of the current MPI process in the communicator.
    /// @return Rank of the current MPI process in the communicator.
    [[nodiscard]] int rank() const {
        return _rank;
    }

    /// @brief Number of MPI processes in this communicator.
    /// @return Number of MPI processes in this communicator.
    [[nodiscard]] int size() const {
        return _size;
    }

    /// @brief MPI communicator corresponding to this communicator.
    /// @return MPI communicator corresponding to this communicator.
    [[nodiscard]] MPI_Comm mpi_communicator() const {
        return _comm;
    }

    /// @brief Set a new root for MPI operations that require a root.
    /// @param new_root The new default root.
    void root(int const new_root) {
        THROWING_KASSERT(
            is_valid_rank(new_root), "invalid root rank " << new_root << " in communicator of size " << size());
        _root = new_root;
    }

    /// @brief Default root for MPI operations that require a root.
    /// @return Default root for MPI operations that require a root.
    [[nodiscard]] int root() const {
        return _root;
    }

    /// @brief Check if this rank is the root rank.
    /// @return Return \c true if this rank is the root rank.
    [[nodiscard]] bool is_root() const {
        return rank() == root();
    }

    /// @brief Split the communicator in different colors.
    /// @param color All ranks that have the same color will be in the same new communicator.
    /// @param key By default, ranks in the new communicator are determined by the underlying MPI library (if \c key is
    /// 0). Otherwise, ranks are ordered the same way the keys are ordered.
    /// @return \ref Communicator wrapping the newly split MPI communicator.
    [[nodiscard]] Communicator split(int const color, int const key = 0) const {
        MPI_Comm new_comm;
        MPI_Comm_split(_comm, color, key, &new_comm);
        return Communicator(new_comm);
    }

    /// @brief Convert a rank from this communicator to the rank in another communicator.
    /// @param rank The rank in this communicator
    /// @param other_comm The communicator to convert the rank to
    /// @return The rank in other_comm
    [[nodiscard]] int convert_rank_to_communicator(int const rank, Communicator const& other_comm) const {
        MPI_Group my_group;
        MPI_Comm_group(_comm, &my_group);
        MPI_Group other_group;
        MPI_Comm_group(other_comm._comm, &other_group);
        int rank_in_other_comm;
        MPI_Group_translate_ranks(my_group, 1, &rank, other_group, &rank_in_other_comm);
        return rank_in_other_comm;
    }

    /// @brief Convert a rank from another communicator to the rank in this communicator.
    /// @param rank The rank in other_comm
    /// @param other_comm The communicator to convert the rank from
    /// @return The rank in this communicator
    [[nodiscard]] int convert_rank_from_communicator(int const rank, Communicator const& other_comm) const {
        return other_comm.convert_rank_to_communicator(rank, *this);
    }

    /// @brief Computes a rank that is \c distance ranks away from this MPI thread's current rank and checks if this is
    /// valid rank in this communicator.
    ///
    /// The resulting rank is valid, iff it is at least zero and less than this communicator's size. The \c distance can
    /// be negative. Unlike \ref rank_shifted_cyclic(), this does not guarantee a valid rank but can indicate if the
    /// resulting rank is not valid.
    /// @param distance Amount current rank is decreased or increased by.
    /// @return Rank if rank is in [0, size of communicator) and ASSERT/EXCEPTION? otherwise.
    [[nodiscard]] int rank_shifted_checked(int const distance) const {
        int const result = _rank + distance;
        THROWING_KASSERT(is_valid_rank(result), "invalid shifted rank " << result);
        return result;
    }

    /// @brief Computes a rank that is some ranks apart from this MPI thread's rank modulo the communicator's size.
    ///
    /// When we need to compute a rank that is greater (or smaller) than this communicator's rank, we can use this
    /// function. It computes the rank that is \c distance ranks appart. However, this function always returns a valid
    /// rank, as it computes the rank in a circular fashion, i.e., \f$ new\_rank=(rank + distance) \% size \f$.
    /// @param distance Distance of the new rank to the rank of this MPI thread.
    /// @return The circular rank that is \c distance ranks apart from this MPI threads rank.
    [[nodiscard]] int rank_shifted_cyclic(int const distance) const {
        return (_rank + distance) % _size;
    }

    /// @brief Checks if a rank is a valid rank for this communicator, i.e., if the rank is in [0, size).
    /// @return \c true if rank in [0,size) and \c false otherwise.
    [[nodiscard]] bool is_valid_rank(int const rank) const {
        return rank >= 0 && rank < _size;
    }

private:
    /// @brief Compute the rank of the current MPI process computed using \c MPI_Comm_rank.
    /// @return Rank of the current MPI process in the communicator.
    int get_mpi_rank(MPI_Comm comm) const {
        THROWING_KASSERT(comm != MPI_COMM_NULL, "communicator must be initialized with a valid MPI communicator");

        int rank;
        MPI_Comm_rank(comm, &rank);
        return rank;
    }

    /// @brief Compute the number of MPI processes in this communicator using \c MPI_Comm_size.
    /// @return Size of the communicator.
    int get_mpi_size(MPI_Comm comm) const {
        THROWING_KASSERT(comm != MPI_COMM_NULL, "communicator must be initialized with a valid MPI communicator");

        int size;
        MPI_Comm_size(comm, &size);
        return size;
    }

    int      _rank; ///< Rank of the MPI process in this communicator.
    int      _size; ///< Number of MPI processes in this communicator.
    MPI_Comm _comm; ///< Corresponding MPI communicator.

    int _root; ///< Default root for MPI operations that require a root.
};             // class communicator

} // namespace kamping<|MERGE_RESOLUTION|>--- conflicted
+++ resolved
@@ -28,13 +28,9 @@
 /// @brief Wrapper for MPI communicator providing access to \ref rank() and \ref size() of the communicator. The \ref
 /// Communicator is also access point to all MPI communications provided by KaMPI.ng.
 class Communicator : public internal::Alltoall<Communicator>,
-<<<<<<< HEAD
-                     public internal::Reduce<Communicator>,
-                     public internal::Scatter<Communicator> {
-=======
+                     public internal::Scatter<Communicator>,
                      public internal::Gather<Communicator>,
                      public internal::Reduce<Communicator> {
->>>>>>> 467fc8af
 public:
     /// @brief Default constructor not specifying any MPI communicator and using \c MPI_COMM_WORLD by default.
     Communicator() : Communicator(MPI_COMM_WORLD) {}
