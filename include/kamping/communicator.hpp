// This file is part of KaMPI.ng.
//
// Copyright 2021-2022 The KaMPI.ng Authors
//
// KaMPI.ng is free software : you can redistribute it and/or modify it under the terms of the GNU Lesser General Public
// License as published by the Free Software Foundation, either version 3 of the License, or (at your option) any later
// version. KaMPI.ng is distributed in the hope that it will be useful, but WITHOUT ANY WARRANTY; without even the
// implied warranty of MERCHANTABILITY or FITNESS FOR A PARTICULAR PURPOSE.  See the GNU Lesser General Public License
// for more details.
//
// You should have received a copy of the GNU Lesser General Public License along with KaMPI.ng.  If not, see
// <https://www.gnu.org/licenses/>.

#pragma once

#include <cstddef>
#include <cstdlib>

#include <kassert/kassert.hpp>
#include <mpi.h>

#include "error_handling.hpp"
#include "kamping/checking_casts.hpp"

namespace kamping {

/// @brief Wrapper for MPI communicator providing access to \ref rank() and \ref size() of the communicator. The \ref
/// Communicator is also access point to all MPI communications provided by KaMPIng.
class Communicator {
public:
    /// @brief Default constructor not specifying any MPI communicator and using \c MPI_COMM_WORLD by default.
    Communicator() : Communicator(MPI_COMM_WORLD) {}

    /// @brief Constructor where an MPI communicator has to be specified.
    /// @param comm MPI communicator that is wrapped by this \c Communicator.
    explicit Communicator(MPI_Comm comm) : Communicator(comm, 0) {}

    /// @brief Constructor where an MPI communicator and the default root have to be specified.
    /// @param comm MPI communicator that is wrapped by this \c Communicator.
    /// @param root Default root that is used by MPI operations requiring a root.
    explicit Communicator(MPI_Comm comm, int root) : _rank(get_mpi_rank(comm)), _size(get_mpi_size(comm)), _comm(comm) {
        this->root(root);
    }

    /// @brief Rank of the current MPI process in the communicator as `int`.
    /// @return Rank of the current MPI process in the communicator as `int`.
    [[nodiscard]] int rank_signed() const {
        return asserting_cast<int>(_rank);
    }

    /// @brief Rank of the current MPI process in the communicator as `size_t`.
    /// @return Rank of the current MPI process in the communicator as `size_t`.
    [[nodiscard]] size_t rank() const {
        return _rank;
    }

    /// @brief Number of MPI processes in this communicator as `int`.
    /// @return Number of MPI processes in this communicator `int`.
    [[nodiscard]] int size_signed() const {
        return asserting_cast<int>(_size);
    }

    /// @brief Number of MPI processes in this communicator as `size_t`.
    /// @return Number of MPI processes in this communicator as `size_t`.
    [[nodiscard]] size_t size() const {
        return _size;
    }

    /// @brief MPI communicator corresponding to this communicator.
    /// @return MPI communicator corresponding to this communicator.
    [[nodiscard]] MPI_Comm mpi_communicator() const {
        return _comm;
    }

    /// @brief Set a new root for MPI operations that require a root.
    /// @param new_root The new default root.
    void root(int const new_root) {
        THROWING_KASSERT(
            is_valid_rank(new_root), "invalid root rank " << new_root << " in communicator of size " << size());
        _root = asserting_cast<size_t>(new_root);
    }

    /// @brief Set a new root for MPI operations that require a root.
    /// @param new_root The new default root.
    void root(size_t const new_root) {
        THROWING_KASSERT(
            is_valid_rank(new_root), "invalid root rank " << new_root << " in communicator of size " << size());
        _root = new_root;
    }

    /// @brief Default root for MPI operations that require a root as `size_t`.
    /// @return Default root for MPI operations that require a root as `size_t`.
    [[nodiscard]] size_t root() const {
        return _root;
    }

    /// @brief Default root for MPI operations that require a root as `int`.
    /// @return Default root for MPI operations that require a root as `int`.
    [[nodiscard]] int root_signed() const {
        return asserting_cast<int>(_root);
    }

    /// @brief Check if this rank is the root rank.
    /// @return Return \c true if this rank is the root rank.
    /// @param root The custom root's rank.
    [[nodiscard]] bool is_root(const int root) const {
        return rank() == asserting_cast<size_t>(root);
    }

    /// @brief Check if this rank is the root rank.
    /// @return Return \c true if this rank is the root rank.
    /// @param root The custom root's rank.
    [[nodiscard]] bool is_root(const size_t root) const {
        return rank() == root;
    }

    /// @brief Check if this rank is the root rank.
    /// @return Return \c true if this rank is the root rank.
    [[nodiscard]] bool is_root() const {
        return is_root(root());
    }

    /// @brief Split the communicator in different colors.
    /// @param color All ranks that have the same color will be in the same new communicator.
    /// @param key By default, ranks in the new communicator are determined by the underlying MPI library (if \c key is
    /// 0). Otherwise, ranks are ordered the same way the keys are ordered.
    /// @return \ref Communicator wrapping the newly split MPI communicator.
    [[nodiscard]] Communicator split(int const color, int const key = 0) const {
        MPI_Comm new_comm;
        MPI_Comm_split(_comm, color, key, &new_comm);
        return Communicator(new_comm);
    }

    /// @brief Convert a rank from this communicator to the rank in another communicator.
    /// @param rank The rank in this communicator
    /// @param other_comm The communicator to convert the rank to
    /// @return The rank in other_comm
    [[nodiscard]] int convert_rank_to_communicator(int const rank, Communicator const& other_comm) const {
        MPI_Group my_group;
        MPI_Comm_group(_comm, &my_group);
        MPI_Group other_group;
        MPI_Comm_group(other_comm._comm, &other_group);
        int rank_in_other_comm;
        MPI_Group_translate_ranks(my_group, 1, &rank, other_group, &rank_in_other_comm);
        return rank_in_other_comm;
    }

    /// @brief Convert a rank from another communicator to the rank in this communicator.
    /// @param rank The rank in other_comm
    /// @param other_comm The communicator to convert the rank from
    /// @return The rank in this communicator
    [[nodiscard]] int convert_rank_from_communicator(int const rank, Communicator const& other_comm) const {
        return other_comm.convert_rank_to_communicator(rank, *this);
    }

    /// @brief Computes a rank that is \c distance ranks away from this MPI thread's current rank and checks if this is
    /// valid rank in this communicator.
    ///
    /// The resulting rank is valid, iff it is at least zero and less than this communicator's size. The \c distance can
    /// be negative. Unlike \ref rank_shifted_cyclic(), this does not guarantee a valid rank but can indicate if the
    /// resulting rank is not valid.
    /// @param distance Amount current rank is decreased or increased by.
    /// @return Rank if rank is in [0, size of communicator) and ASSERT/EXCEPTION? otherwise.
    [[nodiscard]] size_t rank_shifted_checked(int const distance) const {
        int const result = rank_signed() + distance;
        THROWING_KASSERT(is_valid_rank(result), "invalid shifted rank " << result);
        return asserting_cast<size_t>(result);
    }

    /// @brief Computes a rank that is some ranks apart from this MPI thread's rank modulo the communicator's size.
    ///
    /// When we need to compute a rank that is greater (or smaller) than this communicator's rank, we can use this
    /// function. It computes the rank that is \c distance ranks appart. However, this function always returns a valid
    /// rank, as it computes the rank in a circular fashion, i.e., \f$ new\_rank=(rank + distance) \% size \f$.
    /// @param distance Distance of the new rank to the rank of this MPI thread.
    /// @return The circular rank that is \c distance ranks apart from this MPI threads rank.
    [[nodiscard]] size_t rank_shifted_cyclic(int const distance) const {
        int const capped_distance = distance % size_signed();
        return asserting_cast<size_t>((rank_signed() + capped_distance + size_signed()) % size_signed());
    }

    /// @brief Checks if a rank is a valid rank for this communicator, i.e., if the rank is in [0, size).
    /// @return \c true if rank in [0,size) and \c false otherwise.
    [[nodiscard]] bool is_valid_rank(int const rank) const {
        return rank >= 0 && rank < size_signed();
    }

    /// @brief Checks if a rank is a valid rank for this communicator, i.e., if the rank is in [0, size).
    /// @return \c true if rank in [0,size) and \c false otherwise.
    [[nodiscard]] bool is_valid_rank(size_t const rank) const {
        return rank < size();
    }

    template <typename... Args>
    auto alltoall(Args&&... args) const;

    template <typename... Args>
<<<<<<< HEAD
    auto bcast(Args&&... args);

    template <typename... Args>
    auto scatter(Args&&... args);
=======
    auto scatter(Args&&... args) const;
>>>>>>> 75f12cad

    template <typename... Args>
    auto reduce(Args&&... args) const;

    template <typename... Args>
    auto gather(Args&&... args) const;

    template <typename... Args>
    void barrier(Args&&... args) const;

    template <typename Value>
    bool is_same_on_all_pes(Value const& value);

private:
    /// @brief Compute the rank of the current MPI process computed using \c MPI_Comm_rank.
    /// @return Rank of the current MPI process in the communicator.
    size_t get_mpi_rank(MPI_Comm comm) const {
        THROWING_KASSERT(comm != MPI_COMM_NULL, "communicator must be initialized with a valid MPI communicator");

        int rank;
        MPI_Comm_rank(comm, &rank);
        return asserting_cast<size_t>(rank);
    }

    /// @brief Compute the number of MPI processes in this communicator using \c MPI_Comm_size.
    /// @return Size of the communicator.
    size_t get_mpi_size(MPI_Comm comm) const {
        THROWING_KASSERT(comm != MPI_COMM_NULL, "communicator must be initialized with a valid MPI communicator");

        int size;
        MPI_Comm_size(comm, &size);
        return asserting_cast<size_t>(size);
    }

    size_t   _rank; ///< Rank of the MPI process in this communicator.
    size_t   _size; ///< Number of MPI processes in this communicator.
    MPI_Comm _comm; ///< Corresponding MPI communicator.

    size_t _root; ///< Default root for MPI operations that require a root.
};                // class communicator

} // namespace kamping<|MERGE_RESOLUTION|>--- conflicted
+++ resolved
@@ -1,14 +1,14 @@
-// This file is part of KaMPI.ng.
+// This file is part of KaMPIng.
 //
-// Copyright 2021-2022 The KaMPI.ng Authors
+// Copyright 2021-2022 The KaMPIng Authors
 //
-// KaMPI.ng is free software : you can redistribute it and/or modify it under the terms of the GNU Lesser General Public
+// KaMPIng is free software : you can redistribute it and/or modify it under the terms of the GNU Lesser General Public
 // License as published by the Free Software Foundation, either version 3 of the License, or (at your option) any later
-// version. KaMPI.ng is distributed in the hope that it will be useful, but WITHOUT ANY WARRANTY; without even the
+// version. KaMPIng is distributed in the hope that it will be useful, but WITHOUT ANY WARRANTY; without even the
 // implied warranty of MERCHANTABILITY or FITNESS FOR A PARTICULAR PURPOSE.  See the GNU Lesser General Public License
 // for more details.
 //
-// You should have received a copy of the GNU Lesser General Public License along with KaMPI.ng.  If not, see
+// You should have received a copy of the GNU Lesser General Public License along with KaMPIng.  If not, see
 // <https://www.gnu.org/licenses/>.
 
 #pragma once
@@ -195,14 +195,7 @@
     auto alltoall(Args&&... args) const;
 
     template <typename... Args>
-<<<<<<< HEAD
-    auto bcast(Args&&... args);
-
-    template <typename... Args>
-    auto scatter(Args&&... args);
-=======
     auto scatter(Args&&... args) const;
->>>>>>> 75f12cad
 
     template <typename... Args>
     auto reduce(Args&&... args) const;
