// This file is part of KaMPIng.
//
// Copyright 2021-2022 The KaMPIng Authors
//
// KaMPIng is free software : you can redistribute it and/or modify it under the
// terms of the GNU Lesser General Public License as published by the Free
// Software Foundation, either version 3 of the License, or (at your option) any
// later version. KaMPIng is distributed in the hope that it will be useful, but
// WITHOUT ANY WARRANTY; without even the implied warranty of MERCHANTABILITY or
// FITNESS FOR A PARTICULAR PURPOSE.  See the GNU Lesser General Public License
// for more details.
//
// You should have received a copy of the GNU Lesser General Public License
// along with KaMPIng.  If not, see <https://www.gnu.org/licenses/>.

#pragma once

#include <cstddef>
#include <cstdlib>

#include <kassert/kassert.hpp>
#include <mpi.h>

#include "error_handling.hpp"
#include "kamping/checking_casts.hpp"

namespace kamping {

/// @brief Wrapper for MPI communicator providing access to \ref rank() and \ref
/// size() of the communicator. The \ref Communicator is also access point to
/// all MPI communications provided by KaMPIng.
class Communicator {
public:
<<<<<<< HEAD
  /// @brief Default constructor not specifying any MPI communicator and using
  /// \c MPI_COMM_WORLD by default.
  Communicator() : Communicator(MPI_COMM_WORLD) {}

  /// @brief Constructor where an MPI communicator has to be specified.
  /// @param comm MPI communicator that is wrapped by this \c Communicator.
  explicit Communicator(MPI_Comm comm) : Communicator(comm, 0) {}

  /// @brief Constructor where an MPI communicator and the default root have
  /// to be specified.
  /// @param comm MPI communicator that is wrapped by this \c Communicator.
  /// @param root Default root that is used by MPI operations requiring a
  /// root.
  explicit Communicator(MPI_Comm comm, int root)
    : _rank(get_mpi_rank(comm)),
      _size(get_mpi_size(comm)),
      _comm(comm) {
    this->root(root);
  }

  /// @brief Rank of the current MPI process in the communicator as `int`.
  /// @return Rank of the current MPI process in the communicator as `int`.
  [[nodiscard]] int rank_signed() const {
    return asserting_cast<int>(_rank);
  }

  /// @brief Rank of the current MPI process in the communicator as `size_t`.
  /// @return Rank of the current MPI process in the communicator as `size_t`.
  [[nodiscard]] size_t rank() const {
    return _rank;
  }

  /// @brief Number of MPI processes in this communicator as `int`.
  /// @return Number of MPI processes in this communicator `int`.
  [[nodiscard]] int size_signed() const {
    return asserting_cast<int>(_size);
  }

  /// @brief Number of MPI processes in this communicator as `size_t`.
  /// @return Number of MPI processes in this communicator as `size_t`.
  [[nodiscard]] size_t size() const {
    return _size;
  }

  /// @brief MPI communicator corresponding to this communicator.
  /// @return MPI communicator corresponding to this communicator.
  [[nodiscard]] MPI_Comm mpi_communicator() const {
    return _comm;
  }

  /// @brief Set a new root for MPI operations that require a root.
  /// @param new_root The new default root.
  void root(int const new_root) {
    THROWING_KASSERT(
      is_valid_rank(new_root),
      "invalid root rank " << new_root << " in communicator of size " << size()
    );
    _root = asserting_cast<size_t>(new_root);
  }

  /// @brief Set a new root for MPI operations that require a root.
  /// @param new_root The new default root.
  void root(size_t const new_root) {
    THROWING_KASSERT(
      is_valid_rank(new_root),
      "invalid root rank " << new_root << " in communicator of size " << size()
    );
    _root = new_root;
  }

  /// @brief Default root for MPI operations that require a root as `size_t`.
  /// @return Default root for MPI operations that require a root as `size_t`.
  [[nodiscard]] size_t root() const {
    return _root;
  }

  /// @brief Default root for MPI operations that require a root as `int`.
  /// @return Default root for MPI operations that require a root as `int`.
  [[nodiscard]] int root_signed() const {
    return asserting_cast<int>(_root);
  }

  /// @brief Check if this rank is the root rank.
  /// @return Return \c true if this rank is the root rank.
  /// @param root The custom root's rank.
  [[nodiscard]] bool is_root(const int root) const {
    return rank() == asserting_cast<size_t>(root);
  }

  /// @brief Check if this rank is the root rank.
  /// @return Return \c true if this rank is the root rank.
  /// @param root The custom root's rank.
  [[nodiscard]] bool is_root(const size_t root) const {
    return rank() == root;
  }

  /// @brief Check if this rank is the root rank.
  /// @return Return \c true if this rank is the root rank.
  [[nodiscard]] bool is_root() const {
    return is_root(root());
  }

  /// @brief Split the communicator in different colors.
  /// @param color All ranks that have the same color will be in the same new
  /// communicator.
  /// @param key By default, ranks in the new communicator are determined by
  /// the underlying MPI library (if \c key is 0). Otherwise, ranks are
  /// ordered the same way the keys are ordered.
  /// @return \ref Communicator wrapping the newly split MPI communicator.
  [[nodiscard]] Communicator split(int const color, int const key = 0) const {
    MPI_Comm new_comm;
    MPI_Comm_split(_comm, color, key, &new_comm);
    return Communicator(new_comm);
  }

  /// @brief Convert a rank from this communicator to the rank in another
  /// communicator.
  /// @param rank The rank in this communicator
  /// @param other_comm The communicator to convert the rank to
  /// @return The rank in other_comm
  [[nodiscard]] int convert_rank_to_communicator(
    int const rank, Communicator const& other_comm
  ) const {
    MPI_Group my_group;
    MPI_Comm_group(_comm, &my_group);
    MPI_Group other_group;
    MPI_Comm_group(other_comm._comm, &other_group);
    int rank_in_other_comm;
    MPI_Group_translate_ranks(
      my_group, 1, &rank, other_group, &rank_in_other_comm
    );
    return rank_in_other_comm;
  }

  /// @brief Convert a rank from another communicator to the rank in this
  /// communicator.
  /// @param rank The rank in other_comm
  /// @param other_comm The communicator to convert the rank from
  /// @return The rank in this communicator
  [[nodiscard]] int convert_rank_from_communicator(
    int const rank, Communicator const& other_comm
  ) const {
    return other_comm.convert_rank_to_communicator(rank, *this);
  }

  /// @brief Computes a rank that is \c distance ranks away from this MPI
  /// thread's current rank and checks if this is valid rank in this
  /// communicator.
  ///
  /// The resulting rank is valid, iff it is at least zero and less than this
  /// communicator's size. The \c distance can be negative. Unlike \ref
  /// rank_shifted_cyclic(), this does not guarantee a valid rank but can
  /// indicate if the resulting rank is not valid.
  /// @param distance Amount current rank is decreased or increased by.
  /// @return Rank if rank is in [0, size of communicator) and
  /// ASSERT/EXCEPTION? otherwise.
  [[nodiscard]] size_t rank_shifted_checked(int const distance) const {
    int const result = rank_signed() + distance;
    THROWING_KASSERT(is_valid_rank(result), "invalid shifted rank " << result);
    return asserting_cast<size_t>(result);
  }

  /// @brief Computes a rank that is some ranks apart from this MPI thread's
  /// rank modulo the communicator's size.
  ///
  /// When we need to compute a rank that is greater (or smaller) than this
  /// communicator's rank, we can use this function. It computes the rank that
  /// is \c distance ranks appart. However, this function always returns a
  /// valid rank, as it computes the rank in a circular fashion, i.e., \f$
  /// new\_rank=(rank + distance) \% size \f$.
  /// @param distance Distance of the new rank to the rank of this MPI thread.
  /// @return The circular rank that is \c distance ranks apart from this MPI
  /// threads rank.
  [[nodiscard]] size_t rank_shifted_cyclic(int const distance) const {
    int const capped_distance = distance % size_signed();
    return asserting_cast<size_t>(
      (rank_signed() + capped_distance + size_signed()) % size_signed()
    );
  }

  /// @brief Checks if a rank is a valid rank for this communicator, i.e., if
  /// the rank is in [0, size).
  /// @return \c true if rank in [0,size) and \c false otherwise.
  [[nodiscard]] bool is_valid_rank(int const rank) const {
    return rank >= 0 && rank < size_signed();
  }

  /// @brief Checks if a rank is a valid rank for this communicator, i.e., if
  /// the rank is in [0, size).
  /// @return \c true if rank in [0,size) and \c false otherwise.
  [[nodiscard]] bool is_valid_rank(size_t const rank) const {
    return rank < size();
  }

  template <typename... Args>
  auto alltoall(Args... args) const;

  template <typename... Args>
  auto alltoallv(Args... args) const;

  template <typename... Args>
  auto scatter(Args... args) const;

  template <typename... Args>
  auto reduce(Args... args) const;

  template <typename... Args>
  auto scan(Args... args) const;

  template <typename... Args>
  auto allreduce(Args... args) const;

  template <typename... Args>
  auto gather(Args... args) const;

  template <typename... Args>
  auto bcast(Args... args) const;

  template <typename... Args>
  auto bcast_single(Args... args) const;

  template <typename... Args>
  void barrier(Args... args) const;

  template <typename Value>
  bool is_same_on_all_ranks(Value const& value) const;
=======
    /// @brief Default constructor not specifying any MPI communicator and using \c MPI_COMM_WORLD by default.
    Communicator() : Communicator(MPI_COMM_WORLD) {}

    /// @brief Constructor where an MPI communicator has to be specified.
    /// @param comm MPI communicator that is wrapped by this \c Communicator.
    explicit Communicator(MPI_Comm comm) : Communicator(comm, 0) {}

    /// @brief Constructor where an MPI communicator and the default root have to be specified.
    /// @param comm MPI communicator that is wrapped by this \c Communicator.
    /// @param root Default root that is used by MPI operations requiring a root.
    explicit Communicator(MPI_Comm comm, int root) : _rank(get_mpi_rank(comm)), _size(get_mpi_size(comm)), _comm(comm) {
        this->root(root);
    }

    /// @brief Rank of the current MPI process in the communicator as `int`.
    /// @return Rank of the current MPI process in the communicator as `int`.
    [[nodiscard]] int rank_signed() const {
        return asserting_cast<int>(_rank);
    }

    /// @brief Rank of the current MPI process in the communicator as `size_t`.
    /// @return Rank of the current MPI process in the communicator as `size_t`.
    [[nodiscard]] size_t rank() const {
        return _rank;
    }

    /// @brief Number of MPI processes in this communicator as `int`.
    /// @return Number of MPI processes in this communicator `int`.
    [[nodiscard]] int size_signed() const {
        return asserting_cast<int>(_size);
    }

    /// @brief Number of MPI processes in this communicator as `size_t`.
    /// @return Number of MPI processes in this communicator as `size_t`.
    [[nodiscard]] size_t size() const {
        return _size;
    }

    /// @brief MPI communicator corresponding to this communicator.
    /// @return MPI communicator corresponding to this communicator.
    [[nodiscard]] MPI_Comm mpi_communicator() const {
        return _comm;
    }

    /// @brief Set a new root for MPI operations that require a root.
    /// @param new_root The new default root.
    void root(int const new_root) {
        THROWING_KASSERT(
            is_valid_rank(new_root),
            "invalid root rank " << new_root << " in communicator of size " << size()
        );
        _root = asserting_cast<size_t>(new_root);
    }

    /// @brief Set a new root for MPI operations that require a root.
    /// @param new_root The new default root.
    void root(size_t const new_root) {
        THROWING_KASSERT(
            is_valid_rank(new_root),
            "invalid root rank " << new_root << " in communicator of size " << size()
        );
        _root = new_root;
    }

    /// @brief Default root for MPI operations that require a root as `size_t`.
    /// @return Default root for MPI operations that require a root as `size_t`.
    [[nodiscard]] size_t root() const {
        return _root;
    }

    /// @brief Default root for MPI operations that require a root as `int`.
    /// @return Default root for MPI operations that require a root as `int`.
    [[nodiscard]] int root_signed() const {
        return asserting_cast<int>(_root);
    }

    /// @brief Check if this rank is the root rank.
    /// @return Return \c true if this rank is the root rank.
    /// @param root The custom root's rank.
    [[nodiscard]] bool is_root(const int root) const {
        return rank() == asserting_cast<size_t>(root);
    }

    /// @brief Check if this rank is the root rank.
    /// @return Return \c true if this rank is the root rank.
    /// @param root The custom root's rank.
    [[nodiscard]] bool is_root(const size_t root) const {
        return rank() == root;
    }

    /// @brief Check if this rank is the root rank.
    /// @return Return \c true if this rank is the root rank.
    [[nodiscard]] bool is_root() const {
        return is_root(root());
    }

    /// @brief Split the communicator in different colors.
    /// @param color All ranks that have the same color will be in the same new communicator.
    /// @param key By default, ranks in the new communicator are determined by the underlying MPI library (if \c key is
    /// 0). Otherwise, ranks are ordered the same way the keys are ordered.
    /// @return \ref Communicator wrapping the newly split MPI communicator.
    [[nodiscard]] Communicator split(int const color, int const key = 0) const {
        MPI_Comm new_comm;
        MPI_Comm_split(_comm, color, key, &new_comm);
        return Communicator(new_comm);
    }

    /// @brief Convert a rank from this communicator to the rank in another communicator.
    /// @param rank The rank in this communicator
    /// @param other_comm The communicator to convert the rank to
    /// @return The rank in other_comm
    [[nodiscard]] int convert_rank_to_communicator(int const rank, Communicator const& other_comm) const {
        MPI_Group my_group;
        MPI_Comm_group(_comm, &my_group);
        MPI_Group other_group;
        MPI_Comm_group(other_comm._comm, &other_group);
        int rank_in_other_comm;
        MPI_Group_translate_ranks(my_group, 1, &rank, other_group, &rank_in_other_comm);
        return rank_in_other_comm;
    }

    /// @brief Convert a rank from another communicator to the rank in this communicator.
    /// @param rank The rank in other_comm
    /// @param other_comm The communicator to convert the rank from
    /// @return The rank in this communicator
    [[nodiscard]] int convert_rank_from_communicator(int const rank, Communicator const& other_comm) const {
        return other_comm.convert_rank_to_communicator(rank, *this);
    }

    /// @brief Computes a rank that is \c distance ranks away from this MPI thread's current rank and checks if this is
    /// valid rank in this communicator.
    ///
    /// The resulting rank is valid, iff it is at least zero and less than this communicator's size. The \c distance can
    /// be negative. Unlike \ref rank_shifted_cyclic(), this does not guarantee a valid rank but can indicate if the
    /// resulting rank is not valid.
    /// @param distance Amount current rank is decreased or increased by.
    /// @return Rank if rank is in [0, size of communicator) and ASSERT/EXCEPTION? otherwise.
    [[nodiscard]] size_t rank_shifted_checked(int const distance) const {
        int const result = rank_signed() + distance;
        THROWING_KASSERT(is_valid_rank(result), "invalid shifted rank " << result);
        return asserting_cast<size_t>(result);
    }

    /// @brief Computes a rank that is some ranks apart from this MPI thread's rank modulo the communicator's size.
    ///
    /// When we need to compute a rank that is greater (or smaller) than this communicator's rank, we can use this
    /// function. It computes the rank that is \c distance ranks appart. However, this function always returns a valid
    /// rank, as it computes the rank in a circular fashion, i.e., \f$ new\_rank=(rank + distance) \% size \f$.
    /// @param distance Distance of the new rank to the rank of this MPI thread.
    /// @return The circular rank that is \c distance ranks apart from this MPI threads rank.
    [[nodiscard]] size_t rank_shifted_cyclic(int const distance) const {
        int const capped_distance = distance % size_signed();
        return asserting_cast<size_t>((rank_signed() + capped_distance + size_signed()) % size_signed());
    }

    /// @brief Checks if a rank is a valid rank for this communicator, i.e., if the rank is in [0, size).
    /// @return \c true if rank in [0,size) and \c false otherwise.
    [[nodiscard]] bool is_valid_rank(int const rank) const {
        return rank >= 0 && rank < size_signed();
    }

    /// @brief Checks if a rank is a valid rank for this communicator, i.e., if the rank is in [0, size).
    /// @return \c true if rank in [0,size) and \c false otherwise.
    [[nodiscard]] bool is_valid_rank(size_t const rank) const {
        return rank < size();
    }

    template <typename... Args>
    auto alltoall(Args... args) const;

    template <typename... Args>
    auto alltoallv(Args... args) const;

    template <typename... Args>
    auto scatter(Args... args) const;

    template <typename... Args>
    auto reduce(Args... args) const;

    template <typename... Args>
    auto scan(Args... args) const;

    template <typename... Args>
    auto allreduce(Args... args) const;

    template <typename... Args>
    auto gather(Args... args) const;

    template <typename... Args>
    auto bcast(Args... args) const;

    template <typename... Args>
    auto bcast_single(Args... args) const;

    template <typename... Args>
    void barrier(Args... args) const;

    template <typename Value>
    bool is_same_on_all_ranks(Value const& value) const;
>>>>>>> 924a72a9

private:
  /// @brief Compute the rank of the current MPI process computed using \c
  /// MPI_Comm_rank.
  /// @return Rank of the current MPI process in the communicator.
  size_t get_mpi_rank(MPI_Comm comm) const {
    THROWING_KASSERT(
      comm != MPI_COMM_NULL,
      "communicator must be initialized with a valid MPI communicator"
    );

    int rank;
    MPI_Comm_rank(comm, &rank);
    return asserting_cast<size_t>(rank);
  }

  /// @brief Compute the number of MPI processes in this communicator using \c
  /// MPI_Comm_size.
  /// @return Size of the communicator.
  size_t get_mpi_size(MPI_Comm comm) const {
    THROWING_KASSERT(
      comm != MPI_COMM_NULL,
      "communicator must be initialized with a valid MPI communicator"
    );

    int size;
    MPI_Comm_size(comm, &size);
    return asserting_cast<size_t>(size);
  }

  size_t   _rank; ///< Rank of the MPI process in this communicator.
  size_t   _size; ///< Number of MPI processes in this communicator.
  MPI_Comm _comm; ///< Corresponding MPI communicator.

  size_t _root; ///< Default root for MPI operations that require a root.
};              // class communicator

} // namespace kamping<|MERGE_RESOLUTION|>--- conflicted
+++ resolved
@@ -31,7 +31,6 @@
 /// all MPI communications provided by KaMPIng.
 class Communicator {
 public:
-<<<<<<< HEAD
   /// @brief Default constructor not specifying any MPI communicator and using
   /// \c MPI_COMM_WORLD by default.
   Communicator() : Communicator(MPI_COMM_WORLD) {}
@@ -40,11 +39,10 @@
   /// @param comm MPI communicator that is wrapped by this \c Communicator.
   explicit Communicator(MPI_Comm comm) : Communicator(comm, 0) {}
 
-  /// @brief Constructor where an MPI communicator and the default root have
-  /// to be specified.
+  /// @brief Constructor where an MPI communicator and the default root have to
+  /// be specified.
   /// @param comm MPI communicator that is wrapped by this \c Communicator.
-  /// @param root Default root that is used by MPI operations requiring a
-  /// root.
+  /// @param root Default root that is used by MPI operations requiring a root.
   explicit Communicator(MPI_Comm comm, int root)
     : _rank(get_mpi_rank(comm)),
       _size(get_mpi_size(comm)),
@@ -137,9 +135,9 @@
   /// @brief Split the communicator in different colors.
   /// @param color All ranks that have the same color will be in the same new
   /// communicator.
-  /// @param key By default, ranks in the new communicator are determined by
-  /// the underlying MPI library (if \c key is 0). Otherwise, ranks are
-  /// ordered the same way the keys are ordered.
+  /// @param key By default, ranks in the new communicator are determined by the
+  /// underlying MPI library (if \c key is 0). Otherwise, ranks are ordered the
+  /// same way the keys are ordered.
   /// @return \ref Communicator wrapping the newly split MPI communicator.
   [[nodiscard]] Communicator split(int const color, int const key = 0) const {
     MPI_Comm new_comm;
@@ -161,7 +159,11 @@
     MPI_Comm_group(other_comm._comm, &other_group);
     int rank_in_other_comm;
     MPI_Group_translate_ranks(
-      my_group, 1, &rank, other_group, &rank_in_other_comm
+      my_group,
+      1,
+      &rank,
+      other_group,
+      &rank_in_other_comm
     );
     return rank_in_other_comm;
   }
@@ -186,8 +188,8 @@
   /// rank_shifted_cyclic(), this does not guarantee a valid rank but can
   /// indicate if the resulting rank is not valid.
   /// @param distance Amount current rank is decreased or increased by.
-  /// @return Rank if rank is in [0, size of communicator) and
-  /// ASSERT/EXCEPTION? otherwise.
+  /// @return Rank if rank is in [0, size of communicator) and ASSERT/EXCEPTION?
+  /// otherwise.
   [[nodiscard]] size_t rank_shifted_checked(int const distance) const {
     int const result = rank_signed() + distance;
     THROWING_KASSERT(is_valid_rank(result), "invalid shifted rank " << result);
@@ -199,8 +201,8 @@
   ///
   /// When we need to compute a rank that is greater (or smaller) than this
   /// communicator's rank, we can use this function. It computes the rank that
-  /// is \c distance ranks appart. However, this function always returns a
-  /// valid rank, as it computes the rank in a circular fashion, i.e., \f$
+  /// is \c distance ranks appart. However, this function always returns a valid
+  /// rank, as it computes the rank in a circular fashion, i.e., \f$
   /// new\_rank=(rank + distance) \% size \f$.
   /// @param distance Distance of the new rank to the rank of this MPI thread.
   /// @return The circular rank that is \c distance ranks apart from this MPI
@@ -258,207 +260,6 @@
 
   template <typename Value>
   bool is_same_on_all_ranks(Value const& value) const;
-=======
-    /// @brief Default constructor not specifying any MPI communicator and using \c MPI_COMM_WORLD by default.
-    Communicator() : Communicator(MPI_COMM_WORLD) {}
-
-    /// @brief Constructor where an MPI communicator has to be specified.
-    /// @param comm MPI communicator that is wrapped by this \c Communicator.
-    explicit Communicator(MPI_Comm comm) : Communicator(comm, 0) {}
-
-    /// @brief Constructor where an MPI communicator and the default root have to be specified.
-    /// @param comm MPI communicator that is wrapped by this \c Communicator.
-    /// @param root Default root that is used by MPI operations requiring a root.
-    explicit Communicator(MPI_Comm comm, int root) : _rank(get_mpi_rank(comm)), _size(get_mpi_size(comm)), _comm(comm) {
-        this->root(root);
-    }
-
-    /// @brief Rank of the current MPI process in the communicator as `int`.
-    /// @return Rank of the current MPI process in the communicator as `int`.
-    [[nodiscard]] int rank_signed() const {
-        return asserting_cast<int>(_rank);
-    }
-
-    /// @brief Rank of the current MPI process in the communicator as `size_t`.
-    /// @return Rank of the current MPI process in the communicator as `size_t`.
-    [[nodiscard]] size_t rank() const {
-        return _rank;
-    }
-
-    /// @brief Number of MPI processes in this communicator as `int`.
-    /// @return Number of MPI processes in this communicator `int`.
-    [[nodiscard]] int size_signed() const {
-        return asserting_cast<int>(_size);
-    }
-
-    /// @brief Number of MPI processes in this communicator as `size_t`.
-    /// @return Number of MPI processes in this communicator as `size_t`.
-    [[nodiscard]] size_t size() const {
-        return _size;
-    }
-
-    /// @brief MPI communicator corresponding to this communicator.
-    /// @return MPI communicator corresponding to this communicator.
-    [[nodiscard]] MPI_Comm mpi_communicator() const {
-        return _comm;
-    }
-
-    /// @brief Set a new root for MPI operations that require a root.
-    /// @param new_root The new default root.
-    void root(int const new_root) {
-        THROWING_KASSERT(
-            is_valid_rank(new_root),
-            "invalid root rank " << new_root << " in communicator of size " << size()
-        );
-        _root = asserting_cast<size_t>(new_root);
-    }
-
-    /// @brief Set a new root for MPI operations that require a root.
-    /// @param new_root The new default root.
-    void root(size_t const new_root) {
-        THROWING_KASSERT(
-            is_valid_rank(new_root),
-            "invalid root rank " << new_root << " in communicator of size " << size()
-        );
-        _root = new_root;
-    }
-
-    /// @brief Default root for MPI operations that require a root as `size_t`.
-    /// @return Default root for MPI operations that require a root as `size_t`.
-    [[nodiscard]] size_t root() const {
-        return _root;
-    }
-
-    /// @brief Default root for MPI operations that require a root as `int`.
-    /// @return Default root for MPI operations that require a root as `int`.
-    [[nodiscard]] int root_signed() const {
-        return asserting_cast<int>(_root);
-    }
-
-    /// @brief Check if this rank is the root rank.
-    /// @return Return \c true if this rank is the root rank.
-    /// @param root The custom root's rank.
-    [[nodiscard]] bool is_root(const int root) const {
-        return rank() == asserting_cast<size_t>(root);
-    }
-
-    /// @brief Check if this rank is the root rank.
-    /// @return Return \c true if this rank is the root rank.
-    /// @param root The custom root's rank.
-    [[nodiscard]] bool is_root(const size_t root) const {
-        return rank() == root;
-    }
-
-    /// @brief Check if this rank is the root rank.
-    /// @return Return \c true if this rank is the root rank.
-    [[nodiscard]] bool is_root() const {
-        return is_root(root());
-    }
-
-    /// @brief Split the communicator in different colors.
-    /// @param color All ranks that have the same color will be in the same new communicator.
-    /// @param key By default, ranks in the new communicator are determined by the underlying MPI library (if \c key is
-    /// 0). Otherwise, ranks are ordered the same way the keys are ordered.
-    /// @return \ref Communicator wrapping the newly split MPI communicator.
-    [[nodiscard]] Communicator split(int const color, int const key = 0) const {
-        MPI_Comm new_comm;
-        MPI_Comm_split(_comm, color, key, &new_comm);
-        return Communicator(new_comm);
-    }
-
-    /// @brief Convert a rank from this communicator to the rank in another communicator.
-    /// @param rank The rank in this communicator
-    /// @param other_comm The communicator to convert the rank to
-    /// @return The rank in other_comm
-    [[nodiscard]] int convert_rank_to_communicator(int const rank, Communicator const& other_comm) const {
-        MPI_Group my_group;
-        MPI_Comm_group(_comm, &my_group);
-        MPI_Group other_group;
-        MPI_Comm_group(other_comm._comm, &other_group);
-        int rank_in_other_comm;
-        MPI_Group_translate_ranks(my_group, 1, &rank, other_group, &rank_in_other_comm);
-        return rank_in_other_comm;
-    }
-
-    /// @brief Convert a rank from another communicator to the rank in this communicator.
-    /// @param rank The rank in other_comm
-    /// @param other_comm The communicator to convert the rank from
-    /// @return The rank in this communicator
-    [[nodiscard]] int convert_rank_from_communicator(int const rank, Communicator const& other_comm) const {
-        return other_comm.convert_rank_to_communicator(rank, *this);
-    }
-
-    /// @brief Computes a rank that is \c distance ranks away from this MPI thread's current rank and checks if this is
-    /// valid rank in this communicator.
-    ///
-    /// The resulting rank is valid, iff it is at least zero and less than this communicator's size. The \c distance can
-    /// be negative. Unlike \ref rank_shifted_cyclic(), this does not guarantee a valid rank but can indicate if the
-    /// resulting rank is not valid.
-    /// @param distance Amount current rank is decreased or increased by.
-    /// @return Rank if rank is in [0, size of communicator) and ASSERT/EXCEPTION? otherwise.
-    [[nodiscard]] size_t rank_shifted_checked(int const distance) const {
-        int const result = rank_signed() + distance;
-        THROWING_KASSERT(is_valid_rank(result), "invalid shifted rank " << result);
-        return asserting_cast<size_t>(result);
-    }
-
-    /// @brief Computes a rank that is some ranks apart from this MPI thread's rank modulo the communicator's size.
-    ///
-    /// When we need to compute a rank that is greater (or smaller) than this communicator's rank, we can use this
-    /// function. It computes the rank that is \c distance ranks appart. However, this function always returns a valid
-    /// rank, as it computes the rank in a circular fashion, i.e., \f$ new\_rank=(rank + distance) \% size \f$.
-    /// @param distance Distance of the new rank to the rank of this MPI thread.
-    /// @return The circular rank that is \c distance ranks apart from this MPI threads rank.
-    [[nodiscard]] size_t rank_shifted_cyclic(int const distance) const {
-        int const capped_distance = distance % size_signed();
-        return asserting_cast<size_t>((rank_signed() + capped_distance + size_signed()) % size_signed());
-    }
-
-    /// @brief Checks if a rank is a valid rank for this communicator, i.e., if the rank is in [0, size).
-    /// @return \c true if rank in [0,size) and \c false otherwise.
-    [[nodiscard]] bool is_valid_rank(int const rank) const {
-        return rank >= 0 && rank < size_signed();
-    }
-
-    /// @brief Checks if a rank is a valid rank for this communicator, i.e., if the rank is in [0, size).
-    /// @return \c true if rank in [0,size) and \c false otherwise.
-    [[nodiscard]] bool is_valid_rank(size_t const rank) const {
-        return rank < size();
-    }
-
-    template <typename... Args>
-    auto alltoall(Args... args) const;
-
-    template <typename... Args>
-    auto alltoallv(Args... args) const;
-
-    template <typename... Args>
-    auto scatter(Args... args) const;
-
-    template <typename... Args>
-    auto reduce(Args... args) const;
-
-    template <typename... Args>
-    auto scan(Args... args) const;
-
-    template <typename... Args>
-    auto allreduce(Args... args) const;
-
-    template <typename... Args>
-    auto gather(Args... args) const;
-
-    template <typename... Args>
-    auto bcast(Args... args) const;
-
-    template <typename... Args>
-    auto bcast_single(Args... args) const;
-
-    template <typename... Args>
-    void barrier(Args... args) const;
-
-    template <typename Value>
-    bool is_same_on_all_ranks(Value const& value) const;
->>>>>>> 924a72a9
 
 private:
   /// @brief Compute the rank of the current MPI process computed using \c
