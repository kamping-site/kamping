// This file is part of KaMPI.ng.
//
// Copyright 2021-2022 The KaMPI.ng Authors
//
// KaMPI.ng is free software : you can redistribute it and/or modify it under the terms of the GNU Lesser General Public
// License as published by the Free Software Foundation, either version 3 of the License, or (at your option) any later
// version. KaMPI.ng is distributed in the hope that it will be useful, but WITHOUT ANY WARRANTY; without even the
// implied warranty of MERCHANTABILITY or FITNESS FOR A PARTICULAR PURPOSE.  See the GNU Lesser General Public License
// for more details.
//
// You should have received a copy of the GNU Lesser General Public License along with KaMPI.ng.  If not, see
// <https://www.gnu.org/licenses/>.

#pragma once

#include <cstdlib>
#include <mpi.h>

#include "error_handling.hpp"
<<<<<<< HEAD
#include "kamping/collectives/reduce.hpp"
=======
#include "kamping/collectives/alltoall.hpp"
>>>>>>> 213f94fc
#include "kamping/kassert.hpp"

namespace kamping {

/// @brief Wrapper for MPI communicator providing access to \ref rank() and \ref size() of the communicator. The \ref
/// Communicator is also access point to all MPI communications provided by KaMPI.ng.
<<<<<<< HEAD
class Communicator : public internal::Reduce<Communicator> {
=======
class Communicator : public internal::Alltoall<Communicator> {
>>>>>>> 213f94fc
public:
    /// @brief Default constructor not specifying any MPI communicator and using \c MPI_COMM_WORLD by default.
    Communicator() : Communicator(MPI_COMM_WORLD) {}

    /// @brief Constructor where an MPI communicator has to be specified.
    /// @param comm MPI communicator that is wrapped by this \c Communicator.
    explicit Communicator(MPI_Comm comm) : Communicator(comm, 0) {}

    /// @brief Constructor where an MPI communicator and the default root have to be specified.
    /// @param comm MPI communicator that is wrapped by this \c Communicator.
    /// @param root Default root that is used by MPI operations requiring a root.
    explicit Communicator(MPI_Comm comm, int root) : _rank(get_mpi_rank(comm)), _size(get_mpi_size(comm)), _comm(comm) {
        this->root(root);
    }

    /// @brief Rank of the current MPI process in the communicator.
    /// @return Rank of the current MPI process in the communicator.
    [[nodiscard]] int rank() const {
        return _rank;
    }

    /// @brief Number of MPI processes in this communicator.
    /// @return Number of MPI processes in this communicator.
    [[nodiscard]] int size() const {
        return _size;
    }

    /// @brief MPI communicator corresponding to this communicator.
    /// @return MPI communicator corresponding to this communicator.
    [[nodiscard]] MPI_Comm mpi_communicator() const {
        return _comm;
    }

    /// @brief Set a new root for MPI operations that require a root.
    /// @param new_root The new default root.
    void root(int const new_root) {
        THROWING_KASSERT(
            is_valid_rank(new_root), "invalid root rank " << new_root << " in communicator of size " << size());
        _root = new_root;
    }

    /// @brief Default root for MPI operations that require a root.
    /// @return Default root for MPI operations that require a root.
    [[nodiscard]] int root() const {
        return _root;
    }

    /// @brief Split the communicator in different colors.
    /// @param color All ranks that have the same color will be in the same new communicator.
    /// @param key By default, ranks in the new communicator are determined by the underlying MPI library (if \c key is
    /// 0). Otherwise, ranks are ordered the same way the keys are ordered.
    /// @return \ref Communicator wrapping the newly split MPI communicator.
    [[nodiscard]] Communicator split(int const color, int const key = 0) const {
        MPI_Comm new_comm;
        MPI_Comm_split(_comm, color, key, &new_comm);
        return Communicator(new_comm);
    }

    /// @brief Convert a rank from this communicator to the rank in another communicator.
    /// @param rank The rank in this communicator
    /// @param other_comm The communicator to convert the rank to
    /// @return The rank in other_comm
    [[nodiscard]] int convert_rank_to_communicator(int const rank, Communicator const& other_comm) const {
        MPI_Group my_group;
        MPI_Comm_group(_comm, &my_group);
        MPI_Group other_group;
        MPI_Comm_group(other_comm._comm, &other_group);
        int rank_in_other_comm;
        MPI_Group_translate_ranks(my_group, 1, &rank, other_group, &rank_in_other_comm);
        return rank_in_other_comm;
    }

    /// @brief Convert a rank from another communicator to the rank in this communicator.
    /// @param rank The rank in other_comm
    /// @param other_comm The communicator to convert the rank from
    /// @return The rank in this communicator
    [[nodiscard]] int convert_rank_from_communicator(int const rank, Communicator const& other_comm) const {
        return other_comm.convert_rank_to_communicator(rank, *this);
    }

    /// @brief Computes a rank that is \c distance ranks away from this MPI thread's current rank and checks if this is
    /// valid rank in this communicator.
    ///
    /// The resulting rank is valid, iff it is at least zero and less than this communicator's size. The \c distance can
    /// be negative. Unlike \ref rank_shifted_cyclic(), this does not guarantee a valid rank but can indicate if the
    /// resulting rank is not valid.
    /// @param distance Amount current rank is decreased or increased by.
    /// @return Rank if rank is in [0, size of communicator) and ASSERT/EXCEPTION? otherwise.
    [[nodiscard]] int rank_shifted_checked(int const distance) const {
        int const result = _rank + distance;
        THROWING_KASSERT(is_valid_rank(result), "invalid shifted rank " << result);
        return result;
    }

    /// @brief Computes a rank that is some ranks apart from this MPI thread's rank modulo the communicator's size.
    ///
    /// When we need to compute a rank that is greater (or smaller) than this communicator's rank, we can use this
    /// function. It computes the rank that is \c distance ranks appart. However, this function always returns a valid
    /// rank, as it computes the rank in a circular fashion, i.e., \f$ new\_rank=(rank + distance) \% size \f$.
    /// @param distance Distance of the new rank to the rank of this MPI thread.
    /// @return The circular rank that is \c distance ranks apart from this MPI threads rank.
    [[nodiscard]] int rank_shifted_cyclic(int const distance) const {
        return (_rank + distance) % _size;
    }

    /// @brief Checks if a rank is a valid rank for this communicator, i.e., if the rank is in [0, size).
    /// @return \c true if rank in [0,size) and \c false otherwise.
    [[nodiscard]] bool is_valid_rank(int const rank) const {
        return rank >= 0 && rank < _size;
    }

private:
    /// @brief Compute the rank of the current MPI process computed using \c MPI_Comm_rank.
    /// @return Rank of the current MPI process in the communicator.
    int get_mpi_rank(MPI_Comm comm) const {
        THROWING_KASSERT(comm != MPI_COMM_NULL, "communicator must be initialized with a valid MPI communicator");

        int rank;
        MPI_Comm_rank(comm, &rank);
        return rank;
    }

    /// @brief Compute the number of MPI processes in this communicator using \c MPI_Comm_size.
    /// @return Size of the communicator.
    int get_mpi_size(MPI_Comm comm) const {
        THROWING_KASSERT(comm != MPI_COMM_NULL, "communicator must be initialized with a valid MPI communicator");

        int size;
        MPI_Comm_size(comm, &size);
        return size;
    }

    int      _rank; ///< Rank of the MPI process in this communicator.
    int      _size; ///< Number of MPI processes in this communicator.
    MPI_Comm _comm; ///< Corresponding MPI communicator.

    int _root; ///< Default root for MPI operations that require a root.
};             // class communicator

} // namespace kamping<|MERGE_RESOLUTION|>--- conflicted
+++ resolved
@@ -17,22 +17,15 @@
 #include <mpi.h>
 
 #include "error_handling.hpp"
-<<<<<<< HEAD
+#include "kamping/collectives/alltoall.hpp"
 #include "kamping/collectives/reduce.hpp"
-=======
-#include "kamping/collectives/alltoall.hpp"
->>>>>>> 213f94fc
 #include "kamping/kassert.hpp"
 
 namespace kamping {
 
 /// @brief Wrapper for MPI communicator providing access to \ref rank() and \ref size() of the communicator. The \ref
 /// Communicator is also access point to all MPI communications provided by KaMPI.ng.
-<<<<<<< HEAD
-class Communicator : public internal::Reduce<Communicator> {
-=======
-class Communicator : public internal::Alltoall<Communicator> {
->>>>>>> 213f94fc
+class Communicator : public internal::Alltoall<Communicator>, public internal::Reduce<Communicator> {
 public:
     /// @brief Default constructor not specifying any MPI communicator and using \c MPI_COMM_WORLD by default.
     Communicator() : Communicator(MPI_COMM_WORLD) {}
