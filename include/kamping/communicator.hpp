// This file is part of KaMPI.ng.
//
// Copyright 2021-2022 The KaMPI.ng Authors
//
// KaMPI.ng is free software : you can redistribute it and/or modify it under the terms of the GNU Lesser General Public
// License as published by the Free Software Foundation, either version 3 of the License, or (at your option) any later
// version. KaMPI.ng is distributed in the hope that it will be useful, but WITHOUT ANY WARRANTY; without even the
// implied warranty of MERCHANTABILITY or FITNESS FOR A PARTICULAR PURPOSE.  See the GNU Lesser General Public License
// for more details.
//
// You should have received a copy of the GNU Lesser General Public License along with KaMPI.ng.  If not, see
// <https://www.gnu.org/licenses/>.

#pragma once

#include <cstdlib>
#include <mpi.h>

#include "error_handling.hpp"
#include "kamping/collectives/alltoall.hpp"
<<<<<<< HEAD
#include "kamping/collectives/scatter.hpp"
=======
#include "kamping/collectives/reduce.hpp"
>>>>>>> c3b661d6
#include "kamping/kassert.hpp"

namespace kamping {

/// @brief Wrapper for MPI communicator providing access to \ref rank() and \ref size() of the communicator. The \ref
/// Communicator is also access point to all MPI communications provided by KaMPI.ng.
<<<<<<< HEAD
class Communicator : public internal::Alltoall<Communicator>, public internal::Scatter<Communicator> {
=======
class Communicator : public internal::Alltoall<Communicator>, public internal::Reduce<Communicator> {
>>>>>>> c3b661d6
public:
    /// @brief Default constructor not specifying any MPI communicator and using \c MPI_COMM_WORLD by default.
    Communicator() : Communicator(MPI_COMM_WORLD) {}

    /// @brief Constructor where an MPI communicator has to be specified.
    /// @param comm MPI communicator that is wrapped by this \c Communicator.
    explicit Communicator(MPI_Comm comm) : Communicator(comm, 0) {}

    /// @brief Constructor where an MPI communicator and the default root have to be specified.
    /// @param comm MPI communicator that is wrapped by this \c Communicator.
    /// @param root Default root that is used by MPI operations requiring a root.
    explicit Communicator(MPI_Comm comm, int root) : _rank(get_mpi_rank(comm)), _size(get_mpi_size(comm)), _comm(comm) {
        this->root(root);
    }

    /// @brief Rank of the current MPI process in the communicator.
    /// @return Rank of the current MPI process in the communicator.
    [[nodiscard]] int rank() const {
        return _rank;
    }

    /// @brief Number of MPI processes in this communicator.
    /// @return Number of MPI processes in this communicator.
    [[nodiscard]] int size() const {
        return _size;
    }

    /// @brief MPI communicator corresponding to this communicator.
    /// @return MPI communicator corresponding to this communicator.
    [[nodiscard]] MPI_Comm mpi_communicator() const {
        return _comm;
    }

    /// @brief Set a new root for MPI operations that require a root.
    /// @param new_root The new default root.
    void root(int const new_root) {
        THROWING_KASSERT(
            is_valid_rank(new_root), "invalid root rank " << new_root << " in communicator of size " << size());
        _root = new_root;
    }

    /// @brief Default root for MPI operations that require a root.
    /// @return Default root for MPI operations that require a root.
    [[nodiscard]] int root() const {
        return _root;
    }

    /// @brief Check if this rank is the root rank.
    /// @return Return \c true if this rank is the root rank.
    [[nodiscard]] bool is_root() const {
        return rank() == root();
    }

    /// @brief Split the communicator in different colors.
    /// @param color All ranks that have the same color will be in the same new communicator.
    /// @param key By default, ranks in the new communicator are determined by the underlying MPI library (if \c key is
    /// 0). Otherwise, ranks are ordered the same way the keys are ordered.
    /// @return \ref Communicator wrapping the newly split MPI communicator.
    [[nodiscard]] Communicator split(int const color, int const key = 0) const {
        MPI_Comm new_comm;
        MPI_Comm_split(_comm, color, key, &new_comm);
        return Communicator(new_comm);
    }

    /// @brief Convert a rank from this communicator to the rank in another communicator.
    /// @param rank The rank in this communicator
    /// @param other_comm The communicator to convert the rank to
    /// @return The rank in other_comm
    [[nodiscard]] int convert_rank_to_communicator(int const rank, Communicator const& other_comm) const {
        MPI_Group my_group;
        MPI_Comm_group(_comm, &my_group);
        MPI_Group other_group;
        MPI_Comm_group(other_comm._comm, &other_group);
        int rank_in_other_comm;
        MPI_Group_translate_ranks(my_group, 1, &rank, other_group, &rank_in_other_comm);
        return rank_in_other_comm;
    }

    /// @brief Convert a rank from another communicator to the rank in this communicator.
    /// @param rank The rank in other_comm
    /// @param other_comm The communicator to convert the rank from
    /// @return The rank in this communicator
    [[nodiscard]] int convert_rank_from_communicator(int const rank, Communicator const& other_comm) const {
        return other_comm.convert_rank_to_communicator(rank, *this);
    }

    /// @brief Computes a rank that is \c distance ranks away from this MPI thread's current rank and checks if this is
    /// valid rank in this communicator.
    ///
    /// The resulting rank is valid, iff it is at least zero and less than this communicator's size. The \c distance can
    /// be negative. Unlike \ref rank_shifted_cyclic(), this does not guarantee a valid rank but can indicate if the
    /// resulting rank is not valid.
    /// @param distance Amount current rank is decreased or increased by.
    /// @return Rank if rank is in [0, size of communicator) and ASSERT/EXCEPTION? otherwise.
    [[nodiscard]] int rank_shifted_checked(int const distance) const {
        int const result = _rank + distance;
        THROWING_KASSERT(is_valid_rank(result), "invalid shifted rank " << result);
        return result;
    }

    /// @brief Computes a rank that is some ranks apart from this MPI thread's rank modulo the communicator's size.
    ///
    /// When we need to compute a rank that is greater (or smaller) than this communicator's rank, we can use this
    /// function. It computes the rank that is \c distance ranks appart. However, this function always returns a valid
    /// rank, as it computes the rank in a circular fashion, i.e., \f$ new\_rank=(rank + distance) \% size \f$.
    /// @param distance Distance of the new rank to the rank of this MPI thread.
    /// @return The circular rank that is \c distance ranks apart from this MPI threads rank.
    [[nodiscard]] int rank_shifted_cyclic(int const distance) const {
        return (_rank + distance) % _size;
    }

    /// @brief Checks if a rank is a valid rank for this communicator, i.e., if the rank is in [0, size).
    /// @return \c true if rank in [0,size) and \c false otherwise.
    [[nodiscard]] bool is_valid_rank(int const rank) const {
        return rank >= 0 && rank < _size;
    }

private:
    /// @brief Compute the rank of the current MPI process computed using \c MPI_Comm_rank.
    /// @return Rank of the current MPI process in the communicator.
    int get_mpi_rank(MPI_Comm comm) const {
        THROWING_KASSERT(comm != MPI_COMM_NULL, "communicator must be initialized with a valid MPI communicator");

        int rank;
        MPI_Comm_rank(comm, &rank);
        return rank;
    }

    /// @brief Compute the number of MPI processes in this communicator using \c MPI_Comm_size.
    /// @return Size of the communicator.
    int get_mpi_size(MPI_Comm comm) const {
        THROWING_KASSERT(comm != MPI_COMM_NULL, "communicator must be initialized with a valid MPI communicator");

        int size;
        MPI_Comm_size(comm, &size);
        return size;
    }

    int      _rank; ///< Rank of the MPI process in this communicator.
    int      _size; ///< Number of MPI processes in this communicator.
    MPI_Comm _comm; ///< Corresponding MPI communicator.

    int _root; ///< Default root for MPI operations that require a root.
};             // class communicator

} // namespace kamping<|MERGE_RESOLUTION|>--- conflicted
+++ resolved
@@ -18,22 +18,17 @@
 
 #include "error_handling.hpp"
 #include "kamping/collectives/alltoall.hpp"
-<<<<<<< HEAD
+#include "kamping/collectives/reduce.hpp"
 #include "kamping/collectives/scatter.hpp"
-=======
-#include "kamping/collectives/reduce.hpp"
->>>>>>> c3b661d6
 #include "kamping/kassert.hpp"
 
 namespace kamping {
 
 /// @brief Wrapper for MPI communicator providing access to \ref rank() and \ref size() of the communicator. The \ref
 /// Communicator is also access point to all MPI communications provided by KaMPI.ng.
-<<<<<<< HEAD
-class Communicator : public internal::Alltoall<Communicator>, public internal::Scatter<Communicator> {
-=======
-class Communicator : public internal::Alltoall<Communicator>, public internal::Reduce<Communicator> {
->>>>>>> c3b661d6
+class Communicator : public internal::Alltoall<Communicator>,
+                     public internal::Reduce<Communicator>,
+                     public internal::Scatter<Communicator> {
 public:
     /// @brief Default constructor not specifying any MPI communicator and using \c MPI_COMM_WORLD by default.
     Communicator() : Communicator(MPI_COMM_WORLD) {}
