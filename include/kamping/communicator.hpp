--- conflicted
+++ resolved
@@ -465,11 +465,10 @@
     auto recv_single(Args... args) const;
 
     template <typename recv_value_type_tparam = kamping::internal::unused_tparam, typename... Args>
-<<<<<<< HEAD
     auto try_recv(Args... args) const;
-=======
+
+    template <typename recv_value_type_tparam = kamping::internal::unused_tparam, typename... Args>
     auto irecv(Args... args) const;
->>>>>>> cd43c407
 
     template <typename... Args>
     auto alltoall(Args... args) const;
