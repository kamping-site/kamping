// This file is part of KaMPIng.
//
// Copyright 2021-2022 The KaMPIng Authors
//
// KaMPIng is free software : you can redistribute it and/or modify it under the terms of the GNU Lesser General Public
// License as published by the Free Software Foundation, either version 3 of the License, or (at your option) any later
// version. KaMPIng is distributed in the hope that it will be useful, but WITHOUT ANY WARRANTY; without even the
// implied warranty of MERCHANTABILITY or FITNESS FOR A PARTICULAR PURPOSE.  See the GNU Lesser General Public License
// for more details.
//
// You should have received a copy of the GNU Lesser General Public License along with KaMPIng.  If not, see
// <https://www.gnu.org/licenses/>.

#pragma once

#include <cstddef>
#include <cstdlib>

#include <kassert/kassert.hpp>
#include <mpi.h>

#include "error_handling.hpp"
#include "kamping/checking_casts.hpp"

namespace kamping {

/// @brief Wrapper for MPI communicator providing access to \ref rank() and \ref size() of the communicator. The \ref
/// Communicator is also access point to all MPI communications provided by KaMPIng.
class Communicator {
public:
    /// @brief Default constructor not specifying any MPI communicator and using \c MPI_COMM_WORLD by default.
    Communicator() : Communicator(MPI_COMM_WORLD) {}

    /// @brief Constructor where an MPI communicator has to be specified.
    /// @param comm MPI communicator that is wrapped by this \c Communicator.
    explicit Communicator(MPI_Comm comm) : Communicator(comm, 0) {}

    /// @brief Constructor where an MPI communicator and the default root have to be specified.
    /// @param comm MPI communicator that is wrapped by this \c Communicator.
    /// @param root Default root that is used by MPI operations requiring a root.
    explicit Communicator(MPI_Comm comm, int root) : _rank(get_mpi_rank(comm)), _size(get_mpi_size(comm)), _comm(comm) {
        this->root(root);
    }

    /// @brief Rank of the current MPI process in the communicator as `int`.
    /// @return Rank of the current MPI process in the communicator as `int`.
    [[nodiscard]] int rank_signed() const {
        return asserting_cast<int>(_rank);
    }

    /// @brief Rank of the current MPI process in the communicator as `size_t`.
    /// @return Rank of the current MPI process in the communicator as `size_t`.
    [[nodiscard]] size_t rank() const {
        return _rank;
    }

    /// @brief Number of MPI processes in this communicator as `int`.
    /// @return Number of MPI processes in this communicator `int`.
    [[nodiscard]] int size_signed() const {
        return asserting_cast<int>(_size);
    }

    /// @brief Number of MPI processes in this communicator as `size_t`.
    /// @return Number of MPI processes in this communicator as `size_t`.
    [[nodiscard]] size_t size() const {
        return _size;
    }

    /// @brief MPI communicator corresponding to this communicator.
    /// @return MPI communicator corresponding to this communicator.
    [[nodiscard]] MPI_Comm mpi_communicator() const {
        return _comm;
    }

    /// @brief Set a new root for MPI operations that require a root.
    /// @param new_root The new default root.
    void root(int const new_root) {
        THROWING_KASSERT(
            is_valid_rank(new_root), "invalid root rank " << new_root << " in communicator of size " << size()
        );
        _root = asserting_cast<size_t>(new_root);
    }

    /// @brief Set a new root for MPI operations that require a root.
    /// @param new_root The new default root.
    void root(size_t const new_root) {
        THROWING_KASSERT(
            is_valid_rank(new_root), "invalid root rank " << new_root << " in communicator of size " << size()
        );
        _root = new_root;
    }

    /// @brief Default root for MPI operations that require a root as `size_t`.
    /// @return Default root for MPI operations that require a root as `size_t`.
    [[nodiscard]] size_t root() const {
        return _root;
    }

    /// @brief Default root for MPI operations that require a root as `int`.
    /// @return Default root for MPI operations that require a root as `int`.
    [[nodiscard]] int root_signed() const {
        return asserting_cast<int>(_root);
    }

    /// @brief Check if this rank is the root rank.
    /// @return Return \c true if this rank is the root rank.
    /// @param root The custom root's rank.
    [[nodiscard]] bool is_root(const int root) const {
        return rank() == asserting_cast<size_t>(root);
    }

    /// @brief Check if this rank is the root rank.
    /// @return Return \c true if this rank is the root rank.
    /// @param root The custom root's rank.
    [[nodiscard]] bool is_root(const size_t root) const {
        return rank() == root;
    }

    /// @brief Check if this rank is the root rank.
    /// @return Return \c true if this rank is the root rank.
    [[nodiscard]] bool is_root() const {
        return is_root(root());
    }

    /// @brief Split the communicator in different colors.
    /// @param color All ranks that have the same color will be in the same new communicator.
    /// @param key By default, ranks in the new communicator are determined by the underlying MPI library (if \c key is
    /// 0). Otherwise, ranks are ordered the same way the keys are ordered.
    /// @return \ref Communicator wrapping the newly split MPI communicator.
    [[nodiscard]] Communicator split(int const color, int const key = 0) const {
        MPI_Comm new_comm;
        MPI_Comm_split(_comm, color, key, &new_comm);
        return Communicator(new_comm);
    }

    /// @brief Convert a rank from this communicator to the rank in another communicator.
    /// @param rank The rank in this communicator
    /// @param other_comm The communicator to convert the rank to
    /// @return The rank in other_comm
    [[nodiscard]] int convert_rank_to_communicator(int const rank, Communicator const& other_comm) const {
        MPI_Group my_group;
        MPI_Comm_group(_comm, &my_group);
        MPI_Group other_group;
        MPI_Comm_group(other_comm._comm, &other_group);
        int rank_in_other_comm;
        MPI_Group_translate_ranks(my_group, 1, &rank, other_group, &rank_in_other_comm);
        return rank_in_other_comm;
    }

    /// @brief Convert a rank from another communicator to the rank in this communicator.
    /// @param rank The rank in other_comm
    /// @param other_comm The communicator to convert the rank from
    /// @return The rank in this communicator
    [[nodiscard]] int convert_rank_from_communicator(int const rank, Communicator const& other_comm) const {
        return other_comm.convert_rank_to_communicator(rank, *this);
    }

    /// @brief Computes a rank that is \c distance ranks away from this MPI thread's current rank and checks if this is
    /// valid rank in this communicator.
    ///
    /// The resulting rank is valid, iff it is at least zero and less than this communicator's size. The \c distance can
    /// be negative. Unlike \ref rank_shifted_cyclic(), this does not guarantee a valid rank but can indicate if the
    /// resulting rank is not valid.
    /// @param distance Amount current rank is decreased or increased by.
    /// @return Rank if rank is in [0, size of communicator) and ASSERT/EXCEPTION? otherwise.
    [[nodiscard]] size_t rank_shifted_checked(int const distance) const {
        int const result = rank_signed() + distance;
        THROWING_KASSERT(is_valid_rank(result), "invalid shifted rank " << result);
        return asserting_cast<size_t>(result);
    }

    /// @brief Computes a rank that is some ranks apart from this MPI thread's rank modulo the communicator's size.
    ///
    /// When we need to compute a rank that is greater (or smaller) than this communicator's rank, we can use this
    /// function. It computes the rank that is \c distance ranks appart. However, this function always returns a valid
    /// rank, as it computes the rank in a circular fashion, i.e., \f$ new\_rank=(rank + distance) \% size \f$.
    /// @param distance Distance of the new rank to the rank of this MPI thread.
    /// @return The circular rank that is \c distance ranks apart from this MPI threads rank.
    [[nodiscard]] size_t rank_shifted_cyclic(int const distance) const {
        int const capped_distance = distance % size_signed();
        return asserting_cast<size_t>((rank_signed() + capped_distance + size_signed()) % size_signed());
    }

    /// @brief Checks if a rank is a valid rank for this communicator, i.e., if the rank is in [0, size).
    /// @return \c true if rank in [0,size) and \c false otherwise.
    [[nodiscard]] bool is_valid_rank(int const rank) const {
        return rank >= 0 && rank < size_signed();
    }

    /// @brief Checks if a rank is a valid rank for this communicator, i.e., if the rank is in [0, size).
    /// @return \c true if rank in [0,size) and \c false otherwise.
    [[nodiscard]] bool is_valid_rank(size_t const rank) const {
        return rank < size();
    }

    template <typename... Args>
    auto alltoall(Args... args) const;

    template <typename... Args>
    auto alltoallv(Args... args) const;

    template <typename... Args>
    auto scatter(Args... args) const;

    template <typename... Args>
    auto reduce(Args... args) const;

    template <typename... Args>
<<<<<<< HEAD
    auto exscan(Args... args) const;
=======
    auto scan(Args... args) const;
>>>>>>> a515ac08

    template <typename... Args>
    auto allreduce(Args... args) const;

    template <typename... Args>
    auto gather(Args... args) const;

    template <typename... Args>
    auto bcast(Args... args) const;

    template <typename... Args>
    auto bcast_single(Args... args) const;

    template <typename... Args>
    void barrier(Args... args) const;

    template <typename Value>
    bool is_same_on_all_ranks(Value const& value) const;

private:
    /// @brief Compute the rank of the current MPI process computed using \c MPI_Comm_rank.
    /// @return Rank of the current MPI process in the communicator.
    size_t get_mpi_rank(MPI_Comm comm) const {
        THROWING_KASSERT(comm != MPI_COMM_NULL, "communicator must be initialized with a valid MPI communicator");

        int rank;
        MPI_Comm_rank(comm, &rank);
        return asserting_cast<size_t>(rank);
    }

    /// @brief Compute the number of MPI processes in this communicator using \c MPI_Comm_size.
    /// @return Size of the communicator.
    size_t get_mpi_size(MPI_Comm comm) const {
        THROWING_KASSERT(comm != MPI_COMM_NULL, "communicator must be initialized with a valid MPI communicator");

        int size;
        MPI_Comm_size(comm, &size);
        return asserting_cast<size_t>(size);
    }

    size_t   _rank; ///< Rank of the MPI process in this communicator.
    size_t   _size; ///< Number of MPI processes in this communicator.
    MPI_Comm _comm; ///< Corresponding MPI communicator.

    size_t _root; ///< Default root for MPI operations that require a root.
};                // class communicator

} // namespace kamping<|MERGE_RESOLUTION|>--- conflicted
+++ resolved
@@ -76,8 +76,7 @@
     /// @param new_root The new default root.
     void root(int const new_root) {
         THROWING_KASSERT(
-            is_valid_rank(new_root), "invalid root rank " << new_root << " in communicator of size " << size()
-        );
+            is_valid_rank(new_root), "invalid root rank " << new_root << " in communicator of size " << size());
         _root = asserting_cast<size_t>(new_root);
     }
 
@@ -85,8 +84,7 @@
     /// @param new_root The new default root.
     void root(size_t const new_root) {
         THROWING_KASSERT(
-            is_valid_rank(new_root), "invalid root rank " << new_root << " in communicator of size " << size()
-        );
+            is_valid_rank(new_root), "invalid root rank " << new_root << " in communicator of size " << size());
         _root = new_root;
     }
 
@@ -205,12 +203,11 @@
     template <typename... Args>
     auto reduce(Args... args) const;
 
-    template <typename... Args>
-<<<<<<< HEAD
+   template <typename... Args>
+    auto scan(Args... args) const;
+
+    template <typename... Args>
     auto exscan(Args... args) const;
-=======
-    auto scan(Args... args) const;
->>>>>>> a515ac08
 
     template <typename... Args>
     auto allreduce(Args... args) const;
