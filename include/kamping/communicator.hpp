// This file is part of KaMPI.ng.
//
// Copyright 2021-2022 The KaMPI.ng Authors
//
// KaMPI.ng is free software : you can redistribute it and/or modify it under the terms of the GNU Lesser General Public
// License as published by the Free Software Foundation, either version 3 of the License, or (at your option) any later
// version. KaMPI.ng is distributed in the hope that it will be useful, but WITHOUT ANY WARRANTY; without even the
// implied warranty of MERCHANTABILITY or FITNESS FOR A PARTICULAR PURPOSE.  See the GNU Lesser General Public License
// for more details.
//
// You should have received a copy of the GNU Lesser General Public License along with KaMPI.ng.  If not, see
// <https://www.gnu.org/licenses/>.

#pragma once

#include <mpi.h>

#include "error_handling.hpp"
#include "kamping/collectives/alltoall.hpp"
#include "kamping/kassert.hpp"
#include "kamping/collectives/scatter.hpp"

namespace kamping {

/// @brief Wrapper for MPI communicator providing access to \ref rank() and \ref size() of the communicator. The \ref
/// Communicator is also access point to all MPI communications provided by KaMPI.ng.
<<<<<<< HEAD
class Communicator : public internal::Scatter<Communicator> {
=======
class Communicator : public internal::Alltoall<Communicator> {
>>>>>>> 55629188
public:
    /// @brief Default constructor not specifying any MPI communicator and using \c MPI_COMM_WORLD by default.
    Communicator() : Communicator(MPI_COMM_WORLD) {}

    /// @brief Constructor where an MPI communicator has to be specified.
    /// @param comm MPI communicator that is wrapped by this \c Communicator.
    explicit Communicator(MPI_Comm comm) : Communicator(comm, 0) {}

    /// @brief Constructor where an MPI communicator and the default root have to be specified.
    /// @param comm MPI communicator that is wrapped by this \c Communicator.
    /// @param root Default root that is used by MPI operations requiring a root.
    explicit Communicator(MPI_Comm comm, int root) : _rank(get_mpi_rank(comm)), _size(get_mpi_size(comm)), _comm(comm) {
        this->root(root);
    }

    /// @brief Rank of the current MPI process in the communicator.
    /// @return Rank of the current MPI process in the communicator.
    [[nodiscard]] int rank() const {
        return _rank;
    }

    /// @brief Number of MPI processes in this communicator.
    /// @return Number of MPI processes in this communicator.
    [[nodiscard]] int size() const {
        return _size;
    }

    /// @brief MPI communicator corresponding to this communicator.
    /// @return MPI communicator corresponding to this communicator.
    [[nodiscard]] MPI_Comm mpi_communicator() const {
        return _comm;
    }

    /// @brief Set a new root for MPI operations that require a root.
    /// @param new_root The new default root.
    void root(int const new_root) {
        THROWING_KASSERT(
            is_valid_rank(new_root), "invalid root rank " << new_root << " in communicator of size " << size());
        _root = new_root;
    }

    /// @brief Default root for MPI operations that require a root.
    /// @return Default root for MPI operations that require a root.
    [[nodiscard]] int root() const {
        return _root;
    }

    /// @brief Split the communicator in different colors.
    /// @param color All ranks that have the same color will be in the same new communicator.
    /// @param key By default, ranks in the new communicator are determined by the underlying MPI library (if \c key is
    /// 0). Otherwise, ranks are ordered the same way the keys are ordered.
    /// @return \ref Communicator wrapping the newly split MPI communicator.
    [[nodiscard]] Communicator split(int const color, int const key = 0) const {
        MPI_Comm new_comm;
        MPI_Comm_split(_comm, color, key, &new_comm);
        return Communicator(new_comm);
    }

    /// @brief Convert a rank from this communicator to the rank in another communicator.
    /// @param rank The rank in this communicator
    /// @param other_comm The communicator to convert the rank to
    /// @return The rank in other_comm
    [[nodiscard]] int convert_rank_to_communicator(int const rank, Communicator const& other_comm) const {
        MPI_Group my_group;
        MPI_Comm_group(_comm, &my_group);
        MPI_Group other_group;
        MPI_Comm_group(other_comm._comm, &other_group);
        int rank_in_other_comm;
        MPI_Group_translate_ranks(my_group, 1, &rank, other_group, &rank_in_other_comm);
        return rank_in_other_comm;
    }

    /// @brief Convert a rank from another communicator to the rank in this communicator.
    /// @param rank The rank in other_comm
    /// @param other_comm The communicator to convert the rank from
    /// @return The rank in this communicator
    [[nodiscard]] int convert_rank_from_communicator(int const rank, Communicator const& other_comm) const {
        return other_comm.convert_rank_to_communicator(rank, *this);
    }

    /// @brief Computes a rank that is \c distance ranks away from this MPI thread's current rank and checks if this is
    /// valid rank in this communicator.
    ///
    /// The resulting rank is valid, iff it is at least zero and less than this communicator's size. The \c distance can
    /// be negative. Unlike \ref rank_shifted_cyclic(), this does not guarantee a valid rank but can indicate if the
    /// resulting rank is not valid.
    /// @param distance Amount current rank is decreased or increased by.
    /// @return Rank if rank is in [0, size of communicator) and ASSERT/EXCEPTION? otherwise.
    [[nodiscard]] int rank_shifted_checked(int const distance) const {
        int const result = _rank + distance;
        THROWING_KASSERT(is_valid_rank(result), "invalid shifted rank " << result);
        return result;
    }

    /// @brief Computes a rank that is some ranks apart from this MPI thread's rank modulo the communicator's size.
    ///
    /// When we need to compute a rank that is greater (or smaller) than this communicator's rank, we can use this
    /// function. It computes the rank that is \c distance ranks appart. However, this function always returns a valid
    /// rank, as it computes the rank in a circular fashion, i.e., \f$ new\_rank=(rank + distance) \% size \f$.
    /// @param distance Distance of the new rank to the rank of this MPI thread.
    /// @return The circular rank that is \c distance ranks apart from this MPI threads rank.
    [[nodiscard]] int rank_shifted_cyclic(int const distance) const {
        return (_rank + distance) % _size;
    }

    /// @brief Checks if a rank is a valid rank for this communicator, i.e., if the rank is in [0, size).
    /// @return \c true if rank in [0,size) and \c false otherwise.
    [[nodiscard]] bool is_valid_rank(int const rank) const {
        return rank >= 0 && rank < _size;
    }

private:
    /// @brief Compute the rank of the current MPI process computed using \c MPI_Comm_rank.
    /// @return Rank of the current MPI process in the communicator.
    int get_mpi_rank(MPI_Comm comm) const {
        THROWING_KASSERT(comm != MPI_COMM_NULL, "communicator must be initialized with a valid MPI communicator");

        int rank;
        MPI_Comm_rank(comm, &rank);
        return rank;
    }

    /// @brief Compute the number of MPI processes in this communicator using \c MPI_Comm_size.
    /// @return Size of the communicator.
    int get_mpi_size(MPI_Comm comm) const {
        THROWING_KASSERT(comm != MPI_COMM_NULL, "communicator must be initialized with a valid MPI communicator");

        int size;
        MPI_Comm_size(comm, &size);
        return size;
    }

    int      _rank; ///< Rank of the MPI process in this communicator.
    int      _size; ///< Number of MPI processes in this communicator.
    MPI_Comm _comm; ///< Corresponding MPI communicator.

    int _root; ///< Default root for MPI operations that require a root.
};             // class communicator

} // namespace kamping<|MERGE_RESOLUTION|>--- conflicted
+++ resolved
@@ -17,18 +17,14 @@
 
 #include "error_handling.hpp"
 #include "kamping/collectives/alltoall.hpp"
+#include "kamping/collectives/scatter.hpp"
 #include "kamping/kassert.hpp"
-#include "kamping/collectives/scatter.hpp"
 
 namespace kamping {
 
 /// @brief Wrapper for MPI communicator providing access to \ref rank() and \ref size() of the communicator. The \ref
 /// Communicator is also access point to all MPI communications provided by KaMPI.ng.
-<<<<<<< HEAD
-class Communicator : public internal::Scatter<Communicator> {
-=======
-class Communicator : public internal::Alltoall<Communicator> {
->>>>>>> 55629188
+class Communicator : public internal::Alltoall<Communicator>, public internal::Scatter<Communicator> {
 public:
     /// @brief Default constructor not specifying any MPI communicator and using \c MPI_COMM_WORLD by default.
     Communicator() : Communicator(MPI_COMM_WORLD) {}
