// This file is part of KaMPIng.
//
// Copyright 2021-2022 The KaMPIng Authors
//
// KaMPIng is free software : you can redistribute it and/or modify it under the
// terms of the GNU Lesser General Public License as published by the Free
// Software Foundation, either version 3 of the License, or (at your option) any
// later version. KaMPIng is distributed in the hope that it will be useful, but
// WITHOUT ANY WARRANTY; without even the implied warranty of MERCHANTABILITY or
// FITNESS FOR A PARTICULAR PURPOSE.  See the GNU Lesser General Public License
// for more details.
//
// You should have received a copy of the GNU Lesser General Public License
// along with KaMPIng.  If not, see <https://www.gnu.org/licenses/>.

/// @file
/// The classes defined in this file serve as in, out and in/out parameters to
/// the \c MPI calls wrapped by KaMPIng.
///
/// The non-modifiable buffers encapsulate input data like data to send or send
/// counts needed for a lot of \c MPI calls. If the user already computed
/// additional information like the send displacements or receive counts for a
/// collective operations that would otherwise have to be computed by the
/// library, these values can also be provided to the library via non-modifiable
/// buffers.
///
/// The modifiable buffers provide memory to store the result of \c MPI calls
/// and (intermediate information needed to complete an \c MPI call like send
/// displacements or receive counts/displacements etc. if the user has not yet
/// provided them). The storage can be either provided by the user or can be
/// allocated by the library.
///

#pragma once

#include <cstddef>
#include <memory>
#include <type_traits>

#include <mpi.h>

#include "kamping/assertion_levels.hpp"
#include "kamping/checking_casts.hpp"
#include "kamping/mpi_ops.hpp"
#include "kamping/parameter_type_definitions.hpp"
#include "kamping/span.hpp"
#include "kassert/kassert.hpp"

namespace kamping {
/// @addtogroup kamping_mpi_utility
/// @{

namespace internal {

/// @brief Boolean value helping to decide if type has a \c value_type member
/// type.
/// @return \c true if class has \c value_type method and \c false otherwise.
template <typename, typename = void>
static constexpr bool has_value_type_v = false;

/// @brief Boolean value helping to decide if type has a \c value_type member
/// type.
/// @return \c true if class has \c value_type method and \c false otherwise.
template <typename T>
static constexpr bool has_value_type_v<T, std::void_t<typename T::value_type>> =
  true;

/// @brief Type trait to check if a type is an instance of a templated type.
///
/// based on https://stackoverflow.com/a/31763111
/// @tparam T The concrete type.
/// @tparam Template The type template.
/// @return \c true if the type is an instance and \c false otherwise.
template <class T, template <class...> class Template>
struct is_specialization : std::false_type {};

/// @brief Type trait to check if a type is an instance of a templated type.
///
/// based on https://stackoverflow.com/a/31763111
///
/// A little note on how this works:
/// - consider <tt>is_specialization<std::vector<bool, my_alloc>,
/// std::vector></tt>
/// - this gets template matched with the following specialization such that
///    - <tt>Template = template<T...> std::vector<T...></tt>
///    - <tt>Args... = bool, my_alloc</tt>
/// - but this may only be matched in the case that <tt>Template<Args...> =
/// std::vector<bool, my_alloc></tt>
/// @tparam T The concrete type.
/// @tparam Template the type template
/// @return \c true if the type is an instance and \c false otherwise.
template <template <class...> class Template, class... Args>
struct is_specialization<Template<Args...>, Template> : std::true_type {};

/// @brief Boolean value helping to check if a type is an instance of \c
/// std::vector<bool>.
/// @tparam T The type.
/// @return \c true if \c T is an template instance of \c std::vector<bool>, \c
/// false otherwise.
template <typename T, typename = void>
static constexpr bool is_vector_bool_v = false;

/// @brief Boolean value helping to check if a type is an instance of \c
/// std::vector<bool>. This catches the edge case of elements which do not have
/// a value type, they can not be a vector bool.
///
/// @tparam T The type.
/// @return \c true if \T is an template instance of \c std::vector<bool>, \c
/// false otherwise.
template <typename T>
static constexpr bool is_vector_bool_v<
  T, typename std::enable_if<
       !has_value_type_v<std::remove_cv_t<std::remove_reference_t<T>>>>::type> =
  false;

/// @brief Boolean value helping to check if a type is an instance of \c
/// std::vector<bool>.
/// @tparam T The type.
/// @return \c true if \T is an template instance of \c std::vector<bool>, \c
/// false otherwise.
template <typename T>
static constexpr bool is_vector_bool_v<
  T, typename std::enable_if<
       has_value_type_v<std::remove_cv_t<std::remove_reference_t<T>>>>::type> =
  is_specialization<std::remove_cv_t<std::remove_reference_t<T>>, std::vector>::
    value&& std::is_same_v<
      typename std::remove_cv_t<std::remove_reference_t<T>>::value_type, bool>;

} // namespace internal

/// @brief Type used for tag dispatching.
///
/// This types needs to be used to select internal::LibAllocContainerBasedBuffer
/// as buffer type.
template <typename Container>
struct NewContainer {};

namespace internal {
/// @brief Helper to decide if data type has \c .data() method.
/// @return \c std::true_type if class has \c .data() method and \c
/// std::false_type otherwise.
template <typename, typename = void>
struct has_data_member : std::false_type {};

/// @brief Helper to decide if data type has \c .data() method.
/// @return \c std::true_type if class has \c .data() method and \c
/// std::false_type otherwise.
template <typename T>
struct has_data_member<T, std::void_t<decltype(std::declval<T>().data())>>
  : std::true_type {};

/// @brief Boolean value helping to decide if data type has \c .data() method.
/// @return \c true if class has \c .data() method and \c false otherwise.
template <typename T>
inline constexpr bool has_data_member_v = has_data_member<T>::value;

/// @brief Enum to specify whether a buffer is modifiable
enum class BufferModifiability { modifiable, constant };
/// @brief Enum to specify whether a buffer owns its data
enum class BufferOwnership { owning, referencing };
/// @brief Enum to specify whether a buffer is allocated by the library or the
/// user
enum class BufferAllocation { lib_allocated, user_allocated };

/// @brief Wrapper to get the value type of a non-container type (aka the type
/// itself).
/// @tparam has_value_type_member Whether `T` has a value_type member
/// @tparam T The type to get the value_type of
template <bool has_value_type_member /*= false */, typename T>
class ValueTypeWrapper {
public:
  using value_type = T; ///< The value type of T.
};

/// @brief Wrapper to get the value type of a container type.
/// @tparam T The type to get the value_type of
template <typename T>
class ValueTypeWrapper</*has_value_type_member =*/true, T> {
public:
  using value_type = typename T::value_type; ///< The value type of T.
};

/// @brief The set of parameter types that must be of type `int`
constexpr std::array int_parameter_types{
<<<<<<< HEAD
  ParameterType::recv_count, ParameterType::recv_counts,
  ParameterType::send_counts, ParameterType::recv_displs,
  ParameterType::send_displs};
=======
    ParameterType::recv_counts, ParameterType::send_counts, ParameterType::recv_displs, ParameterType::send_displs};
>>>>>>> 0476c9af

/// @brief Checks whether buffers of a given type should have `value_type`
/// `int`.
///
/// @param parameter_type The parameter type to check.
///
/// @return `true` if parameter_type should be of type `int`, `false` otherwise.
bool constexpr inline is_int_type(ParameterType parameter_type) {
  for (ParameterType int_parameter_type: int_parameter_types) {
    if (parameter_type == int_parameter_type) {
      return true;
    }
  }
  return false;
}

/// @brief Data buffer used for named parameters.
///
/// DataBuffer wraps all buffer storages provided by an std-like container like
/// std::vector or single values. A Container type must provide \c data(), \c
/// size() and expose the type definition \c value_type.
/// @tparam MemberType Container or data type on which this buffer is based.
/// @tparam ParameterType parameter type represented by this buffer.
/// @tparam modifiability `modifiable` if a KaMPIng operation is allowed to
/// modify the underlying container. `constant` otherwise.
/// @tparam ownership `owning` if the buffer should hold the actual container.
/// `referencing` if only a reference to an existing container should be held.
/// @tparam allocation `lib_allocated` if the buffer was allocated by the
/// library, `user_allocated` if it was allocated by the user.
template <
  typename MemberType, ParameterType type, BufferModifiability modifiability,
  BufferOwnership  ownership,
  BufferAllocation allocation = BufferAllocation::user_allocated>
class DataBuffer {
public:
  static constexpr ParameterType parameter_type =
    type; ///< The type of parameter this buffer represents.
  static constexpr bool is_modifiable =
    modifiability
    == BufferModifiability::modifiable; ///< Indicates whether the underlying
                                        ///< storage is modifiable.
  static constexpr bool is_single_element =
    !has_data_member_v<MemberType>; ///<`true` if the DataBuffer represents a
                                    ///< singe element, `false` if the
                                    ///< DataBuffer represents a container.
  using MemberTypeWithConst = std::conditional_t<
    is_modifiable, MemberType,
    MemberType const>; ///< The ContainerType as const or
                       ///< non-const depending on
                       ///< modifiability.

  // We can not do the check for std::vector<bool> here, because to use a
  // DataBuffer of std::vector<bool> as an unused default parameter is
  // allowed, as long the buffer is never used. Therefore the check for
  // std::vector<bool> happens only when the underlying member is actually
  // accessed and the corresponding accessor method is instantiated.
  // static_assert(
  //     !is_vector_bool_v<MemberType>,
  //     "Buffers based on std::vector<bool> are not supported, use
  //     std::vector<kamping::kabool> instead.");

  using MemberTypeWithConstAndRef = std::conditional_t<
    ownership == BufferOwnership::owning, MemberTypeWithConst,
    MemberTypeWithConst&>; ///< The ContainerType as const or non-const (see
                           ///< ContainerTypeWithConst) and reference or
                           ///< non-reference depending on ownership.

  using value_type = typename ValueTypeWrapper<
    !is_single_element, MemberType>::value_type; ///< Value type of the buffer.
  // Logical implication: is_int_type(type) => std::is_same_v<value_type, int>
  static_assert(
    !is_int_type(type) || std::is_same_v<value_type, int>,
    "The given data must be of type int"
  );
  using value_type_with_const = std::conditional_t<
    is_modifiable, value_type,
    value_type const>; ///< Value type as const or non-const depending
                       ///< on modifiability

  /// @brief Constructor for referencing ContainerBasedBuffer.
  /// @param container Container holding the actual data.
  template <
    bool enabled                    = ownership == BufferOwnership::referencing,
    std::enable_if_t<enabled, bool> = true>
  DataBuffer(MemberTypeWithConst& container) : _data(container) {}

  /// @brief Constructor for owning ContainerBasedBuffer.
  /// @param container Container holding the actual data.
  template <
    bool enabled                    = ownership == BufferOwnership::owning,
    std::enable_if_t<enabled, bool> = true>
  DataBuffer(MemberType container) : _data(std::move(container)) {}

  /// @brief Constructor for lib allocated ContainerBasedBuffer.
  template <
    bool enabled = allocation == BufferAllocation::lib_allocated,
    std::enable_if_t<enabled, bool> = true>
  DataBuffer() : _data() {
    static_assert(
      ownership == BufferOwnership::owning,
      "Lib allocated buffers must be owning"
    );
    static_assert(is_modifiable, "Lib allocated buffers must be modifiable");
  }

  /// @brief Move constructor.
  DataBuffer(DataBuffer&&) = default;

  /// @brief Move assignment operator.
  DataBuffer& operator=(DataBuffer&&) = default;

  /// @brief Copy constructor is deleted as buffers should only be moved.
  DataBuffer(DataBuffer const&) = delete;

  /// @brief Copy assignment operator is deleted as buffers should only be
  /// moved.
  DataBuffer& operator=(DataBuffer const&) = delete;

  /// @brief Get the number of elements in the underlying storage.
  /// @return Number of elements in the underlying storage.
  size_t size() const {
    kassert_not_extracted(
      "Cannot get the size of a buffer that has already been extracted."
    );
    if constexpr (is_single_element) {
      return 1;
    } else {
      return underlying().size();
    }
  }

  /// @brief Resizes the underlying container such that it holds exactly \c
  /// size elements of \c value_type if the \c MemberType is not a \c Span or
  /// a single elements.
  ///
  /// This function calls \c resize on the container if the container is not
  /// of type \c Span or a single value. If the container is a \c Span,
  /// KaMPIng assumes that the memory is managed by the user and that resizing
  /// is not wanted. In this case it is \c KASSERTed that the memory provided
  /// by the span is sufficient. If the buffer stores only a single value, it
  /// is KASSERTed that the requested size is exactly 1. Whether new memory is
  /// allocated and/or data is copied depends in the implementation of the
  /// container.
  ///
  /// @param size Size the container is resized to if it is not a \c Span.
  void resize(size_t size) {
    // This works because in template classes, only functions that are
    // actually called are instantiated Technically not needed here because
    // _data is const in this case, so we can't call resize() anyways. But
    // this gives a nicer error message.
    static_assert(is_modifiable, "Trying to resize a constant DataBuffer");
    kassert_not_extracted(
      "Cannot resize a buffer that has already been extracted."
    );
    if constexpr (is_single_element) {
      KASSERT(
        size == 1u, "Cannot resize a single element buffer to hold zero "
                    "or more than one element. Single "
                    "element buffers always hold exactly one element."
      );
    } else if constexpr (std::is_same_v<MemberType, Span<value_type>>) {
      KASSERT(
        this->size() >= size,
        "Span cannot be resized and is smaller than the requested size."
      );
    } else {
      underlying().resize(size);
    }
  }

  /// @brief Get const access to the underlying container.
  /// @return Pointer to the underlying container.
  value_type const* data() const {
    kassert_not_extracted(
      "Cannot get a pointer to a buffer that has already been extracted."
    );
    if constexpr (is_single_element) {
      return &underlying();
    } else {
      return std::data(underlying());
    }
  }

  /// @brief Get access to the underlying container.
  /// @return Pointer to the underlying container.
  value_type_with_const* data() {
    kassert_not_extracted(
      "Cannot get a pointer to a buffer that has already been extracted."
    );
    if constexpr (is_single_element) {
      return &underlying();
    } else {
      return std::data(underlying());
    }
  }

  /// @brief Get read-only access to the underlying storage.
  /// @return Span referring the underlying storage.
  Span<value_type const> get() const {
    kassert_not_extracted("Cannot get a buffer that has already been extracted."
    );
    return {this->data(), this->size()};
  }

  /// @brief Get access to the underlying storage.
  /// @return Span referring to the underlying storage.
  Span<value_type_with_const> get() {
    kassert_not_extracted("Cannot get a buffer that has already been extracted."
    );
    return {this->data(), this->size()};
  }

  /// @brief Get the single element wrapped by this object.
  /// @return The single element wrapped by this object.
  template <
    bool enabled = is_single_element, std::enable_if_t<enabled, bool> = true>
  value_type const get_single_element() const {
    kassert_not_extracted(
      "Cannot get an element from a buffer that has already been extracted."
    );
    return underlying();
  }

  /// @brief Provides access to the underlying data.
  /// @return A reference to the data.
  MemberType const& underlying() const {
    kassert_not_extracted("Cannot get a buffer that has already been extracted."
    );
    // this assertion is only checked if the buffer is actually accessed.
    static_assert(
      !is_vector_bool_v<MemberType>,
      "Buffers based on std::vector<bool> are not supported, use "
      "std::vector<kamping::kabool> instead."
    );
    return _data;
  }

  /// @brief Provides access to the underlying data.
  /// @return A reference to the data.
  template <
    bool enabled = modifiability == BufferModifiability::modifiable,
    std::enable_if_t<enabled, bool> = true>
  MemberType& underlying() {
    kassert_not_extracted("Cannot get a buffer that has already been extracted."
    );
    // this assertion is only checked if the buffer is actually accessed.
    static_assert(
      !is_vector_bool_v<MemberType>,
      "Buffers based on std::vector<bool> are not supported, use "
      "std::vector<kamping::kabool> instead."
    );
    return _data;
  }

  /// @brief Extract the underlying container. This will leave the DataBuffer
  /// in an unspecified state.
  ///
  /// @return Moves the underlying container out of the DataBuffer.
  template <
    bool enabled = allocation == BufferAllocation::lib_allocated,
    std::enable_if_t<enabled, bool> = true>
  MemberTypeWithConst extract() {
    static_assert(
      ownership == BufferOwnership::owning,
      "Moving out of a reference should not be done because it would leave "
      "a users container in an unspecified state."
    );
    kassert_not_extracted(
      "Cannot extract a buffer that has already been extracted."
    );
    auto extracted = std::move(underlying());
    // we set is_extracted here because otherwise the call to underlying()
    // would fail
    set_extracted();
    return extracted;
  }

private:
  /// @brief Set the extracted flag to indicate that the data stored in this
  /// buffer has been moved out.
  void set_extracted() {
#if KASSERT_ENABLED(KAMPING_ASSERTION_LEVEL_NORMAL)
    is_extracted = true;
#endif
  }

  /// @brief Throws an assertion if the extracted flag is set, i.e. the
  /// underlying data has been moved out.
  ///
  /// @param message The message for the assertion.
  void kassert_not_extracted(std::string const message [[maybe_unused]]) const {
#if KASSERT_ENABLED(KAMPING_ASSERTION_LEVEL_NORMAL)
    KASSERT(!is_extracted, message, assert::normal);
#endif
  }

  MemberTypeWithConstAndRef _data; ///< Container which holds the actual data.
#if KASSERT_ENABLED(KAMPING_ASSERTION_LEVEL_NORMAL)
  bool is_extracted = false; ///< Has the container been extracted and is
                             ///< therefore in an invalid state?
#endif
};

/// @brief Empty buffer that can be used as default argument for optional buffer
/// parameters.
/// @tparam ParameterType Parameter type represented by this pseudo buffer.
template <typename Data, ParameterType type>
class EmptyBuffer {
public:
  static constexpr ParameterType parameter_type =
    type; ///< The type of parameter this buffer represents.
  static constexpr bool is_modifiable =
    false; ///< This pseudo buffer is not modifiable since it represents no
           ///< actual buffer.
  using value_type = Data; ///< Value type of the buffer.

  /// @brief Get the number of elements in the underlying storage.
  /// @return Number of elements in the underlying storage (always 0).
  size_t size() const {
    return 0;
  }

  /// @brief Get a nullptr.
  /// @return nullptr.
  value_type const* data() const {
    return nullptr;
  }

  /// @brief Returns a span containing a nullptr.
  /// @return Span containing a nullptr.
  Span<value_type> get() const {
    return {nullptr, 0};
  }
};

/// @brief Encapsulates rank of the root PE. This is needed for \c MPI
/// collectives like \c MPI_Gather.
class Root {
public:
  static constexpr ParameterType parameter_type =
    ParameterType::root; ///< The type of parameter this object encapsulates.

  /// @ Constructor for Root.
  /// @param rank Rank of the root PE.
  Root(size_t rank) : _rank{rank} {}

  /// @ Constructor for Root.
  /// @param rank Rank of the root PE.
  Root(int rank) : _rank{asserting_cast<size_t>(rank)} {}

  /// @brief Move constructor for Root.
  Root(Root&&) = default;

  /// @brief Move assignment operator for Root.
  Root& operator=(Root&&) = default;

  /// @brief Copy constructor is deleted as buffers should only be moved.
  Root(Root const&) = delete;
  // redundant as defaulted move constructor implies the deletion

  /// @brief Copy assignment operator is deleted as buffers should only be
  /// moved.
  Root& operator=(Root const&) = delete;
  // redundant as defaulted move constructor implies the deletion

  /// @brief Returns the rank of the root as `size_t`.
  /// @returns Rank of the root as `size_t`.
  size_t rank() const {
    return _rank;
  }

  /// @brief Returns the rank of the root as `int`.
  /// @returns Rank of the root as `int`.
  int rank_signed() const {
    return asserting_cast<int>(_rank);
  }

private:
  size_t _rank; ///< Rank of the root PE.
};

/// @brief Parameter wrapping an operation passed to reduce-like MPI
/// collectives. This wraps an MPI operation without the argument of the
/// operation specified. This enables the user to construct such wrapper using
/// the parameter factory \c kamping::op without passing the type of the
/// operation. The library developer may then construct the actual operation
/// wrapper with a given type later.
///
/// @tparam Op type of the operation (may be a function object or a lambda)
/// @tparam Commutative tag specifying if the operation is commutative
template <typename Op, typename Commutative>
class OperationBuilder {
public:
  static constexpr ParameterType parameter_type =
    ParameterType::op; ///< The type of parameter this object encapsulates.

  /// @brief constructs an Operation builder
  /// @param op the operation
  /// @param commutative_tag tag indicating if the operation is commutative
  /// (see \c kamping::op for details)
  OperationBuilder(Op&& op, Commutative commutative_tag [[maybe_unused]])
    : _op(op) {}

  /// @brief Move constructor for OperationsBuilder.
  OperationBuilder(OperationBuilder&&) = default;

  /// @brief Move assignment operator for OperationsBuilder.
  OperationBuilder& operator=(OperationBuilder&&) = default;

  /// @brief Copy constructor is deleted as buffers should only be moved.
  OperationBuilder(OperationBuilder const&) = delete;
  // redundant as defaulted move constructor implies the deletion

  /// @brief Copy assignment operator is deleted as buffers should only be
  /// moved.
  OperationBuilder& operator=(OperationBuilder const&) = delete;
  // redundant as defaulted move constructor implies the deletion

  /// @brief constructs an operation for the given type T
  /// @tparam T argument type of the reduction operation
  template <typename T>
  [[nodiscard]] auto build_operation() {
    static_assert(
      std::is_invocable_r_v<T, Op, T&, T&>,
      "Type of custom operation does not match."
    );
    return ReduceOperation<T, Op, Commutative>(
      std::forward<Op>(_op), Commutative{}
    );
  }

private:
  Op _op; ///< the operation which is encapsulated
};

} // namespace internal

/// @}

} // namespace kamping<|MERGE_RESOLUTION|>--- conflicted
+++ resolved
@@ -182,13 +182,8 @@
 
 /// @brief The set of parameter types that must be of type `int`
 constexpr std::array int_parameter_types{
-<<<<<<< HEAD
-  ParameterType::recv_count, ParameterType::recv_counts,
-  ParameterType::send_counts, ParameterType::recv_displs,
-  ParameterType::send_displs};
-=======
-    ParameterType::recv_counts, ParameterType::send_counts, ParameterType::recv_displs, ParameterType::send_displs};
->>>>>>> 0476c9af
+  ParameterType::recv_counts, ParameterType::send_counts,
+  ParameterType::recv_displs, ParameterType::send_displs};
 
 /// @brief Checks whether buffers of a given type should have `value_type`
 /// `int`.
@@ -241,11 +236,10 @@
                        ///< modifiability.
 
   // We can not do the check for std::vector<bool> here, because to use a
-  // DataBuffer of std::vector<bool> as an unused default parameter is
-  // allowed, as long the buffer is never used. Therefore the check for
-  // std::vector<bool> happens only when the underlying member is actually
-  // accessed and the corresponding accessor method is instantiated.
-  // static_assert(
+  // DataBuffer of std::vector<bool> as an unused default parameter is allowed,
+  // as long the buffer is never used. Therefore the check for std::vector<bool>
+  // happens only when the underlying member is actually accessed and the
+  // corresponding accessor method is instantiated. static_assert(
   //     !is_vector_bool_v<MemberType>,
   //     "Buffers based on std::vector<bool> are not supported, use
   //     std::vector<kamping::kabool> instead.");
@@ -320,33 +314,33 @@
     }
   }
 
-  /// @brief Resizes the underlying container such that it holds exactly \c
-  /// size elements of \c value_type if the \c MemberType is not a \c Span or
-  /// a single elements.
+  /// @brief Resizes the underlying container such that it holds exactly \c size
+  /// elements of \c value_type if the \c MemberType is not a \c Span or a
+  /// single elements.
   ///
-  /// This function calls \c resize on the container if the container is not
-  /// of type \c Span or a single value. If the container is a \c Span,
-  /// KaMPIng assumes that the memory is managed by the user and that resizing
-  /// is not wanted. In this case it is \c KASSERTed that the memory provided
-  /// by the span is sufficient. If the buffer stores only a single value, it
-  /// is KASSERTed that the requested size is exactly 1. Whether new memory is
+  /// This function calls \c resize on the container if the container is not of
+  /// type \c Span or a single value. If the container is a \c Span,  KaMPIng
+  /// assumes that the memory is managed by the user and that resizing is not
+  /// wanted. In this case it is \c KASSERTed that the memory provided by the
+  /// span is sufficient. If the buffer stores only a single value, it is
+  /// KASSERTed that the requested size is exactly 1. Whether new memory is
   /// allocated and/or data is copied depends in the implementation of the
   /// container.
   ///
   /// @param size Size the container is resized to if it is not a \c Span.
   void resize(size_t size) {
-    // This works because in template classes, only functions that are
-    // actually called are instantiated Technically not needed here because
-    // _data is const in this case, so we can't call resize() anyways. But
-    // this gives a nicer error message.
+    // This works because in template classes, only functions that are actually
+    // called are instantiated Technically not needed here because _data is
+    // const in this case, so we can't call resize() anyways. But this gives a
+    // nicer error message.
     static_assert(is_modifiable, "Trying to resize a constant DataBuffer");
     kassert_not_extracted(
       "Cannot resize a buffer that has already been extracted."
     );
     if constexpr (is_single_element) {
       KASSERT(
-        size == 1u, "Cannot resize a single element buffer to hold zero "
-                    "or more than one element. Single "
+        size == 1u, "Cannot resize a single element buffer to hold zero or "
+                    "more than one element. Single "
                     "element buffers always hold exactly one element."
       );
     } else if constexpr (std::is_same_v<MemberType, Span<value_type>>) {
@@ -443,8 +437,8 @@
     return _data;
   }
 
-  /// @brief Extract the underlying container. This will leave the DataBuffer
-  /// in an unspecified state.
+  /// @brief Extract the underlying container. This will leave the DataBuffer in
+  /// an unspecified state.
   ///
   /// @return Moves the underlying container out of the DataBuffer.
   template <
@@ -460,8 +454,8 @@
       "Cannot extract a buffer that has already been extracted."
     );
     auto extracted = std::move(underlying());
-    // we set is_extracted here because otherwise the call to underlying()
-    // would fail
+    // we set is_extracted here because otherwise the call to underlying() would
+    // fail
     set_extracted();
     return extracted;
   }
@@ -587,8 +581,8 @@
 
   /// @brief constructs an Operation builder
   /// @param op the operation
-  /// @param commutative_tag tag indicating if the operation is commutative
-  /// (see \c kamping::op for details)
+  /// @param commutative_tag tag indicating if the operation is commutative (see
+  /// \c kamping::op for details)
   OperationBuilder(Op&& op, Commutative commutative_tag [[maybe_unused]])
     : _op(op) {}
 
