// This file is part of KaMPIng.
//
// Copyright 2021 The KaMPIng Authors
//
// KaMPIng is free software : you can redistribute it and/or modify it under the terms of the GNU Lesser General Public
// License as published by the Free Software Foundation, either version 3 of the License, or (at your option) any later
// version. KaMPIng is distributed in the hope that it will be useful, but WITHOUT ANY WARRANTY; without even the
// implied warranty of MERCHANTABILITY or FITNESS FOR A PARTICULAR PURPOSE.  See the GNU Lesser General Public License
// for more details.
//
// You should have received a copy of the GNU Lesser General Public License along with KaMPIng.  If not, see
// <https://www.gnu.org/licenses/>.

/// @file
/// The classes defined in this file serve as in, out and in/out parameters to the
/// \c MPI calls wrapped by KaMPI.ng.
/// The non-modifiable buffers (PtrBasedConstBuffer, ContainerBasedConstBuffer)
/// encapsulate input data like data to send or send counts needed for a lot of \c MPI calls. If the user already
/// computed additional information like the send displacements or receive counts for a collective operations that would
/// otherwise have to be computed by the library, these values can also be provided to the library via non-modifiable
/// buffers.
/// The modifiable buffers:
/// - UserAllocatedContainerBasedBuffer
/// - UserAllocatedUniquePtrBasedBuffer
/// - LibAllocatedContainerBasedBuffer
/// - LibAllocatedUniquePtrBasedBuffer
/// - MovedContainerBasedBuffer
/// provide memory to store the result of \c MPI calls and (intermediate information needed to complete an \c MPI call
/// like send displacements or receive counts/displacements etc. if the user has not yet provided them). The storage can
/// be either provided by the user or can be allocated by the library.
///

#pragma once

#include <cstddef>
#include <memory>
#include <mpi.h>
#include <type_traits>

#include "kamping/mpi_ops.hpp"
#include "kamping/parameter_type_definitions.hpp"

namespace kamping {
/// @addtogroup kamping_mpi_utility
/// @{

/// @brief Type used for tag dispatching.
///
/// This types needs to be used to select internal::LibAllocContainerBasedBuffer as buffer type.
template <typename Container>
struct NewContainer {};
/// @brief Type used for tag dispatching.
///
/// This types needs to be used to select internal::LibAllocUniquePtrBasedBuffer as buffer type.
template <typename T>
struct NewPtr {};

namespace internal {


/// @brief A span modeled after C++20's \c std::span.
///
/// Since KaMPI.ng needs to be C++17 compatible and \c std::span is part of C++20, we need our own implementation of the
/// above-described functionality.
/// @tparam T type for which the span is defined.
template <typename T>
class Span {
public:
    using element_type    = T;                   ///< Element type; i.e. \c T.
    using value_type      = std::remove_cv_t<T>; ///< Value type; i.e. \c T with volatile and const qualifiers removed.
<<<<<<< HEAD
    using size_type       = std::size_t;         ///< The type used for the size of the span.
=======
    using size_type       = size_t;              ///< The type used for the size of the span.
>>>>>>> 4b07e3a4
    using difference_type = std::ptrdiff_t;      ///< The type used for the difference between two elements in the span.
    using pointer         = T*;                  ///< The type of a pointer to a single elements in the span.
    using const_pointer   = const T*;            ///< The type of a const pointer to a single elements in the span.
    using reference       = T&;                  ///< The type of a reference to a single elements in the span.
    using const_reference = const T&;            ///< The type of a const reference to a single elements in the span.

    /// @brief Constructor for a span from a pointer and a size.
    ///
    /// @param ptr Pointer to the first element in the span.
    /// @param size The number of elements in the span.
    constexpr Span(pointer ptr, size_type size) : _ptr(ptr), _size(size) {}

    /// @brief Constructor for a span from a std::tuple<pointer, size>.
    ///
    /// @param initializer_tuple <Pointer to first element, number of elements>
    constexpr Span(std::tuple<pointer, size_type> initializer_tuple)
        : _ptr(std::get<0>(initializer_tuple)),
          _size(std::get<1>(initializer_tuple)) {}

    /// @brief Get access to the underlying memory.
    ///
    /// @return Pointer to the underlying memory.
    constexpr pointer data() const {
        return _ptr;
    }

    /// @brief Returns the number of elements in the Span.
    ///
    /// @return Number of elements in the span.
    constexpr size_type size() const noexcept {
        return _size;
    }

    /// @brief Return the number of bytes occupied by the elements in the Span.
    ///
    /// @return The number of elements in the span times the number of bytes per element.
    constexpr size_type size_bytes() const noexcept {
        return _size * sizeof(value_type);
    }

    /// @brief Check if the Span is empty.
    ///
    /// @return \c true if the Span is empty, \c false otherwise.
    [[nodiscard]] constexpr bool empty() const noexcept {
        return _size == 0;
    }

protected:
    pointer   _ptr;  ///< Pointer to the data referred to by Span.
    size_type _size; ///< Number of elements of type T referred to by Span.
};


//@todo enable once the tests have been written
///// @brief Constant buffer based on a pointer.
/////
///// PtrBasedConstBuffer wraps read-only buffer storage of type T and represents an input of ParameterType
///// type.
///// @tparam T type contained in the buffer.
///// @tparam ParameterType parameter type represented by this buffer.
// template <typename T, ParameterType type>
// class PtrBasedConstBuffer {
// public:
//     static constexpr ParameterType parameter_type         = type;  ///< The type of parameter this buffer represents.
//     static constexpr bool          is_modifiable = false; ///< Indicates whether the underlying storage is
//     modifiable. using value_type                             = T;     ///< Value type of the buffer.
//
//     PtrBasedConstBuffer(const T* ptr, size_t size) : _span{ptr, size} {}
//
//     /// @brief Get access to the underlying read-only storage.
//     /// @return Span referring to the underlying read-only storage.
//     Span<T> get() const {
//         return _span;
//     }
//
// private:
//     Span<T> _span; ///< Actual storage to which PtrBasedConstBuffer refers.
// };

/// @brief Constant buffer based on a container type.
///
/// ContainerBasedConstBuffer wraps read-only buffer storage provided by an std-like container like std::vector. The
/// Container type must provide \c data(), \c size() and expose the type definition \c value_type. type.
/// @tparam Container Container on which this buffer is based.
/// @tparam ParameterType parameter type represented by this buffer.
template <typename Container, ParameterType type>
class ContainerBasedConstBuffer {
public:
    static constexpr ParameterType parameter_type = type;  ///< The type of parameter this buffer represents.
    static constexpr bool          is_modifiable  = false; ///< Indicates whether the underlying storage is modifiable.
    using value_type                              = typename Container::value_type; ///< Value type of the buffer.

    /// @brief Constructor for ContainerBasedConstBuffer.
    /// @param container Container holding the actual data.
    ContainerBasedConstBuffer(const Container& container) : _container(container) {}

    /// @brief Get access to the underlying read-only storage.
    /// @return Span referring to the underlying read-only storage.
    Span<const value_type> get() const {
        return {std::data(_container), _container.size()};
    }

private:
    const Container& _container; ///< Container which holds the actual data.
};

/// @brief Empty buffer that can be used as default argument for optional buffer parameters.
/// @tparam ParameterType Parameter type represented by this pseudo buffer.
template <typename Data, ParameterType type>
class EmptyBuffer {
public:
    static constexpr ParameterType parameter_type = type; ///< The type of parameter this buffer represents.
    static constexpr bool          is_modifiable =
        false;               ///< This pseudo buffer is not modifiable since it represents no actual buffer.
    using value_type = Data; ///< Value type of the buffer.

    /// @brief Returns a span containing a nullptr.
    /// @return Span containing a nullptr.
    Span<value_type> get() const {
        return {nullptr, 0};
    }
};

/// @brief Constant buffer for a single type, i.e., not a container.
///
/// SingleElementConstBuffer wraps a read-only value and is used instead of \ref ContainerBasedConstBuffer if only a
/// single element is sent or received and no container is needed.
/// @tparam DataType Type of the element wrapped.
/// @tparam ParameterType Parameter type represented by this buffer.
template <typename DataType, ParameterType type>
class SingleElementConstBuffer {
public:
    static constexpr ParameterType parameter_type = type;  ///< The type of parameter this buffer represents.
    static constexpr bool          is_modifiable  = false; ///< Indicates whether the underlying storage is modifiable.
    using value_type                              = DataType; ///< Value type of the buffer.

    /// @brief Constructor for SingleElementConstBuffer.
    /// @param element Element holding that is wrapped.
    SingleElementConstBuffer(DataType const& element) : _element(element) {}

    /// @brief Get access to the underlaying read-only value.
    /// @return Span referring to the underlying read-only storage.
    Span<const value_type> get() const {
        return {&_element, 1};
    }

private:
    DataType const& _element; ///< Reference to the actual data.
};

/// @brief Buffer based on a single element type that has been allocated by the user.
///
<<<<<<< HEAD
/// SingleElementModifyableBuffer wraps modifiable single-element buffer storage that has already been allocated by the
=======
/// SingleElementModifiableBuffer wraps modifiable single-element buffer storage that has already been allocated by the
>>>>>>> 4b07e3a4
/// user.
/// @tparam DataType Type of the element wrapped.
/// @tparam ParameterType parameter type represented by this buffer.
template <typename DataType, ParameterType type>
<<<<<<< HEAD
class SingleElementModifyableBuffer {
=======
class SingleElementModifiableBuffer {
>>>>>>> 4b07e3a4
public:
    static constexpr ParameterType parameter_type = type; ///< The type of parameter this buffer represents.
    static constexpr bool          is_modifiable  = true; ///< Indicates whether the underlying storage is modifiable.
    using value_type                              = DataType; ///< Value type of the buffer.

    /// @brief Constructor for SingleElementConstBuffer.
    /// @param element Element holding that is wrapped.
<<<<<<< HEAD
    SingleElementModifyableBuffer(DataType& element) : _element(element) {}
=======
    SingleElementModifiableBuffer(DataType& element) : _element(element) {
        static_assert(
            !std::is_const_v<DataType>,
            "The underlying data type of a SingleElementModifiableBuffer must not be const.");
    }
>>>>>>> 4b07e3a4

    /// @brief Get writable access to the underlaying value.
    /// @return Reference to the underlying storage.
    Span<value_type> get() const {
        return {&_element, 1};
    }

private:
    DataType& _element; ///< (Writable) reference to the actual data.
};

/// @brief Struct containing some definitions used by all modifiable buffers.
///
/// @tparam ParameterType (parameter) type represented by this buffer
/// @tparam is_consumable_ indicates whether this buffer already contains useable data
template <ParameterType type>
struct BufferParameterType {
    static constexpr ParameterType parameter_type = type; ///< ParameterType which the buffer represents.
    static constexpr bool          is_modifiable  = true; ///< Indicates whether the underlying storage is modifiable.
};

/// @brief Buffer based on a container type that has been allocated by the user (but may be resized if the provided
/// space is not sufficient).
///
/// UserAllocatedContainerBasedBuffer wraps modifiable buffer storage provided by an std-like container like std::vector
/// that has already been allocated by the user. The Container type must provide \c data(), \c size() and \c resize()
/// and expose the type definition \c value_type. type.
/// @tparam Container Container on which this buffer is based.
/// @tparam ParameterType parameter type represented by this buffer.
template <typename Container, ParameterType parameter_type>
class UserAllocatedContainerBasedBuffer : public BufferParameterType<parameter_type> {
public:
    using value_type = typename Container::value_type; ///< Value type of the buffer.

    /// @brief Constructor for UserAllocatedContainerBasedBuffer.
    /// param container Container providing storage for data that may be written.
    UserAllocatedContainerBasedBuffer(Container& cont) : _container(cont) {}

    /// @brief Request memory sufficient to hold \c size elements of \c value_type.
    ///
    /// If the underlying container does not provide enough it will be resized.
    /// @param size Number of elements for which memory is requested.
    void resize(size_t size) {
        _container.resize(size);
    }

    /// @brief Get writable access to the underlaying container.
<<<<<<< HEAD
    /// @return Reference to the underlying container.
=======
    /// @return Pointer to the underlying container.
>>>>>>> 4b07e3a4
    value_type* data() {
        return _container.data();
    }

    /// @brief Get writable access to the underlaying container.
    /// @return Reference to the underlying container.
    Span<value_type> get() {
<<<<<<< HEAD
        return {_container.data(), 1};
=======
        return {_container.data(), _container.size()};
    }

    /// @brief Get the number of elements in the underlying storage.
    /// @return Number of elements in the underlying storage.
    size_t size() {
        return _container.size();
>>>>>>> 4b07e3a4
    }

private:
    Container& _container; ///< Container which holds the actual data.
};

/// @brief Buffer based on a container type that will be allocated by the library (using the container's allocator)
///
/// LibAllocatedContainerBasedBuffer wraps modifiable buffer storage provided by an std-like container like std::vector
/// that will be allocated by KaMPI.ng. The Container type must provide \c data(), \c size() and \c resize() and
/// expose the type definition \c value_type. type.
/// @tparam Container Container on which this buffer is based.
/// @tparam ParameterType parameter type represented by this buffer.
template <typename Container, ParameterType type>
class LibAllocatedContainerBasedBuffer : public BufferParameterType<type> {
public:
    using value_type = typename Container::value_type; ///< Value type of the buffer.

    /// @brief Constructor for LibAllocatedContainerBasedBuffer.
    LibAllocatedContainerBasedBuffer() {}

    /// @brief Request memory sufficient to hold at least \c size elements of \c value_type.
    ///
    /// If the underlying container does not provide enough memory it will be resized.
    /// @param size Number of elements for which memory is requested.
    void resize(size_t size) {
        _container.resize(size);
    }

    /// @brief Get writable access to the underlaying container.
    /// @return Reference to the underlying container.
    Span<value_type> get() {
<<<<<<< HEAD
        return {_container.data(), 1};
=======
        return {_container.data(), _container.size()};
>>>>>>> 4b07e3a4
    }

    /// @brief Get writable access to the underlaying container.
    /// @return Reference to the underlying container.
    value_type* data() {
        return _container.data();
    }

    /// @brief Extract the underlying container. This will leave LibAllocatedContainerBasedBuffer in an unspecified
    /// state.
    ///
    /// @return Moves the underlying container out of the LibAllocatedContainerBasedBuffer.
    Container extract() {
        return std::move(_container);
    }

    /// @brief Get the number of elements in the underlying storage.
    /// @return Number of elements in the underlying storage.
    size_t size() {
        return _container.size();
    }

private:
    Container _container; ///< Container which holds the actual data.
};

/// @brief Encapsulates the recv count in a collective operation.
/// @tparam Value type or reference type, depending on whether this is an input- our output parameter.
template <typename T>
class RecvCount {
public:
    static_assert(
        std::is_same_v<std::remove_cv_t<std::remove_reference_t<T>>, int>,
        "Underlaying recv count value type must be int.");

    static constexpr ParameterType parameter_type =
        ParameterType::recv_count; ///< The tag of the parameter that this object encapsulates.
    static constexpr bool is_modifiable =
        !std::is_const_v<T> && std::is_reference_v<T>; ///< Whether this is an input parameter or an output parameter.

    /// @brief Constructor for encapsulated recv count.
    /// @param recv_count Encapsulated recv count.
    RecvCount(T recv_count) : _recv_count{recv_count} {}

    /// @brief Returns the encapsulated recv count.
    /// @returns The encapsulated recv count.
    int recv_count() const {
        return _recv_count;
    }

    /// @brief Updates the recv count (only if used to wrap an output parameter).
    /// @param recv_count New recv count.
    template <bool modifiable = is_modifiable, std::enable_if_t<modifiable, bool> = true>
    void set_recv_count(int const recv_count) {
        _recv_count = recv_count;
    }

private:
    T _recv_count; ///< Encapsulated recv count.
};

/// @brief Encapsulates rank of the root PE. This is needed for \c MPI collectives like \c MPI_Gather.
class Root {
public:
    static constexpr ParameterType parameter_type =
        ParameterType::root; ///< The type of parameter this object encapsulates.

    /// @ Constructor for Root.
    /// @param rank Rank of the root PE.
    Root(int rank) : _rank{rank} {}

    /// @brief Returns the rank of the root.
    /// @returns Rank of the root.
    int rank() const {
        return _rank;
    }

private:
    int _rank; ///< Rank of the root PE.
};


/// @brief Parameter wrapping an operation passed to reduce-like MPI collectives.
/// This wraps an MPI operation without the argument of the operation specified. This enables the user to construct such
/// wrapper using the parameter factory \c kamping::op without passing the type of the operation.
/// The library developer may then construct the actual operation wrapper with a given type later.
///
/// @tparam Op type of the operation (may be a function object or a lambda)
/// @tparam Commutative tag specifying if the operation is commutative
template <typename Op, typename Commutative>
class OperationBuilder {
public:
    static constexpr ParameterType parameter_type =
        ParameterType::op; ///< The type of parameter this object encapsulates.

    /// @brief constructs an Operation builder
    /// @param op the operation
    /// @param commutative_tag tag indicating if the operation is commutative (see \c kamping::op for details)
    OperationBuilder(Op&& op, Commutative commutative_tag [[maybe_unused]]) : _op(op) {}

    /// @brief constructs an operation for the given type T
    /// @tparam T argument type of the reduction operation
    template <typename T>
    [[nodiscard]] auto build_operation() {
        static_assert(std::is_invocable_r_v<T, Op, T&, T&>, "Type of custom operation does not match.");
        return ReduceOperation<T, Op, Commutative>(std::forward<Op>(_op), Commutative{});
    }

private:
    Op _op; ///< the operation which is encapsulated
};

} // namespace internal

/// @}

} // namespace kamping<|MERGE_RESOLUTION|>--- conflicted
+++ resolved
@@ -68,11 +68,7 @@
 public:
     using element_type    = T;                   ///< Element type; i.e. \c T.
     using value_type      = std::remove_cv_t<T>; ///< Value type; i.e. \c T with volatile and const qualifiers removed.
-<<<<<<< HEAD
-    using size_type       = std::size_t;         ///< The type used for the size of the span.
-=======
     using size_type       = size_t;              ///< The type used for the size of the span.
->>>>>>> 4b07e3a4
     using difference_type = std::ptrdiff_t;      ///< The type used for the difference between two elements in the span.
     using pointer         = T*;                  ///< The type of a pointer to a single elements in the span.
     using const_pointer   = const T*;            ///< The type of a const pointer to a single elements in the span.
@@ -225,20 +221,12 @@
 
 /// @brief Buffer based on a single element type that has been allocated by the user.
 ///
-<<<<<<< HEAD
-/// SingleElementModifyableBuffer wraps modifiable single-element buffer storage that has already been allocated by the
-=======
 /// SingleElementModifiableBuffer wraps modifiable single-element buffer storage that has already been allocated by the
->>>>>>> 4b07e3a4
 /// user.
 /// @tparam DataType Type of the element wrapped.
 /// @tparam ParameterType parameter type represented by this buffer.
 template <typename DataType, ParameterType type>
-<<<<<<< HEAD
-class SingleElementModifyableBuffer {
-=======
 class SingleElementModifiableBuffer {
->>>>>>> 4b07e3a4
 public:
     static constexpr ParameterType parameter_type = type; ///< The type of parameter this buffer represents.
     static constexpr bool          is_modifiable  = true; ///< Indicates whether the underlying storage is modifiable.
@@ -246,15 +234,11 @@
 
     /// @brief Constructor for SingleElementConstBuffer.
     /// @param element Element holding that is wrapped.
-<<<<<<< HEAD
-    SingleElementModifyableBuffer(DataType& element) : _element(element) {}
-=======
     SingleElementModifiableBuffer(DataType& element) : _element(element) {
         static_assert(
             !std::is_const_v<DataType>,
             "The underlying data type of a SingleElementModifiableBuffer must not be const.");
     }
->>>>>>> 4b07e3a4
 
     /// @brief Get writable access to the underlaying value.
     /// @return Reference to the underlying storage.
@@ -302,11 +286,7 @@
     }
 
     /// @brief Get writable access to the underlaying container.
-<<<<<<< HEAD
-    /// @return Reference to the underlying container.
-=======
     /// @return Pointer to the underlying container.
->>>>>>> 4b07e3a4
     value_type* data() {
         return _container.data();
     }
@@ -314,9 +294,6 @@
     /// @brief Get writable access to the underlaying container.
     /// @return Reference to the underlying container.
     Span<value_type> get() {
-<<<<<<< HEAD
-        return {_container.data(), 1};
-=======
         return {_container.data(), _container.size()};
     }
 
@@ -324,7 +301,6 @@
     /// @return Number of elements in the underlying storage.
     size_t size() {
         return _container.size();
->>>>>>> 4b07e3a4
     }
 
 private:
@@ -357,11 +333,7 @@
     /// @brief Get writable access to the underlaying container.
     /// @return Reference to the underlying container.
     Span<value_type> get() {
-<<<<<<< HEAD
-        return {_container.data(), 1};
-=======
         return {_container.data(), _container.size()};
->>>>>>> 4b07e3a4
     }
 
     /// @brief Get writable access to the underlaying container.
