// This file is part of KaMPIng.
//
// Copyright 2021 The KaMPIng Authors
//
// KaMPIng is free software : you can redistribute it and/or modify it under the terms of the GNU Lesser General Public
// License as published by the Free Software Foundation, either version 3 of the License, or (at your option) any later
// version. KaMPIng is distributed in the hope that it will be useful, but WITHOUT ANY WARRANTY; without even the
// implied warranty of MERCHANTABILITY or FITNESS FOR A PARTICULAR PURPOSE.  See the GNU Lesser General Public License
// for more details.
//
// You should have received a copy of the GNU Lesser General Public License along with KaMPIng.  If not, see
// <https://www.gnu.org/licenses/>.

/// @file
/// The classes defined in this file serve as in, out and in/out parameters to the
/// \c MPI calls wrapped by KaMPI.ng.
/// The non-modifiable buffers (PtrBasedConstBuffer, ContainerBasedConstBuffer)
/// encapsulate input data like data to send or send counts needed for a lot of \c MPI calls. If the user already
/// computed additional information like the send displacements or receive counts for a collective operations that would
/// otherwise have to be computed by the library, these values can also be provided to the library via non-modifiable
/// buffers.
/// The modifiable buffers:
/// - UserAllocatedContainerBasedBuffer
/// - UserAllocatedUniquePtrBasedBuffer
/// - LibAllocatedUniquePtrBasedBuffer
/// - LibAllocatedUniquePtrBasedBuffer
/// - MovedContainerBasedBuffer
/// provide memory to store the result of \c MPI calls and (intermediate information needed to complete an \c MPI call
/// like send displacements or receive counts/displacements etc. if the user has not yet provided them). The storage can
/// be either provided by the user or can be allocated by the library.
///

#pragma once

#include <cstddef>
#include <memory>
#include <mpi.h>
#include <type_traits>

#include "kamping/mpi_ops.hpp"
#include "kamping/parameter_type_definitions.hpp"

namespace kamping {
/// @addtogroup kamping_mpi_utility
/// @{

/// @brief Type used for tag dispatching.
///
/// This types needs to be used to select internal::LibAllocContainerBasedBuffer as buffer type.
template <typename Container>
struct NewContainer {};
/// @brief Type used for tag dispatching.
///
/// This types needs to be used to select internal::LibAllocUniquePtrBasedBuffer as buffer type.
template <typename T>
struct NewPtr {};

namespace internal {


///
/// @brief Object referring to a contiguous sequence of size objects.
///
/// Since KaMPI.ng needs to be C++17 compatible and std::span is part of C++20, we need our own implementation of the
/// above-described functionality.
/// @tparam T type for which the span is defined.
template <typename T>
struct Span {
<<<<<<< HEAD
    using value_type = T; ///< Value type of the underlying pointer
    const T* ptr;         ///< Pointer to the data referred to by Span.
    size_t   size;        ///< Number of elements of type T referred to by Span.
=======
    const T* ptr;  ///< Pointer to the data referred to by Span.
    size_t   size; ///< Number of elements of type T referred to by Span.

    /// @brief Get access to the underlying read-only memory.
    ///
    /// While the data can be accessed directly using the member, this member function provides a more STL-like
    /// interface.
    /// @return Pointer to the underlying read-only memory.
    T const* data() const {
        return ptr;
    }
>>>>>>> 1f5f0759
};


//@todo enable once the tests have been written
///// @brief Constant buffer based on a pointer.
/////
///// PtrBasedConstBuffer wraps read-only buffer storage of type T and represents an input of ParameterType
///// type.
///// @tparam T type contained in the buffer.
///// @tparam ParameterType parameter type represented by this buffer.
// template <typename T, ParameterType type>
// class PtrBasedConstBuffer {
// public:
//     static constexpr ParameterType parameter_type         = type;  ///< The type of parameter this buffer represents.
//     static constexpr bool          is_modifiable = false; ///< Indicates whether the underlying storage is
//     modifiable. using value_type                             = T;     ///< Value type of the buffer.
//
//     PtrBasedConstBuffer(const T* ptr, size_t size) : _span{ptr, size} {}
//
//     ///@brief Get access to the underlying read-only storage.
//     ///@return Span referring to the underlying read-only storage.
//     Span<T> get() const {
//         return _span;
//     }
//
// private:
//     Span<T> _span; ///< Actual storage to which PtrBasedConstBuffer refers.
// };

/// @brief Constant buffer based on a container type.
///
/// ContainerBasedConstBuffer wraps read-only buffer storage provided by an std-like container like std::vector. The
/// Container type must provide \c data(), \c size() and expose the type definition \c value_type. type.
/// @tparam Container Container on which this buffer is based.
/// @tparam ParameterType parameter type represented by this buffer.
template <typename Container, ParameterType type>
class ContainerBasedConstBuffer {
public:
    static constexpr ParameterType parameter_type = type;  ///< The type of parameter this buffer represents.
    static constexpr bool          is_modifiable  = false; ///< Indicates whether the underlying storage is modifiable.
    using value_type                              = typename Container::value_type; ///< Value type of the buffer.

    /// @brief Constructor for ContainerBasedConstBuffer.
    /// @param container Container holding the actual data.
    ContainerBasedConstBuffer(const Container& container) : _container(container) {}

    /// @brief Get access to the underlying read-only storage.
    /// @return Span referring to the underlying read-only storage.
    Span<value_type> get() const {
        return {std::data(_container), _container.size()};
    }

private:
    const Container& _container; ///< Container which holds the actual data.
};

/// @brief Constant buffer for a single type, i.e., not a container.
///
/// SingleElementConstBuffer wraps a read-only value and is used instead of \ref ContainerBasedConstBuffer if only a
/// single element is sent or received and no container is needed.
/// @tparam DataType Type of the element wrapped.
/// @tparam ParameterType Parameter type represented by this buffer.
template <typename DataType, ParameterType type>
class SingleElementConstBuffer {
public:
    static constexpr ParameterType parameter_type = type;  ///< The type of parameter this buffer represents.
    static constexpr bool          is_modifiable  = false; ///< Indicates whether the underlying storage is modifiable.
    using value_type                              = DataType; ///< Value type of the buffer.

    /// @brief Constructor for SingleElementConstBuffer.
    /// @param element Element holding that is wrapped.
    SingleElementConstBuffer(DataType const& element) : _element(element) {}

    /// @brief Get access to the underlaying read-only value.
    /// @return Span referring to the underlying read-only storage.
    Span<value_type> get() const {
        return {&_element, 1};
    }

private:
    DataType const& _element; ///< Reference to the actual data.
};

/// @brief Struct containing some definitions used by all modifiable buffers.
///
/// @tparam ParameterType (parameter) type represented by this buffer
/// @tparam is_consumable_ indicates whether this buffer already contains useable data
template <ParameterType type>
struct BufferParameterType {
    static constexpr ParameterType parameter_type = type; ///< ParameterType which the buffer represents.
    static constexpr bool          is_modifiable  = true; ///< Indicates whether the underlying storage is modifiable.
};

/// @brief Buffer based on a container type that has been allocated by the user (but may be resized if the provided
/// space is not sufficient).
///
/// UserAllocatedContainerBasedBuffer wraps modifiable buffer storage provided by an std-like container like std::vector
/// that has already been allocated by the user. The Container type must provide \c data(), \c size() and \c resize()
/// and expose the type definition \c value_type. type.
/// @tparam Container Container on which this buffer is based.
/// @tparam ParameterType parameter type represented by this buffer.
template <typename Container, ParameterType parameter_type>
class UserAllocatedContainerBasedBuffer : public BufferParameterType<parameter_type> {
public:
    using value_type = typename Container::value_type; ///< Value type of the buffer.

    ///@brief Constructor for UserAllocatedContainerBasedBuffer.
    /// param container Container providing storage for data that may be written.
    UserAllocatedContainerBasedBuffer(Container& cont) : _container(cont) {}

    ///@brief Request memory sufficient to hold \c size elements of \c value_type.
    ///
    /// If the underlying container does not provide enough it will be resized.
    ///@param size Number of elements for which memory is requested.
    ///@return Pointer to container of size \c size.
    value_type* get_ptr(size_t size) {
        _container.resize(size);
        return _container.data();
    }

private:
    Container& _container; ///< Container which holds the actual data.
};

/// @brief Buffer based on a container type that will be allocated by the library (using the container's allocator)
///
/// LibAllocatedContainerBasedBuffer wraps modifiable buffer storage provided by an std-like container like std::vector
/// that will be allocated by KaMPI.ng. The Container type must provide \c data(), \c size() and \c resize() and
/// expose the type definition \c value_type. type.
/// @tparam Container Container on which this buffer is based.
/// @tparam ParameterType parameter type represented by this buffer.
template <typename Container, ParameterType type>
class LibAllocatedContainerBasedBuffer : public BufferParameterType<type> {
public:
    using value_type = typename Container::value_type; ///< Value type of the buffer.
    ///@brief Constructor for LibAllocatedContainerBasedBuffer.
    ///
    LibAllocatedContainerBasedBuffer() {}

    ///@brief Request memory sufficient to hold at least \c size elements of \c value_type.
    ///
    /// If the underlying container does not provide enough memory it will be resized.
    ///@param size Number of elements for which memory is requested.
    ///@return Pointer to enough memory for \c size elements of type \c value_type.
    value_type* get_ptr(size_t size) {
        _container.resize(size);
        return std::data(_container);
    }

    ///@brief Extract the underlying container. This will leave LibAllocatedContainerBasedBuffer in an unspecified
    /// state.
    ///
    ///@return Moves the underlying container out of the LibAllocatedContainerBasedBuffer.
    Container extract() {
        return std::move(_container);
    }

private:
    Container _container; ///< Container which holds the actual data.
};

///@brief Encapsulates rank of the root PE. This is needed for \c MPI collectives like \c MPI_Gather.
class Root {
public:
    static constexpr ParameterType parameter_type =
        ParameterType::root; ///< The type of parameter this object encapsulates.
    ///@ Constructor for Root.
    ///@param rank Rank of the root PE.
    Root(int rank) : _rank{rank} {}
    ///@brief Returns the rank of the root.
    ///@returns Rank of the root.
    int rank() const {
        return _rank;
    }

private:
    int _rank; ///< Rank of the root PE.
};


///@brief Parameter wrapping an operation passed to reduce-like MPI collectives.
/// This wraps an MPI operation without the argument of the operation specified. This enables the user to construct such
/// wrapper using the parameter factory \c kamping::op without passing the type of the operation.
/// The library developer may then construct the actual operation wrapper with a given type later.
///
///@tparam Op type of the operation (may be a function object or a lambda)
///@tparam Commutative tag specifying if the operation is commutative
template <typename Op, typename Commutative>
class OperationBuilder {
public:
    static constexpr ParameterType parameter_type =
        ParameterType::op; ///< The type of parameter this object encapsulates.
    ///@brief constructs an Operation builder
    ///@param op the operation
    ///@param commutative_tag tag indicating if the operation is commutative (see \c kamping::op for details)
    OperationBuilder(Op&& op, Commutative&& commutative_tag [[maybe_unused]]) : _op(op) {}
    ///@brief constructs an operation for the given type T
    ///@tparam T argument type of the reduction operation
    template <typename T>
    auto build_operation() {
        static_assert(std::is_invocable_r_v<T, Op, T&, T&>, "Type of custom operation does not match.");
        return ReduceOperation<T, Op, Commutative>(std::move(_op), Commutative{});
    }

private:
    Op _op; ///< the operation which is encapsulated
};

} // namespace internal

/// @}

} // namespace kamping<|MERGE_RESOLUTION|>--- conflicted
+++ resolved
@@ -66,11 +66,7 @@
 /// @tparam T type for which the span is defined.
 template <typename T>
 struct Span {
-<<<<<<< HEAD
     using value_type = T; ///< Value type of the underlying pointer
-    const T* ptr;         ///< Pointer to the data referred to by Span.
-    size_t   size;        ///< Number of elements of type T referred to by Span.
-=======
     const T* ptr;  ///< Pointer to the data referred to by Span.
     size_t   size; ///< Number of elements of type T referred to by Span.
 
@@ -82,7 +78,6 @@
     T const* data() const {
         return ptr;
     }
->>>>>>> 1f5f0759
 };
 
 
