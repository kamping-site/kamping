// This file is part of KaMPIng.
//
// Copyright 2021 The KaMPIng Authors
//
// KaMPIng is free software : you can redistribute it and/or modify it under the terms of the GNU Lesser General Public
// License as published by the Free Software Foundation, either version 3 of the License, or (at your option) any later
// version. KaMPIng is distributed in the hope that it will be useful, but WITHOUT ANY WARRANTY; without even the
// implied warranty of MERCHANTABILITY or FITNESS FOR A PARTICULAR PURPOSE.  See the GNU Lesser General Public License
// for more details.
//
// You should have received a copy of the GNU Lesser General Public License along with KaMPIng.  If not, see
// <https://www.gnu.org/licenses/>.

/// @file
/// The classes defined in this file serve as in, out and in/out parameters to the
/// \c MPI calls wrapped by KaMPIng.
///
/// The non-modifiable buffers encapsulate input data like data to send or send counts needed for a lot of \c MPI calls.
/// If the user already computed additional information like the send displacements or receive counts for a collective
/// operations that would otherwise have to be computed by the library, these values can also be provided to the library
/// via non-modifiable buffers.
///
/// The modifiable buffers provide memory to store the result of \c MPI calls and
/// (intermediate information needed to complete an \c MPI call like send displacements or receive counts/displacements
/// etc. if the user has not yet provided them). The storage can be either provided by the user or can be allocated by
/// the library.
///

#pragma once

#include <cstddef>
#include <initializer_list>
#include <memory>
#include <type_traits>

#include <mpi.h>

#include "kamping/assertion_levels.hpp"
#include "kamping/checking_casts.hpp"
#include "kamping/mpi_ops.hpp"
#include "kamping/parameter_type_definitions.hpp"
#include "kamping/span.hpp"
#include "kassert/kassert.hpp"

namespace kamping {
/// @addtogroup kamping_mpi_utility
/// @{

/// @brief Type used for tag dispatching.
///
/// This types needs to be used to select internal::LibAllocContainerBasedBuffer as buffer type.
template <typename Container>
struct NewContainer {};

namespace internal {
/// @brief Helper to decide if data type has \c .data() method.
/// @return \c std::true_type if class has \c .data() method and \c std::false_type otherwise.
template <typename, typename = void>
struct has_data_member : std::false_type {};

/// @brief Helper to decide if data type has \c .data() method.
/// @return \c std::true_type if class has \c .data() method and \c std::false_type otherwise.
template <typename T>
struct has_data_member<T, std::void_t<decltype(std::declval<T>().data())>> : std::true_type {};

/// @brief Boolean value helping to decide if data type has \c .data() method.
/// @return \c true if class has \c .data() method and \c false otherwise.
template <typename T>
inline constexpr bool has_data_member_v = has_data_member<T>::value;

/// @brief Enum to specify whether a buffer is modifiable
enum class BufferModifiability { modifiable, constant };
/// @brief Enum to specify whether a buffer owns its data
enum class BufferOwnership { owning, referencing };
/// @brief Enum to specify whether a buffer is allocated by the library or the user
enum class BufferAllocation { lib_allocated, user_allocated };

/// @brief Wrapper to get the value type of a non-container type (aka the type itself).
/// @tparam has_value_type_member Whether `T` has a value_type member
/// @tparam T The type to get the value_type of
template <bool has_value_type_member /*= false */, typename T>
class ValueTypeWrapper {
public:
    using value_type = T; ///< The value type of T.
};

/// @brief Wrapper to get the value type of a container type.
/// @tparam T The type to get the value_type of
template <typename T>
class ValueTypeWrapper</*has_value_type_member =*/true, T> {
public:
    using value_type = typename T::value_type; ///< The value type of T.
};

/// @brief Data buffer used for named parameters.
///
/// DataBuffer wraps all buffer storages provided by an std-like container like std::vector or single values. A
/// Container type must provide \c data(), \c size() and expose the type definition \c value_type.
/// @tparam MemberType Container or data type on which this buffer is based.
/// @tparam ParameterType parameter type represented by this buffer.
/// @tparam modifiability `modifiable` if a KaMPIng operation is allowed to
/// modify the underlying container. `constant` otherwise.
/// @tparam ownership `owning` if the buffer should hold the actual container.
/// `referencing` if only a reference to an existing container should be held.
/// @tparam allocation `lib_allocated` if the buffer was allocated by the library,
/// `user_allocated` if it was allocated by the user.
template <
    typename MemberType, ParameterType type, BufferModifiability modifiability, BufferOwnership ownership,
    BufferAllocation allocation = BufferAllocation::user_allocated>
class DataBuffer {
public:
    static constexpr ParameterType parameter_type = type; ///< The type of parameter this buffer represents.
    static constexpr bool          is_modifiable =
        modifiability == BufferModifiability::modifiable; ///< Indicates whether the underlying storage is modifiable.
    static constexpr bool is_single_element =
        !has_data_member_v<MemberType>; ///<`true` if the DataBuffer represents a singe element, `false` if the
                                        ///< DataBuffer represents a container.
    using MemberTypeWithConst =
        std::conditional_t<is_modifiable, MemberType, MemberType const>; ///< The ContainerType as const or
                                                                         ///< non-const depending on
                                                                         ///< modifiability.
    using MemberTypeWithConstAndRef = std::conditional_t<
        ownership == BufferOwnership::owning, MemberTypeWithConst,
        MemberTypeWithConst&>; ///< The ContainerType as const or non-const (see ContainerTypeWithConst) and
                               ///< reference or non-reference depending on ownership.

    using value_type =
        typename ValueTypeWrapper<!is_single_element, MemberType>::value_type; ///< Value type of the buffer.
    using value_type_with_const =
        std::conditional_t<is_modifiable, value_type, value_type const>; ///< Value type as const or non-const depending
                                                                         ///< on modifiability

    /// @brief Constructor for referencing ContainerBasedBuffer.
    /// @param container Container holding the actual data.
    template <bool enabled = ownership == BufferOwnership::referencing, std::enable_if_t<enabled, bool> = true>
    DataBuffer(MemberTypeWithConst& container) : _data(container) {}

    /// @brief Constructor for owning ContainerBasedBuffer.
    /// @param container Container holding the actual data.
    template <bool enabled = ownership == BufferOwnership::owning, std::enable_if_t<enabled, bool> = true>
    DataBuffer(MemberType container) : _data(std::move(container)) {}

    /// @brief Constructor for lib allocated ContainerBasedBuffer.
    template <bool enabled = allocation == BufferAllocation::lib_allocated, std::enable_if_t<enabled, bool> = true>
    DataBuffer() : _data() {
        static_assert(ownership == BufferOwnership::owning, "Lib allocated buffers must be owning");
        static_assert(is_modifiable, "Lib allocated buffers must be modifiable");
    }

    /// @brief Move constructor.
    DataBuffer(DataBuffer&&) = default;

    /// @brief Move assignment operator.
    DataBuffer& operator=(DataBuffer&&) = default;

    /// @brief Copy constructor is deleted as buffers should only be moved.
    DataBuffer(DataBuffer const&) = delete;

    /// @brief Copy assignment operator is deleted as buffers should only be moved.
    DataBuffer& operator=(DataBuffer const&) = delete;

    /// @brief Get the number of elements in the underlying storage.
    /// @return Number of elements in the underlying storage.
    size_t size() const {
        if constexpr (is_single_element) {
            return 1;
        } else {
            return _data.size();
        }
    }

    /// @brief Resizes the underlying container such that it holds exactly \c size elements of \c value_type if the \c
    /// MemberType is not a \c Span or a single elements.
    ///
    /// This function calls \c resize on the container if the container is not of type \c Span or a single value. If the
    /// container is a \c Span,  KaMPIng assumes that the memory is managed by the user and that resizing is not wanted.
    /// In this case it is \c KASSERTed that the memory provided by the span is sufficient. If the buffer stores only a
    /// single value, it is KASSERTed that the requested size is exactly 1. Whether new memory is
    /// allocated and/or data is copied depends in the implementation of the container.
    ///
    /// @param size Size the container is resized to if it is not a \c Span.
    void resize(size_t size) {
        // This works because in template classes, only functions that are actually called are instantiated
        // Technically not needed here because _data is const in this case, so we can't call resize() anyways. But this
        // gives a nicer error message.
        static_assert(is_modifiable, "Trying to resize a constant DataBuffer");
        if constexpr (is_single_element) {
            KASSERT(size == 1u, "Single element buffers must hold exactly one element.");
        } else if constexpr (std::is_same_v<MemberType, Span<value_type>>) {
            KASSERT(this->size() >= size, "Span cannot be resized and is smaller than the requested size.");
        } else {
            _data.resize(size);
        }
    }

    /// @brief Get const access to the underlying container.
    /// @return Pointer to the underlying container.
    value_type const* data() const {
        if constexpr (is_single_element) {
            return &_data;
        } else {
            return std::data(_data);
        }
    }

    /// @brief Get access to the underlying container.
    /// @return Pointer to the underlying container.
    value_type_with_const* data() {
        if constexpr (is_single_element) {
            return &_data;
        } else {
            return std::data(_data);
        }
    }

    /// @brief Get read-only access to the underlying storage.
    /// @return Span referring the underlying storage.
    Span<value_type const> get() const {
        return {this->data(), this->size()};
    }

    /// @brief Get access to the underlying storage.
    /// @return Span referring to the underlying storage.
    Span<value_type_with_const> get() {
        return {this->data(), this->size()};
    }

    /// @brief Provides access to the underlying data.
    /// @return A reference to the data.
    MemberType const& underlying() const {
        return _data;
    }

    /// @brief Extract the underlying container. This will leave the DataBuffer in an unspecified
    /// state.
    ///
    /// @return Moves the underlying container out of the DataBuffer.
    MemberTypeWithConst extract() {
        // This works because in template classes, only functions that are actually called are instantiated
        static_assert(
            allocation == BufferAllocation::lib_allocated,
            "extract() must only be called on library allocated DataBuffers");
        static_assert(
            ownership == BufferOwnership::owning, "Moving out of a reference should not be done because it would leave "
                                                  "a users container in an unspecified state.");
        return std::move(_data);
    }

private:
    MemberTypeWithConstAndRef _data; ///< Container which holds the actual data.
};

/// @brief Constant buffer based on a container type.
///
/// ContainerBasedConstBuffer wraps read-only buffer storage provided by an std-like container like std::vector. The
/// Container type must provide \c data(), \c size() and expose the type definition \c value_type. type.
/// @tparam Container Container on which this buffer is based.
/// @tparam ParameterType parameter type represented by this buffer.
template <typename Container, ParameterType type>
using ContainerBasedConstBuffer =
    DataBuffer<Container, type, BufferModifiability::constant, BufferOwnership::referencing>;

/// @brief Read-only buffer owning a container type passed to it.
///
/// ContainerBasedOwningBuffer wraps read-only buffer storage provided by an std-like container like std::vector.
/// This is the owning variant of \ref ContainerBasedConstBuffer. The Container type must provide \c data(), \c
/// size() and expose the type definition \c value_type. type.
/// @tparam Container Container on which this buffer is based.
/// @tparam ParameterType parameter type represented by this buffer.
template <typename Container, ParameterType type>
using ContainerBasedOwningBuffer = DataBuffer<Container, type, BufferModifiability::constant, BufferOwnership::owning>;

/// @brief Buffer based on a container type that has been allocated by the user (but may be resized if the provided
/// space is not sufficient).
///
/// UserAllocatedContainerBasedBuffer wraps modifiable buffer storage provided by an std-like container like
/// std::vector that has already been allocated by the user. The Container type must provide \c data(), \c size()
/// and \c resize() and expose the type definition \c value_type. type.
/// @tparam Container Container on which this buffer is based.
/// @tparam ParameterType parameter type represented by this buffer.
template <typename Container, ParameterType parameter_type>
using UserAllocatedContainerBasedBuffer =
    DataBuffer<Container, parameter_type, BufferModifiability::modifiable, BufferOwnership::referencing>;

/// @brief Buffer based on a container type that will be allocated by the library (using the container's allocator)
///
/// LibAllocatedContainerBasedBuffer wraps modifiable buffer storage provided by an std-like container like
/// std::vector that will be allocated by KaMPIng. The Container type must provide \c data(), \c size() and \c
/// resize() and expose the type definition \c value_type. type.
/// @tparam Container Container on which this buffer is based.
/// @tparam ParameterType parameter type represented by this buffer.
template <typename Container, ParameterType type>
using LibAllocatedContainerBasedBuffer = DataBuffer<
    Container, type, BufferModifiability::modifiable, BufferOwnership::owning, BufferAllocation::lib_allocated>;

/// @brief Empty buffer that can be used as default argument for optional buffer parameters.
/// @tparam ParameterType Parameter type represented by this pseudo buffer.
template <typename Data, ParameterType type>
class EmptyBuffer {
public:
    static constexpr ParameterType parameter_type = type; ///< The type of parameter this buffer represents.
    static constexpr bool          is_modifiable =
        false;               ///< This pseudo buffer is not modifiable since it represents no actual buffer.
    using value_type = Data; ///< Value type of the buffer.

    /// @brief Get the number of elements in the underlying storage.
    /// @return Number of elements in the underlying storage (always 0).
    size_t size() const {
        return 0;
    }

    /// @brief Get a nullptr.
    /// @return nullptr.
    value_type const* data() const {
        return nullptr;
    }

    /// @brief Returns a span containing a nullptr.
    /// @return Span containing a nullptr.
    Span<value_type> get() const {
        return {nullptr, 0};
    }
};

/// @brief Constant buffer for a single type, i.e., not a container.
///
/// SingleElementConstBuffer wraps a read-only value and is used instead of \ref ContainerBasedConstBuffer if only a
/// single element is sent or received and no container is needed.
/// @tparam DataType Type of the element wrapped.
/// @tparam ParameterType Parameter type represented by this buffer.
template <typename DataType, ParameterType type>
using SingleElementConstBuffer =
    DataBuffer<DataType, type, BufferModifiability::constant, BufferOwnership::referencing>;

/// @brief Buffer for a single element, which is not a container. The element is owned by the buffer.
///
/// SingleElementOwningBuffer wraps a read-only value and takes ownership of it. It is the owning variant of \ref
/// SingleElementConstBuffer.
/// @tparam DataType Type of the element wrapped.
/// @tparam ParameterType Parameter type represented by this buffer.
template <typename DataType, ParameterType type>
using SingleElementOwningBuffer = DataBuffer<DataType, type, BufferModifiability::constant, BufferOwnership::owning>;

/// @brief Buffer based on a single element type that has been allocated by the library.
///
/// @tparam DataType Type of the element wrapped.
/// @tparam ParameterType parameter type represented by this buffer.
template <typename DataType, ParameterType type>
using LibAllocatedSingleElementBuffer = DataBuffer<
    DataType, type, BufferModifiability::modifiable, BufferOwnership::owning, BufferAllocation::lib_allocated>;

/// @brief Buffer based on a single element type that has been allocated by the user.
///
/// SingleElementModifiableBuffer wraps modifiable single-element buffer storage that has already been allocated by
/// the user.
/// @tparam DataType Type of the element wrapped.
/// @tparam ParameterType parameter type represented by this buffer.
template <typename DataType, ParameterType type>
<<<<<<< HEAD
class SingleElementModifiableBuffer {
public:
    static constexpr ParameterType parameter_type = type; ///< The type of parameter this buffer represents.
    static constexpr bool          is_modifiable  = true; ///< Indicates whether the underlying storage is modifiable.
    using value_type                              = DataType; ///< Value type of the buffer.

    /// @brief Constructor for SingleElementConstBuffer.
    /// @param element Element holding that is wrapped.
    SingleElementModifiableBuffer(DataType& element) : _element(element) {
        static_assert(
            !std::is_const_v<DataType>,
            "The underlying data type of a SingleElementModifiableBuffer must not be const.");
    }

    /// @brief Move constructor for SingleElementModifiableBuffer (implicitly deletes copy constructor/assignment
    /// operator).
    SingleElementModifiableBuffer(SingleElementModifiableBuffer&&) = default;
    // move assignment operator is implicitly deleted as this buffer has a reference member

    /// @brief Copy constructor is deleted as buffers should only be moved.
    SingleElementModifiableBuffer(SingleElementModifiableBuffer const&) = delete;
    // redundant as defaulted move constructor implies the deletion

    /// @brief Copy assignment operator is deleted as buffers should only be moved.
    SingleElementModifiableBuffer& operator=(SingleElementModifiableBuffer const&) = delete;
    // redundant as defaulted move constructor implies the deletion

    /// @brief Does nothing but assert that only size 1 is requested.
    ///
    /// @param size The size that this "container" is expected to have after the call.
    void resize(size_t size) const {
        KASSERT(size == 1ul, "Single element buffers must hold exactly one element.");
    }

    /// @brief Get the number of elements in the underlying storage.
    /// @return Number of elements in the underlying storage (always 1).
    size_t size() const {
        return 1;
    }

    /// @brief Get writable access to the underlying data.
    /// @return Pointer to the underlying data.
    value_type* data() {
        return &_element;
    }

    /// @brief Get writable access to the underlying value.
    /// @return Reference to the underlying storage.
    Span<value_type> get() const {
        return {&_element, 1};
    }

private:
    DataType& _element; ///< (Writable) reference to the actual data.
};

/// @brief Struct containing some definitions used by all modifiable buffers.
///
/// @tparam ParameterType (parameter) type represented by this buffer
/// @tparam is_consumable_ indicates whether this buffer already contains useable data
template <ParameterType type>
struct BufferParameterType {
    static constexpr ParameterType parameter_type = type; ///< ParameterType which the buffer represents.
    static constexpr bool          is_modifiable  = true; ///< Indicates whether the underlying storage is modifiable.
};

/// @brief Buffer based on a container type that has been allocated by the user (but may be resized if the provided
/// space is not sufficient).
///
/// UserAllocatedContainerBasedBuffer wraps modifiable buffer storage provided by an std-like container like std::vector
/// that has already been allocated by the user. The Container type must provide \c data(), \c size() and \c resize()
/// and expose the type definition \c value_type. type.
/// @tparam Container Container on which this buffer is based.
/// @tparam ParameterType parameter type represented by this buffer.
template <typename Container, ParameterType parameter_type>
class UserAllocatedContainerBasedBuffer : public BufferParameterType<parameter_type> {
public:
    using value_type = typename Container::value_type; ///< Value type of the buffer.

    /// @brief Constructor for UserAllocatedContainerBasedBuffer.
    /// param container Container providing storage for data that may be written.
    UserAllocatedContainerBasedBuffer(Container& cont) : _container(cont) {}

    /// @brief Move constructor for UserAllocatedContainerBasedBuffer (implicitly deletes copy constructor/assignment
    /// operator).
    UserAllocatedContainerBasedBuffer(UserAllocatedContainerBasedBuffer&&) = default;
    // move assignment operator is implicitly deleted as this buffer has a reference member

    /// @brief Copy constructor is deleted as buffers should only be moved.
    UserAllocatedContainerBasedBuffer(UserAllocatedContainerBasedBuffer const&) = delete;
    // redundant as defaulted move constructor implies the deletion

    /// @brief Copy assignment operator is deleted as buffers should only be moved.
    UserAllocatedContainerBasedBuffer& operator=(UserAllocatedContainerBasedBuffer const&) = delete;
    // redundant as defaulted move constructor implies the deletion

    /// @brief Resizes container such that it holds exactly \c size elements of \c value_type if the \c Container is not
    /// a \c Span.
    ///
    /// This function calls \c resize on the container if the container is of type \c Span. If the container is a \c
    /// Span,  KaMPIng assumes that the memory is managed by the user and that resizing is not wanted. In this case it
    /// is \c KASSERTed that the memory provided by the span is sufficient. Whether new memory is allocated and/or data
    /// is  copied depends in the implementation of the container.
    ///
    /// @param size Size the container is resized to if it is not a \c Span.
    void resize(size_t size) {
        if constexpr (!std::is_same_v<Container, Span<value_type>>) {
            _container.resize(size);
        } else {
            KASSERT(_container.size() >= size, "Span cannot be resized and is smaller than the requested size.");
        }
    }

    /// @brief Get writable access to the underlying container.
    /// @return Pointer to the underlying container.
    value_type* data() {
        return _container.data();
    }

    /// @brief Get writable access to the underlying container.
    /// @return Reference to the underlying container.
    Span<value_type> get() {
        return {_container.data(), _container.size()};
    }

    /// @brief Get the number of elements in the underlying storage.
    /// @return Number of elements in the underlying storage.
    size_t size() const {
        return _container.size();
    }

private:
    Container& _container; ///< Container which holds the actual data.
};

/// @brief Buffer based on a container type that will be allocated by the library (using the container's allocator)
///
/// LibAllocatedContainerBasedBuffer wraps modifiable buffer storage provided by an std-like container like std::vector
/// that will be allocated by KaMPIng. The Container type must provide \c data(), \c size() and \c resize() and
/// expose the type definition \c value_type. type.
/// @tparam Container Container on which this buffer is based.
/// @tparam ParameterType parameter type represented by this buffer.
template <typename Container, ParameterType type>
class LibAllocatedContainerBasedBuffer : public BufferParameterType<type> {
public:
    using value_type = typename Container::value_type; ///< Value type of the buffer.

    /// @brief Constructor for LibAllocatedContainerBasedBuffer.
    LibAllocatedContainerBasedBuffer() = default;

    /// @brief Move constructor for LibAllocatedContainerBasedBuffer.
    LibAllocatedContainerBasedBuffer(LibAllocatedContainerBasedBuffer&&) = default;

    /// @brief Move assignment operator for LibAllocatedContainerBasedBuffer.
    LibAllocatedContainerBasedBuffer& operator=(LibAllocatedContainerBasedBuffer&&) = default;

    /// @brief Copy constructor is deleted as buffers should only be moved.
    LibAllocatedContainerBasedBuffer(LibAllocatedContainerBasedBuffer const&) = delete;
    // redundant as defaulted move constructor implies the deletion

    /// @brief Copy assignment operator is deleted as buffers should only be moved.
    LibAllocatedContainerBasedBuffer& operator=(LibAllocatedContainerBasedBuffer const&) = delete;
    // redundant as defaulted move constructor implies the deletion

    /// @brief Resizes container such that it holds exactly \c size elements of \c value_type if the \c Container is not
    /// a \c Span.
    ///
    /// This function calls \c resize on the container if the container is of type \c Span. If the container is a \c
    /// Span,  KaMPIng assumes that the memory is managed by the user and that resizing is not wanted. In this case it
    /// is \c KASSERTed that the memory provided by the span is sufficient. Whether new memory is allocated and/or data
    /// is  copied depends in the implementation of the container.
    ///
    /// @param size Size the container is resized to if it is not a \c Span.
    void resize(size_t size) {
#if KASSERT_ENABLED(KAMPING_ASSERTION_LEVEL_LIGHT)
        KASSERT(!is_extracted, "Cannot resize a buffer that has already been extracted.", assert::light);
#endif
        if constexpr (!std::is_same_v<Container, Span<value_type>>) {
            _container.resize(size);
        } else {
            KASSERT(_container.size() >= size, "Span cannot be resized and is smaller than the requested size.");
        }
    }

    /// @brief Get writable access to the underlying container.
    /// @return Reference to the underlying container.
    Span<value_type> get() {
#if KASSERT_ENABLED(KAMPING_ASSERTION_LEVEL_LIGHT)
        KASSERT(!is_extracted, "Cannot get a buffer that has already been extracted.", assert::light);
#endif
        return {_container.data(), _container.size()};
    }

    /// @brief Get writable access to the underlying container.
    /// @return Pointer to the underlying container.
    value_type* data() {
#if KASSERT_ENABLED(KAMPING_ASSERTION_LEVEL_LIGHT)
        KASSERT(!is_extracted, "Cannot get a pointer to a buffer that has already been extracted.", assert::light);
#endif
        return _container.data();
    }

    /// @brief Extract the underlying container. This will leave LibAllocatedContainerBasedBuffer in an unspecified
    /// state.
    ///
    /// @return Moves the underlying container out of the LibAllocatedContainerBasedBuffer.
    Container extract() {
#if KASSERT_ENABLED(KAMPING_ASSERTION_LEVEL_LIGHT)
        KASSERT(!is_extracted, "Cannot extract a buffer that has already been extracted.", assert::light);
        is_extracted = true;
#endif
        return std::move(_container);
    }

    /// @brief Get the number of elements in the underlying storage.
    /// @return Number of elements in the underlying storage.
    size_t size() const {
#if KASSERT_ENABLED(KAMPING_ASSERTION_LEVEL_LIGHT)
        KASSERT(!is_extracted, "Cannot get the size of a buffer that has already been extracted.", assert::light);
#endif
        return _container.size();
    }

private:
    Container _container; ///< Container which holds the actual data.
#if KASSERT_ENABLED(KAMPING_ASSERTION_LEVEL_LIGHT)
    bool is_extracted = false; ///< Has the container been extracted and is therefore in an invalid state?
#endif
};
=======
using SingleElementModifiableBuffer =
    DataBuffer<DataType, type, BufferModifiability::modifiable, BufferOwnership::referencing>;
>>>>>>> 300c6e35

/// @brief Encapsulates rank of the root PE. This is needed for \c MPI collectives like \c MPI_Gather.
class Root {
public:
    static constexpr ParameterType parameter_type =
        ParameterType::root; ///< The type of parameter this object encapsulates.

    /// @ Constructor for Root.
    /// @param rank Rank of the root PE.
    Root(size_t rank) : _rank{rank} {}

    /// @ Constructor for Root.
    /// @param rank Rank of the root PE.
    Root(int rank) : _rank{asserting_cast<size_t>(rank)} {}

    /// @brief Move constructor for Root.
    Root(Root&&) = default;

    /// @brief Move assignment operator for Root.
    Root& operator=(Root&&) = default;

    /// @brief Copy constructor is deleted as buffers should only be moved.
    Root(Root const&) = delete;
    // redundant as defaulted move constructor implies the deletion

    /// @brief Copy assignment operator is deleted as buffers should only be moved.
    Root& operator=(Root const&) = delete;
    // redundant as defaulted move constructor implies the deletion

    /// @brief Returns the rank of the root as `size_t`.
    /// @returns Rank of the root as `size_t`.
    size_t rank() const {
        return _rank;
    }

    /// @brief Returns the rank of the root as `int`.
    /// @returns Rank of the root as `int`.
    int rank_signed() const {
        return asserting_cast<int>(_rank);
    }

private:
    size_t _rank; ///< Rank of the root PE.
};

/// @brief Parameter wrapping an operation passed to reduce-like MPI collectives.
/// This wraps an MPI operation without the argument of the operation specified. This enables the user to construct
/// such wrapper using the parameter factory \c kamping::op without passing the type of the operation. The library
/// developer may then construct the actual operation wrapper with a given type later.
///
/// @tparam Op type of the operation (may be a function object or a lambda)
/// @tparam Commutative tag specifying if the operation is commutative
template <typename Op, typename Commutative>
class OperationBuilder {
public:
    static constexpr ParameterType parameter_type =
        ParameterType::op; ///< The type of parameter this object encapsulates.

    /// @brief constructs an Operation builder
    /// @param op the operation
    /// @param commutative_tag tag indicating if the operation is commutative (see \c kamping::op for details)
    OperationBuilder(Op&& op, Commutative commutative_tag [[maybe_unused]]) : _op(op) {}

    /// @brief Move constructor for OperationsBuilder.
    OperationBuilder(OperationBuilder&&) = default;

    /// @brief Move assignment operator for OperationsBuilder.
    OperationBuilder& operator=(OperationBuilder&&) = default;

    /// @brief Copy constructor is deleted as buffers should only be moved.
    OperationBuilder(OperationBuilder const&) = delete;
    // redundant as defaulted move constructor implies the deletion

    /// @brief Copy assignment operator is deleted as buffers should only be moved.
    OperationBuilder& operator=(OperationBuilder const&) = delete;
    // redundant as defaulted move constructor implies the deletion

    /// @brief constructs an operation for the given type T
    /// @tparam T argument type of the reduction operation
    template <typename T>
    [[nodiscard]] auto build_operation() {
        static_assert(std::is_invocable_r_v<T, Op, T&, T&>, "Type of custom operation does not match.");
        return ReduceOperation<T, Op, Commutative>(std::forward<Op>(_op), Commutative{});
    }

private:
    Op _op; ///< the operation which is encapsulated
};

} // namespace internal

/// @}

} // namespace kamping<|MERGE_RESOLUTION|>--- conflicted
+++ resolved
@@ -162,6 +162,9 @@
     /// @brief Get the number of elements in the underlying storage.
     /// @return Number of elements in the underlying storage.
     size_t size() const {
+#if KASSERT_ENABLED(KAMPING_ASSERTION_LEVEL_LIGHT)
+        KASSERT(!is_extracted, "Cannot get the size of a buffer that has already been extracted.", assert::light);
+#endif
         if constexpr (is_single_element) {
             return 1;
         } else {
@@ -184,6 +187,9 @@
         // Technically not needed here because _data is const in this case, so we can't call resize() anyways. But this
         // gives a nicer error message.
         static_assert(is_modifiable, "Trying to resize a constant DataBuffer");
+#if KASSERT_ENABLED(KAMPING_ASSERTION_LEVEL_LIGHT)
+        KASSERT(!is_extracted, "Cannot resize a buffer that has already been extracted.", assert::light);
+#endif
         if constexpr (is_single_element) {
             KASSERT(size == 1u, "Single element buffers must hold exactly one element.");
         } else if constexpr (std::is_same_v<MemberType, Span<value_type>>) {
@@ -196,6 +202,9 @@
     /// @brief Get const access to the underlying container.
     /// @return Pointer to the underlying container.
     value_type const* data() const {
+#if KASSERT_ENABLED(KAMPING_ASSERTION_LEVEL_LIGHT)
+        KASSERT(!is_extracted, "Cannot get a pointer to a buffer that has already been extracted.", assert::light);
+#endif
         if constexpr (is_single_element) {
             return &_data;
         } else {
@@ -206,6 +215,9 @@
     /// @brief Get access to the underlying container.
     /// @return Pointer to the underlying container.
     value_type_with_const* data() {
+#if KASSERT_ENABLED(KAMPING_ASSERTION_LEVEL_LIGHT)
+        KASSERT(!is_extracted, "Cannot get a pointer to a buffer that has already been extracted.", assert::light);
+#endif
         if constexpr (is_single_element) {
             return &_data;
         } else {
@@ -216,18 +228,27 @@
     /// @brief Get read-only access to the underlying storage.
     /// @return Span referring the underlying storage.
     Span<value_type const> get() const {
+#if KASSERT_ENABLED(KAMPING_ASSERTION_LEVEL_LIGHT)
+        KASSERT(!is_extracted, "Cannot get a buffer that has already been extracted.", assert::light);
+#endif
         return {this->data(), this->size()};
     }
 
     /// @brief Get access to the underlying storage.
     /// @return Span referring to the underlying storage.
     Span<value_type_with_const> get() {
+#if KASSERT_ENABLED(KAMPING_ASSERTION_LEVEL_LIGHT)
+        KASSERT(!is_extracted, "Cannot get a buffer that has already been extracted.", assert::light);
+#endif
         return {this->data(), this->size()};
     }
 
     /// @brief Provides access to the underlying data.
     /// @return A reference to the data.
     MemberType const& underlying() const {
+#if KASSERT_ENABLED(KAMPING_ASSERTION_LEVEL_LIGHT)
+        KASSERT(!is_extracted, "Cannot get a buffer that has already been extracted.", assert::light);
+#endif
         return _data;
     }
 
@@ -243,11 +264,18 @@
         static_assert(
             ownership == BufferOwnership::owning, "Moving out of a reference should not be done because it would leave "
                                                   "a users container in an unspecified state.");
+#if KASSERT_ENABLED(KAMPING_ASSERTION_LEVEL_LIGHT)
+        KASSERT(!is_extracted, "Cannot extract a buffer that has already been extracted.", assert::light);
+        is_extracted = true;
+#endif
         return std::move(_data);
     }
 
 private:
     MemberTypeWithConstAndRef _data; ///< Container which holds the actual data.
+#if KASSERT_ENABLED(KAMPING_ASSERTION_LEVEL_LIGHT)
+    bool is_extracted = false; ///< Has the container been extracted and is therefore in an invalid state?
+#endif
 };
 
 /// @brief Constant buffer based on a container type.
@@ -356,240 +384,8 @@
 /// @tparam DataType Type of the element wrapped.
 /// @tparam ParameterType parameter type represented by this buffer.
 template <typename DataType, ParameterType type>
-<<<<<<< HEAD
-class SingleElementModifiableBuffer {
-public:
-    static constexpr ParameterType parameter_type = type; ///< The type of parameter this buffer represents.
-    static constexpr bool          is_modifiable  = true; ///< Indicates whether the underlying storage is modifiable.
-    using value_type                              = DataType; ///< Value type of the buffer.
-
-    /// @brief Constructor for SingleElementConstBuffer.
-    /// @param element Element holding that is wrapped.
-    SingleElementModifiableBuffer(DataType& element) : _element(element) {
-        static_assert(
-            !std::is_const_v<DataType>,
-            "The underlying data type of a SingleElementModifiableBuffer must not be const.");
-    }
-
-    /// @brief Move constructor for SingleElementModifiableBuffer (implicitly deletes copy constructor/assignment
-    /// operator).
-    SingleElementModifiableBuffer(SingleElementModifiableBuffer&&) = default;
-    // move assignment operator is implicitly deleted as this buffer has a reference member
-
-    /// @brief Copy constructor is deleted as buffers should only be moved.
-    SingleElementModifiableBuffer(SingleElementModifiableBuffer const&) = delete;
-    // redundant as defaulted move constructor implies the deletion
-
-    /// @brief Copy assignment operator is deleted as buffers should only be moved.
-    SingleElementModifiableBuffer& operator=(SingleElementModifiableBuffer const&) = delete;
-    // redundant as defaulted move constructor implies the deletion
-
-    /// @brief Does nothing but assert that only size 1 is requested.
-    ///
-    /// @param size The size that this "container" is expected to have after the call.
-    void resize(size_t size) const {
-        KASSERT(size == 1ul, "Single element buffers must hold exactly one element.");
-    }
-
-    /// @brief Get the number of elements in the underlying storage.
-    /// @return Number of elements in the underlying storage (always 1).
-    size_t size() const {
-        return 1;
-    }
-
-    /// @brief Get writable access to the underlying data.
-    /// @return Pointer to the underlying data.
-    value_type* data() {
-        return &_element;
-    }
-
-    /// @brief Get writable access to the underlying value.
-    /// @return Reference to the underlying storage.
-    Span<value_type> get() const {
-        return {&_element, 1};
-    }
-
-private:
-    DataType& _element; ///< (Writable) reference to the actual data.
-};
-
-/// @brief Struct containing some definitions used by all modifiable buffers.
-///
-/// @tparam ParameterType (parameter) type represented by this buffer
-/// @tparam is_consumable_ indicates whether this buffer already contains useable data
-template <ParameterType type>
-struct BufferParameterType {
-    static constexpr ParameterType parameter_type = type; ///< ParameterType which the buffer represents.
-    static constexpr bool          is_modifiable  = true; ///< Indicates whether the underlying storage is modifiable.
-};
-
-/// @brief Buffer based on a container type that has been allocated by the user (but may be resized if the provided
-/// space is not sufficient).
-///
-/// UserAllocatedContainerBasedBuffer wraps modifiable buffer storage provided by an std-like container like std::vector
-/// that has already been allocated by the user. The Container type must provide \c data(), \c size() and \c resize()
-/// and expose the type definition \c value_type. type.
-/// @tparam Container Container on which this buffer is based.
-/// @tparam ParameterType parameter type represented by this buffer.
-template <typename Container, ParameterType parameter_type>
-class UserAllocatedContainerBasedBuffer : public BufferParameterType<parameter_type> {
-public:
-    using value_type = typename Container::value_type; ///< Value type of the buffer.
-
-    /// @brief Constructor for UserAllocatedContainerBasedBuffer.
-    /// param container Container providing storage for data that may be written.
-    UserAllocatedContainerBasedBuffer(Container& cont) : _container(cont) {}
-
-    /// @brief Move constructor for UserAllocatedContainerBasedBuffer (implicitly deletes copy constructor/assignment
-    /// operator).
-    UserAllocatedContainerBasedBuffer(UserAllocatedContainerBasedBuffer&&) = default;
-    // move assignment operator is implicitly deleted as this buffer has a reference member
-
-    /// @brief Copy constructor is deleted as buffers should only be moved.
-    UserAllocatedContainerBasedBuffer(UserAllocatedContainerBasedBuffer const&) = delete;
-    // redundant as defaulted move constructor implies the deletion
-
-    /// @brief Copy assignment operator is deleted as buffers should only be moved.
-    UserAllocatedContainerBasedBuffer& operator=(UserAllocatedContainerBasedBuffer const&) = delete;
-    // redundant as defaulted move constructor implies the deletion
-
-    /// @brief Resizes container such that it holds exactly \c size elements of \c value_type if the \c Container is not
-    /// a \c Span.
-    ///
-    /// This function calls \c resize on the container if the container is of type \c Span. If the container is a \c
-    /// Span,  KaMPIng assumes that the memory is managed by the user and that resizing is not wanted. In this case it
-    /// is \c KASSERTed that the memory provided by the span is sufficient. Whether new memory is allocated and/or data
-    /// is  copied depends in the implementation of the container.
-    ///
-    /// @param size Size the container is resized to if it is not a \c Span.
-    void resize(size_t size) {
-        if constexpr (!std::is_same_v<Container, Span<value_type>>) {
-            _container.resize(size);
-        } else {
-            KASSERT(_container.size() >= size, "Span cannot be resized and is smaller than the requested size.");
-        }
-    }
-
-    /// @brief Get writable access to the underlying container.
-    /// @return Pointer to the underlying container.
-    value_type* data() {
-        return _container.data();
-    }
-
-    /// @brief Get writable access to the underlying container.
-    /// @return Reference to the underlying container.
-    Span<value_type> get() {
-        return {_container.data(), _container.size()};
-    }
-
-    /// @brief Get the number of elements in the underlying storage.
-    /// @return Number of elements in the underlying storage.
-    size_t size() const {
-        return _container.size();
-    }
-
-private:
-    Container& _container; ///< Container which holds the actual data.
-};
-
-/// @brief Buffer based on a container type that will be allocated by the library (using the container's allocator)
-///
-/// LibAllocatedContainerBasedBuffer wraps modifiable buffer storage provided by an std-like container like std::vector
-/// that will be allocated by KaMPIng. The Container type must provide \c data(), \c size() and \c resize() and
-/// expose the type definition \c value_type. type.
-/// @tparam Container Container on which this buffer is based.
-/// @tparam ParameterType parameter type represented by this buffer.
-template <typename Container, ParameterType type>
-class LibAllocatedContainerBasedBuffer : public BufferParameterType<type> {
-public:
-    using value_type = typename Container::value_type; ///< Value type of the buffer.
-
-    /// @brief Constructor for LibAllocatedContainerBasedBuffer.
-    LibAllocatedContainerBasedBuffer() = default;
-
-    /// @brief Move constructor for LibAllocatedContainerBasedBuffer.
-    LibAllocatedContainerBasedBuffer(LibAllocatedContainerBasedBuffer&&) = default;
-
-    /// @brief Move assignment operator for LibAllocatedContainerBasedBuffer.
-    LibAllocatedContainerBasedBuffer& operator=(LibAllocatedContainerBasedBuffer&&) = default;
-
-    /// @brief Copy constructor is deleted as buffers should only be moved.
-    LibAllocatedContainerBasedBuffer(LibAllocatedContainerBasedBuffer const&) = delete;
-    // redundant as defaulted move constructor implies the deletion
-
-    /// @brief Copy assignment operator is deleted as buffers should only be moved.
-    LibAllocatedContainerBasedBuffer& operator=(LibAllocatedContainerBasedBuffer const&) = delete;
-    // redundant as defaulted move constructor implies the deletion
-
-    /// @brief Resizes container such that it holds exactly \c size elements of \c value_type if the \c Container is not
-    /// a \c Span.
-    ///
-    /// This function calls \c resize on the container if the container is of type \c Span. If the container is a \c
-    /// Span,  KaMPIng assumes that the memory is managed by the user and that resizing is not wanted. In this case it
-    /// is \c KASSERTed that the memory provided by the span is sufficient. Whether new memory is allocated and/or data
-    /// is  copied depends in the implementation of the container.
-    ///
-    /// @param size Size the container is resized to if it is not a \c Span.
-    void resize(size_t size) {
-#if KASSERT_ENABLED(KAMPING_ASSERTION_LEVEL_LIGHT)
-        KASSERT(!is_extracted, "Cannot resize a buffer that has already been extracted.", assert::light);
-#endif
-        if constexpr (!std::is_same_v<Container, Span<value_type>>) {
-            _container.resize(size);
-        } else {
-            KASSERT(_container.size() >= size, "Span cannot be resized and is smaller than the requested size.");
-        }
-    }
-
-    /// @brief Get writable access to the underlying container.
-    /// @return Reference to the underlying container.
-    Span<value_type> get() {
-#if KASSERT_ENABLED(KAMPING_ASSERTION_LEVEL_LIGHT)
-        KASSERT(!is_extracted, "Cannot get a buffer that has already been extracted.", assert::light);
-#endif
-        return {_container.data(), _container.size()};
-    }
-
-    /// @brief Get writable access to the underlying container.
-    /// @return Pointer to the underlying container.
-    value_type* data() {
-#if KASSERT_ENABLED(KAMPING_ASSERTION_LEVEL_LIGHT)
-        KASSERT(!is_extracted, "Cannot get a pointer to a buffer that has already been extracted.", assert::light);
-#endif
-        return _container.data();
-    }
-
-    /// @brief Extract the underlying container. This will leave LibAllocatedContainerBasedBuffer in an unspecified
-    /// state.
-    ///
-    /// @return Moves the underlying container out of the LibAllocatedContainerBasedBuffer.
-    Container extract() {
-#if KASSERT_ENABLED(KAMPING_ASSERTION_LEVEL_LIGHT)
-        KASSERT(!is_extracted, "Cannot extract a buffer that has already been extracted.", assert::light);
-        is_extracted = true;
-#endif
-        return std::move(_container);
-    }
-
-    /// @brief Get the number of elements in the underlying storage.
-    /// @return Number of elements in the underlying storage.
-    size_t size() const {
-#if KASSERT_ENABLED(KAMPING_ASSERTION_LEVEL_LIGHT)
-        KASSERT(!is_extracted, "Cannot get the size of a buffer that has already been extracted.", assert::light);
-#endif
-        return _container.size();
-    }
-
-private:
-    Container _container; ///< Container which holds the actual data.
-#if KASSERT_ENABLED(KAMPING_ASSERTION_LEVEL_LIGHT)
-    bool is_extracted = false; ///< Has the container been extracted and is therefore in an invalid state?
-#endif
-};
-=======
 using SingleElementModifiableBuffer =
     DataBuffer<DataType, type, BufferModifiability::modifiable, BufferOwnership::referencing>;
->>>>>>> 300c6e35
 
 /// @brief Encapsulates rank of the root PE. This is needed for \c MPI collectives like \c MPI_Gather.
 class Root {
