// This file is part of KaMPIng.
//
// Copyright 2021-2022 The KaMPIng Authors
//
// KaMPIng is free software : you can redistribute it and/or modify it under the
// terms of the GNU Lesser General Public License as published by the Free
// Software Foundation, either version 3 of the License, or (at your option) any
// later version. KaMPIng is distributed in the hope that it will be useful, but
// WITHOUT ANY WARRANTY; without even the implied warranty of MERCHANTABILITY or
// FITNESS FOR A PARTICULAR PURPOSE.  See the GNU Lesser General Public License
// for more details.
//
// You should have received a copy of the GNU Lesser General Public License
// along with KaMPIng.  If not, see <https://www.gnu.org/licenses/>.
/// @file
/// @brief Parameter objects return by named parameter factory functions

#pragma once

#include <cstddef>

#include <mpi.h>

#include "kamping/checking_casts.hpp"
#include "kamping/data_buffer.hpp"
#include "kamping/named_parameter_types.hpp"
#include "kamping/status.hpp"

namespace kamping::internal {

/// @brief Helper type for representing a type list
/// @tparam Args the types.
template <typename... Args>
struct type_list {
    /// @brief Member attribute to check if a type is contained in the list
    /// @tparam T The type to check for if it is contained in the list.
    template <typename T>
    static constexpr bool contains = std::disjunction<std::is_same<T, Args>...>::value;
};

/// @brief Tag type for parameters that can be omitted on some PEs (e.g., root
/// PE, or non-root PEs).
template <typename T>
struct ignore_t {};

/// @brief Indicator if a rank parameter holds and actual value or \c MPI_ANY_SOURCE or \c MPI_PROC_NULL.
enum class RankType {
    value, ///< holds a value
    any,   ///< holds \c MPI_ANY_SOURCE
    null   ///< holds \c MPI_PROC_NULL
};

struct rank_any_t {};  ///< tag struct for \c MPI_ANY_SOURCE
struct rank_null_t {}; ///< tag struct for \c MPI_PROC_NULL

/// @brief Encapsulates the rank of a PE. This is needed for p2p communication
/// and rooted \c MPI collectives like \c MPI_Gather.
///
/// This is a specialized \c DataBuffer. Its main functionality is to provide
/// ease-of-use functionality in the form of the methods \c rank() and \c
/// rank_signed(), which return the encapsulated rank and are easier to read in
/// the code.
// @tparam rank_type The \ref RankType encapsulated.
// @tparam parameter_type The parameter type.
template <RankType rank_type, ParameterType parameter_type>
class RankDataBuffer {};

/// @brief Encapsulates the rank of a PE. This is needed for p2p communication
/// and rooted \c MPI collectives like \c MPI_Gather.
///
/// This is a specialized \c DataBuffer. Its main functionality is to provide
/// ease-of-use functionality in the form of the methods \c rank() and \c
/// rank_signed(), which return the encapsulated rank and are easier to read in
/// the code.
// @tparam rank_type The \ref RankType encapsulated.
// @tparam parameter_type The parameter type.
template <ParameterType type>
class RankDataBuffer<RankType::value, type> final : private DataBuffer<
                                                        size_t,
                                                        type,
                                                        BufferModifiability::modifiable,
                                                        BufferOwnership::owning,
                                                        BufferType::in_buffer,
                                                        BufferResizePolicy::no_resize,
                                                        BufferAllocation::user_allocated> {
private:
    using BaseClass = DataBuffer<
        size_t,
        type,
        BufferModifiability::modifiable,
        BufferOwnership::owning,
        BufferType::in_buffer,
        BufferResizePolicy::no_resize,
        BufferAllocation::user_allocated>;

public:
    static constexpr ParameterType parameter_type = type; ///< The type of parameter this object encapsulates.
    static constexpr RankType      rank_type      = RankType::value; ///< The rank type.

    /// @brief Constructor for Rank.
    /// @param rank Rank of the PE.
    RankDataBuffer(size_t rank) : BaseClass(rank) {}

    /// @brief Constructor for Rank.
    /// @param rank Rank of the PE.
    RankDataBuffer(int rank) : BaseClass(asserting_cast<size_t>(rank)) {}

    /// @brief Returns the rank as `int`.
    /// @returns Rank as `int`.
    int rank_signed() const {
        return asserting_cast<int>(BaseClass::underlying());
    }

    /// @brief Get a copy of this RankDataBuffer.
    ///
    /// @return A copy of this RankDataBuffer.
    RankDataBuffer<rank_type, parameter_type> clone() {
        return {BaseClass::underlying()};
    }
};

/// @brief Encapsulates the rank of a PE. This is needed for p2p communication
/// and rooted \c MPI collectives like \c MPI_Gather.
///
/// This is a specialization for MPI_ANY_SOURCE which only implements
/// \ref rank_signed(), without allocating any additional memory.
template <ParameterType type>
class RankDataBuffer<RankType::any, type> : private ParameterObjectBase {
public:
    static constexpr ParameterType parameter_type = type;          ///< The type of parameter this object encapsulates.
    static constexpr RankType      rank_type      = RankType::any; ///< The rank type.

    /// @brief Returns the rank as `int`.
    /// @returns Rank as `int`.
    int rank_signed() const {
        return MPI_ANY_SOURCE;
    }

    /// @brief Get a copy of this RankDataBuffer.
    ///
    /// @return A copy of this RankDataBuffer.
    RankDataBuffer<rank_type, parameter_type> clone() {
        return {};
    }
};

/// @brief Encapsulates the rank of a PE. This is needed for p2p communication
/// and rooted \c MPI collectives like \c MPI_Gather.
///
/// This is a specialization for MPI_PROC_NULL which only implements
/// \ref rank_signed(), without allocating any additional memory.
template <ParameterType type>
class RankDataBuffer<RankType::null, type> : private ParameterObjectBase {
public:
    static constexpr ParameterType parameter_type = type;           ///< The type of parameter this object encapsulates.
    static constexpr RankType      rank_type      = RankType::null; ///< The rank type.

    /// @brief Returns the rank as `int`.
    /// @returns Rank as `int`.
    int rank_signed() const {
        return MPI_PROC_NULL;
    }

    /// @brief Get a copy of this RankDataBuffer.
    ///
    /// @return A copy of this RankDataBuffer.
    RankDataBuffer<rank_type, parameter_type> clone() {
        return {};
    }
};

using RootDataBuffer = RankDataBuffer<RankType::value, ParameterType::root>; ///< Helper for roots;

struct standard_mode_t {};    ///< tag for standard send mode
struct buffered_mode_t {};    ///< tag for buffered send mode
struct synchronous_mode_t {}; ///< tag for synchronous send mode
struct ready_mode_t {};       ///< tag for ready send mode
using send_mode_list =
    type_list<standard_mode_t, buffered_mode_t, synchronous_mode_t, ready_mode_t>; ///< list of all available send modes

/// @brief Parameter object for send_mode encapsulating the send mode compile-time tag.
/// @tparam SendModeTag The send mode.
template <typename SendModeTag>
struct SendModeParameter : private ParameterObjectBase {
    static_assert(send_mode_list::contains<SendModeTag>, "Unsupported send mode.");
    static constexpr ParameterType parameter_type = ParameterType::send_mode; ///< The parameter type.
    using send_mode                               = SendModeTag;              ///< The send mode.
};

<<<<<<< HEAD
/// @brief Indicator for the type of status object a status parameter is wrapping.
enum class StatusParamType {
    ref,        ///< Holds a reference to a \ref kamping::Status.
    owning,     ///< Owns a \ref kamping::Status.
    native_ref, ///< Holds a reference to \c MPI_Status.
    ignore      ///< Represents \c MPI_STATUS_IGNORE.
};

/// @brief Parameter object for encapsulating an \c MPI_Status.
/// This is the base template which is never initialized, see the specializations for details.
/// @tparam param_type The type of status object this wraps.
template <StatusParamType param_type>
class StatusParam {
private:
    StatusParam() {}
};

/// @brief Parameter object for encapsulating an \c MPI_Status.
/// Template specialization for a parameter holding a reference to \ref kamping::Status.
template <>
class StatusParam<StatusParamType::ref> : private ParameterObjectBase {
public:
    ///@param status The status.
    StatusParam(Status& status) : _status(status) {}
    static constexpr ParameterType   parameter_type = ParameterType::status; ///< The parameter type.
    static constexpr StatusParamType type           = StatusParamType::ref;  ///< The status type.

    /// @return A pointer to the native \c MPI_Status object.
    inline MPI_Status* native_ptr() {
        return &_status.native();
    }

    /// @return A reference to the wrapped status object.
    inline Status& status() {
        kassert_not_extracted("Cannot get a status that has already been extracted.");
        return _status;
    }

private:
    Status& _status; ///< The wrapped status;
};

/// @brief Parameter object for encapsulating an \c MPI_Status.
/// Template specialization for a parameter owning a \ref kamping::Status.
template <>
class StatusParam<StatusParamType::owning> : private ParameterObjectBase {
public:
    ///@param status The status.
    StatusParam(Status status) : _status(std::move(status)) {}
    StatusParam() : _status() {}

    static constexpr ParameterType   parameter_type = ParameterType::status;   ///< The parameter type.
    static constexpr StatusParamType type           = StatusParamType::owning; ///< The status type.

    /// @return A pointer to the native \c MPI_Status object.
    inline MPI_Status* native_ptr() {
        kassert_not_extracted("Cannot get a status that has already been extracted.");
        return &_status.native();
    }

    /// @return A reference to the wrapped status object.
    inline Status& status() {
        kassert_not_extracted("Cannot get a status that has already been extracted.");
        return _status;
    }

    /// @brief Moves the wrapped status object out of the parameter.
    /// @return The wrapped status object.
    inline Status extract() {
        kassert_not_extracted("Cannot extract a status that has already been extracted.");
        auto extracted = std::move(_status);
        // we set is_extracted here because otherwise the call to underlying() would fail
        set_extracted();
        return extracted;
    }

private:
    Status _status; ///< The wrapped status.
};

/// @brief Parameter object for encapsulating an \c MPI_Status.
/// Template specialization for a parameter holding a reference to a native \c MPI_STATUS.
template <>
class StatusParam<StatusParamType::native_ref> : private ParameterObjectBase {
public:
    ///@param mpi_status The status.
    StatusParam(MPI_Status& mpi_status) : _mpi_status(mpi_status) {}

    static constexpr ParameterType   parameter_type = ParameterType::status;       ///< The parameter type.
    static constexpr StatusParamType type           = StatusParamType::native_ref; ///< The status type.

    /// @return A pointer to the native \c MPI_Status object.
    inline MPI_Status* native_ptr() {
        return &_mpi_status;
    }

private:
    MPI_Status& _mpi_status; ///< The wrapped status.
};

/// @brief Parameter object for encapsulating an \c MPI_Status.
/// Template specialization for a parameter representing \c MPI_STATUS_IGNORE.
template <>
class StatusParam<StatusParamType::ignore> : private ParameterObjectBase {
public:
    StatusParam() {}

    static constexpr ParameterType   parameter_type = ParameterType::status;   ///< The parameter type.
    static constexpr StatusParamType type           = StatusParamType::ignore; ///< The status type.

    /// @return A pointer to the native \c MPI_Status object.
    inline MPI_Status* native_ptr() {
=======
/// @brief returns a pointer to the \c MPI_Status encapsulated by the provided status parameter object.
/// @tparam StatusParam The type of the status parameter object.
/// @param param The status parameter object.
/// @returns A pointer to the encapsulated \c MPI_Status or \c MPI_STATUS_IGNORE.
template <typename StatusParam>
static inline MPI_Status* status_param_to_native_ptr(StatusParam& param) {
    static_assert(StatusParam::parameter_type == ParameterType::status);
    static_assert(type_list<MPI_Status, Status>::contains<typename StatusParam::value_type>);
    if constexpr (StatusParam::buffer_type == BufferType::ignore) {
>>>>>>> cd43c407
        return MPI_STATUS_IGNORE;
    } else if constexpr (std::is_same_v<typename StatusParam::value_type, MPI_Status>) {
        return param.data();
    } else {
        // value_type == kamping::Status
        return &param.underlying().native();
    }
}

struct any_tag_t {}; ///< tag struct for message tag

/// @brief Possible types of tag
enum class TagType {
    value, ///< holds an actual value
    any    ///< special value MPI_ANY_TAG}
};

/// @brief Encapsulates a message tag.
/// @tparam The type of the tag.
template <TagType tag_type>
class TagParam {};

/// @brief Encapsulates a message tag. Specialization if an explicit tag value is provided.
template <>
class TagParam<TagType::value> : private ParameterObjectBase {
public:
    /// @param tag The tag.
    TagParam(int tag) : _tag_value(tag) {}
    static constexpr ParameterType parameter_type = ParameterType::tag; ///< The parameter type.
    static constexpr TagType       tag_type       = TagType::value;     ///< The tag type.
    /// @return The tag.
    [[nodiscard]] int tag() const {
        return _tag_value;
    }

    /// @brief Get a copy of this TagParam.
    ///
    /// @return A copy of this TagParam.
    TagParam<tag_type> clone() {
        return {_tag_value};
    }

private:
    int _tag_value; ///< the encapsulated tag value
};

/// @brief Encapsulates a message tag. Specialization if the value is MPI_ANY_TAG.
template <>
class TagParam<TagType::any> : private ParameterObjectBase {
public:
    static constexpr ParameterType parameter_type = ParameterType::tag; ///< The parameter type.
    static constexpr TagType       tag_type       = TagType::any;       ///< The tag type.
    /// @return The tag.
    [[nodiscard]] int tag() const {
        return MPI_ANY_TAG;
    }

    /// @brief Get a copy of this TagParam.
    ///
    /// @return A copy of this TagParam.
    TagParam<tag_type> clone() {
        return {};
    }
};
} // namespace kamping::internal

namespace kamping {

namespace send_modes {
static constexpr internal::standard_mode_t    standard{};    ///< global constant for standard send mode
static constexpr internal::buffered_mode_t    buffered{};    ///< global constant for buffered send mode
static constexpr internal::synchronous_mode_t synchronous{}; ///< global constant for synchronous send mode
static constexpr internal::ready_mode_t       ready{};       ///< global constant for ready send mode
} // namespace send_modes

/// @brief Tag for parameters that can be omitted on some PEs (e.g., root PE, or non-root PEs).
template <typename T = void>
constexpr internal::ignore_t<T> ignore{};

namespace tags {
static constexpr internal::any_tag_t any{}; ///< global constant for any tag
}

namespace rank {
static constexpr internal::rank_any_t  any{};  ///< global constant for any rank
static constexpr internal::rank_null_t null{}; ///< global constant for rank NULL
} // namespace rank

} // namespace kamping<|MERGE_RESOLUTION|>--- conflicted
+++ resolved
@@ -187,120 +187,6 @@
     using send_mode                               = SendModeTag;              ///< The send mode.
 };
 
-<<<<<<< HEAD
-/// @brief Indicator for the type of status object a status parameter is wrapping.
-enum class StatusParamType {
-    ref,        ///< Holds a reference to a \ref kamping::Status.
-    owning,     ///< Owns a \ref kamping::Status.
-    native_ref, ///< Holds a reference to \c MPI_Status.
-    ignore      ///< Represents \c MPI_STATUS_IGNORE.
-};
-
-/// @brief Parameter object for encapsulating an \c MPI_Status.
-/// This is the base template which is never initialized, see the specializations for details.
-/// @tparam param_type The type of status object this wraps.
-template <StatusParamType param_type>
-class StatusParam {
-private:
-    StatusParam() {}
-};
-
-/// @brief Parameter object for encapsulating an \c MPI_Status.
-/// Template specialization for a parameter holding a reference to \ref kamping::Status.
-template <>
-class StatusParam<StatusParamType::ref> : private ParameterObjectBase {
-public:
-    ///@param status The status.
-    StatusParam(Status& status) : _status(status) {}
-    static constexpr ParameterType   parameter_type = ParameterType::status; ///< The parameter type.
-    static constexpr StatusParamType type           = StatusParamType::ref;  ///< The status type.
-
-    /// @return A pointer to the native \c MPI_Status object.
-    inline MPI_Status* native_ptr() {
-        return &_status.native();
-    }
-
-    /// @return A reference to the wrapped status object.
-    inline Status& status() {
-        kassert_not_extracted("Cannot get a status that has already been extracted.");
-        return _status;
-    }
-
-private:
-    Status& _status; ///< The wrapped status;
-};
-
-/// @brief Parameter object for encapsulating an \c MPI_Status.
-/// Template specialization for a parameter owning a \ref kamping::Status.
-template <>
-class StatusParam<StatusParamType::owning> : private ParameterObjectBase {
-public:
-    ///@param status The status.
-    StatusParam(Status status) : _status(std::move(status)) {}
-    StatusParam() : _status() {}
-
-    static constexpr ParameterType   parameter_type = ParameterType::status;   ///< The parameter type.
-    static constexpr StatusParamType type           = StatusParamType::owning; ///< The status type.
-
-    /// @return A pointer to the native \c MPI_Status object.
-    inline MPI_Status* native_ptr() {
-        kassert_not_extracted("Cannot get a status that has already been extracted.");
-        return &_status.native();
-    }
-
-    /// @return A reference to the wrapped status object.
-    inline Status& status() {
-        kassert_not_extracted("Cannot get a status that has already been extracted.");
-        return _status;
-    }
-
-    /// @brief Moves the wrapped status object out of the parameter.
-    /// @return The wrapped status object.
-    inline Status extract() {
-        kassert_not_extracted("Cannot extract a status that has already been extracted.");
-        auto extracted = std::move(_status);
-        // we set is_extracted here because otherwise the call to underlying() would fail
-        set_extracted();
-        return extracted;
-    }
-
-private:
-    Status _status; ///< The wrapped status.
-};
-
-/// @brief Parameter object for encapsulating an \c MPI_Status.
-/// Template specialization for a parameter holding a reference to a native \c MPI_STATUS.
-template <>
-class StatusParam<StatusParamType::native_ref> : private ParameterObjectBase {
-public:
-    ///@param mpi_status The status.
-    StatusParam(MPI_Status& mpi_status) : _mpi_status(mpi_status) {}
-
-    static constexpr ParameterType   parameter_type = ParameterType::status;       ///< The parameter type.
-    static constexpr StatusParamType type           = StatusParamType::native_ref; ///< The status type.
-
-    /// @return A pointer to the native \c MPI_Status object.
-    inline MPI_Status* native_ptr() {
-        return &_mpi_status;
-    }
-
-private:
-    MPI_Status& _mpi_status; ///< The wrapped status.
-};
-
-/// @brief Parameter object for encapsulating an \c MPI_Status.
-/// Template specialization for a parameter representing \c MPI_STATUS_IGNORE.
-template <>
-class StatusParam<StatusParamType::ignore> : private ParameterObjectBase {
-public:
-    StatusParam() {}
-
-    static constexpr ParameterType   parameter_type = ParameterType::status;   ///< The parameter type.
-    static constexpr StatusParamType type           = StatusParamType::ignore; ///< The status type.
-
-    /// @return A pointer to the native \c MPI_Status object.
-    inline MPI_Status* native_ptr() {
-=======
 /// @brief returns a pointer to the \c MPI_Status encapsulated by the provided status parameter object.
 /// @tparam StatusParam The type of the status parameter object.
 /// @param param The status parameter object.
@@ -310,7 +196,6 @@
     static_assert(StatusParam::parameter_type == ParameterType::status);
     static_assert(type_list<MPI_Status, Status>::contains<typename StatusParam::value_type>);
     if constexpr (StatusParam::buffer_type == BufferType::ignore) {
->>>>>>> cd43c407
         return MPI_STATUS_IGNORE;
     } else if constexpr (std::is_same_v<typename StatusParam::value_type, MPI_Status>) {
         return param.data();
