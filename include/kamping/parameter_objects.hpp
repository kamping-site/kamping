// This file is part of KaMPIng.
//
// Copyright 2021 The KaMPIng Authors
//
// KaMPIng is free software : you can redistribute it and/or modify it under the terms of the GNU Lesser General Public
// License as published by the Free Software Foundation, either version 3 of the License, or (at your option) any later
// version. KaMPIng is distributed in the hope that it will be useful, but WITHOUT ANY WARRANTY; without even the
// implied warranty of MERCHANTABILITY or FITNESS FOR A PARTICULAR PURPOSE.  See the GNU Lesser General Public License
// for more details.
//
// You should have received a copy of the GNU Lesser General Public License along with KaMPIng.  If not, see
// <https://www.gnu.org/licenses/>.

/// @file
/// The classes defined in this file serve as in, out and in/out parameters to the
/// \c MPI calls wrapped by KaMPI.ng.
/// The non-modifiable buffers (PtrBasedConstBuffer, ContainerBasedConstBuffer)
/// encapsulate input data like data to send or send counts needed for a lot of \c MPI calls. If the user already
/// computed additional information like the send displacements or receive counts for a collective operations that would
/// otherwise have to be computed by the library, these values can also be provided to the library via non-modifiable
/// buffers.
/// The modifiable buffers:
/// - UserAllocatedContainerBasedBuffer
/// - UserAllocatedUniquePtrBasedBuffer
/// - LibAllocatedContainerBasedBuffer
/// - LibAllocatedUniquePtrBasedBuffer
/// - MovedContainerBasedBuffer
/// provide memory to store the result of \c MPI calls and (intermediate information needed to complete an \c MPI call
/// like send displacements or receive counts/displacements etc. if the user has not yet provided them). The storage can
/// be either provided by the user or can be allocated by the library.
///

#pragma once

#include <cstddef>
#include <memory>
#include <mpi.h>
#include <type_traits>

#include "kamping/mpi_ops.hpp"
#include "kamping/parameter_type_definitions.hpp"
#include "kamping/span.hpp"

namespace kamping {
/// @addtogroup kamping_mpi_utility
/// @{

/// @brief Type used for tag dispatching.
///
/// This types needs to be used to select internal::LibAllocContainerBasedBuffer as buffer type.
template <typename Container>
struct NewContainer {};
/// @brief Type used for tag dispatching.
///
/// This types needs to be used to select internal::LibAllocUniquePtrBasedBuffer as buffer type.
template <typename T>
struct NewPtr {};

namespace internal {

//@todo enable once the tests have been written
///// @brief Constant buffer based on a pointer.
/////
///// PtrBasedConstBuffer wraps read-only buffer storage of type T and represents an input of ParameterType
///// type.
///// @tparam T type contained in the buffer.
///// @tparam ParameterType parameter type represented by this buffer.
// template <typename T, ParameterType type>
// class PtrBasedConstBuffer {
// public:
//     static constexpr ParameterType parameter_type         = type;  ///< The type of parameter this buffer represents.
//     static constexpr bool          is_modifiable = false; ///< Indicates whether the underlying storage is
//     modifiable. using value_type                             = T;     ///< Value type of the buffer.
//
//     PtrBasedConstBuffer(const T* ptr, size_t size) : _span{ptr, size} {}
//
//     /// @brief Get access to the underlying read-only storage.
//     /// @return Span referring to the underlying read-only storage.
//     Span<T> get() const {
//         return _span;
//     }
//
// private:
//     Span<T> _span; ///< Actual storage to which PtrBasedConstBuffer refers.
// };

/// @brief Constant buffer based on a container type.
///
/// ContainerBasedConstBuffer wraps read-only buffer storage provided by an std-like container like std::vector. The
/// Container type must provide \c data(), \c size() and expose the type definition \c value_type. type.
/// @tparam Container Container on which this buffer is based.
/// @tparam ParameterType parameter type represented by this buffer.
template <typename Container, ParameterType type>
class ContainerBasedConstBuffer {
public:
    static constexpr ParameterType parameter_type = type;  ///< The type of parameter this buffer represents.
    static constexpr bool          is_modifiable  = false; ///< Indicates whether the underlying storage is modifiable.
    using value_type                              = typename Container::value_type; ///< Value type of the buffer.

    /// @brief Constructor for ContainerBasedConstBuffer.
    /// @param container Container holding the actual data.
    ContainerBasedConstBuffer(const Container& container) : _container(container) {}

    /// @brief Get access to the underlying read-only storage.
    /// @return Span referring to the underlying read-only storage.
    Span<const value_type> get() const {
        return {std::data(_container), _container.size()};
    }

private:
    const Container& _container; ///< Container which holds the actual data.
};

/// @brief Empty buffer that can be used as default argument for optional buffer parameters.
/// @tparam ParameterType Parameter type represented by this pseudo buffer.
template <typename Data, ParameterType type>
class EmptyBuffer {
public:
    static constexpr ParameterType parameter_type = type; ///< The type of parameter this buffer represents.
    static constexpr bool          is_modifiable =
        false;               ///< This pseudo buffer is not modifiable since it represents no actual buffer.
    using value_type = Data; ///< Value type of the buffer.

    /// @brief Returns a span containing a nullptr.
    /// @return Span containing a nullptr.
    Span<value_type> get() const {
        return {nullptr, 0};
    }
};

/// @brief Constant buffer for a single type, i.e., not a container.
///
/// SingleElementConstBuffer wraps a read-only value and is used instead of \ref ContainerBasedConstBuffer if only a
/// single element is sent or received and no container is needed.
/// @tparam DataType Type of the element wrapped.
/// @tparam ParameterType Parameter type represented by this buffer.
template <typename DataType, ParameterType type>
class SingleElementConstBuffer {
public:
    static constexpr ParameterType parameter_type = type;  ///< The type of parameter this buffer represents.
    static constexpr bool          is_modifiable  = false; ///< Indicates whether the underlying storage is modifiable.
    using value_type                              = DataType; ///< Value type of the buffer.

    /// @brief Constructor for SingleElementConstBuffer.
    /// @param element Element holding that is wrapped.
    SingleElementConstBuffer(DataType const& element) : _element(element) {}

    /// @brief Get access to the underlaying read-only value.
    /// @return Span referring to the underlying read-only storage.
    Span<const value_type> get() const {
        return {&_element, 1};
    }

private:
    DataType const& _element; ///< Reference to the actual data.
};

/// @brief Buffer based on a single element type that has been allocated by the user.
///
/// SingleElementModifiableBuffer wraps modifiable single-element buffer storage that has already been allocated by the
/// user.
/// @tparam DataType Type of the element wrapped.
/// @tparam ParameterType parameter type represented by this buffer.
template <typename DataType, ParameterType type>
class SingleElementModifiableBuffer {
public:
    static constexpr ParameterType parameter_type = type; ///< The type of parameter this buffer represents.
    static constexpr bool          is_modifiable  = true; ///< Indicates whether the underlying storage is modifiable.
    using value_type                              = DataType; ///< Value type of the buffer.

    /// @brief Constructor for SingleElementConstBuffer.
    /// @param element Element holding that is wrapped.
    SingleElementModifiableBuffer(DataType& element) : _element(element) {
        static_assert(
            !std::is_const_v<DataType>,
            "The underlying data type of a SingleElementModifiableBuffer must not be const.");
    }

    /// @brief Get writable access to the underlaying value.
    /// @return Reference to the underlying storage.
    Span<value_type> get() const {
        return {&_element, 1};
    }

private:
    DataType& _element; ///< (Writable) reference to the actual data.
};

/// @brief Struct containing some definitions used by all modifiable buffers.
///
/// @tparam ParameterType (parameter) type represented by this buffer
/// @tparam is_consumable_ indicates whether this buffer already contains useable data
template <ParameterType type>
struct BufferParameterType {
    static constexpr ParameterType parameter_type = type; ///< ParameterType which the buffer represents.
    static constexpr bool          is_modifiable  = true; ///< Indicates whether the underlying storage is modifiable.
};

/// @brief Buffer based on a container type that has been allocated by the user (but may be resized if the provided
/// space is not sufficient).
///
/// UserAllocatedContainerBasedBuffer wraps modifiable buffer storage provided by an std-like container like std::vector
/// that has already been allocated by the user. The Container type must provide \c data(), \c size() and \c resize()
/// and expose the type definition \c value_type. type.
/// @tparam Container Container on which this buffer is based.
/// @tparam ParameterType parameter type represented by this buffer.
template <typename Container, ParameterType parameter_type>
class UserAllocatedContainerBasedBuffer : public BufferParameterType<parameter_type> {
public:
    using value_type = typename Container::value_type; ///< Value type of the buffer.

    /// @brief Constructor for UserAllocatedContainerBasedBuffer.
    /// param container Container providing storage for data that may be written.
    UserAllocatedContainerBasedBuffer(Container& cont) : _container(cont) {}

    /// @brief Resizes container such that it holds exactly \c size elements of \c value_type if the \c Container is not
    /// a \c Span.
    ///
    /// This function calls \c resize on the container if the container is of type \c Span. If the container is a \c
    /// Span,  KaMPI.ng assumes that the memory is managed by the user and that resizing is not wanted. In this case it
    /// is \c KASSERTed that the memory provided by the span is sufficient. Whether new memory is allocated and/or data
    /// is  copied depends in the implementation of the container.
    ///
    /// @param size Size the container is resized to if it is not a \c Span.
    void resize(size_t size) {
        if constexpr (!std::is_same_v<Container, Span<value_type>>) {
            _container.resize(size);
        } else {
            KASSERT(_container.size() >= size, "Span cannot be resized and is smaller than the requested size.");
        }
    }

    /// @brief Get writable access to the underlaying container.
    /// @return Pointer to the underlying container.
    value_type* data() {
        return _container.data();
    }

    /// @brief Get writable access to the underlaying container.
    /// @return Reference to the underlying container.
    Span<value_type> get() {
        return {_container.data(), _container.size()};
    }

    /// @brief Get the number of elements in the underlying storage.
    /// @return Number of elements in the underlying storage.
    size_t size() {
        return _container.size();
    }

private:
    Container& _container; ///< Container which holds the actual data.
};

/// @brief Buffer based on a container type that will be allocated by the library (using the container's allocator)
///
/// LibAllocatedContainerBasedBuffer wraps modifiable buffer storage provided by an std-like container like std::vector
/// that will be allocated by KaMPI.ng. The Container type must provide \c data(), \c size() and \c resize() and
/// expose the type definition \c value_type. type.
/// @tparam Container Container on which this buffer is based.
/// @tparam ParameterType parameter type represented by this buffer.
template <typename Container, ParameterType type>
class LibAllocatedContainerBasedBuffer : public BufferParameterType<type> {
public:
    using value_type = typename Container::value_type; ///< Value type of the buffer.

    /// @brief Constructor for LibAllocatedContainerBasedBuffer.
    LibAllocatedContainerBasedBuffer() {}

    /// @brief Resizes container such that it holds exactly \c size elements of \c value_type if the \c Container is not
    /// a \c Span.
    ///
    /// This function calls \c resize on the container if the container is of type \c Span. If the container is a \c
    /// Span,  KaMPI.ng assumes that the memory is managed by the user and that resizing is not wanted. In this case it
    /// is \c KASSERTed that the memory provided by the span is sufficient. Whether new memory is allocated and/or data
    /// is  copied depends in the implementation of the container.
    ///
    /// @param size Size the container is resized to if it is not a \c Span.
    void resize(size_t size) {
        if constexpr (!std::is_same_v<Container, Span<value_type>>) {
            _container.resize(size);
        } else {
            KASSERT(_container.size() >= size, "Span cannot be resized and is smaller than the requested size.");
        }
    }

    /// @brief Get writable access to the underlaying container.
    /// @return Reference to the underlying container.
    Span<value_type> get() {
        return {_container.data(), _container.size()};
    }

    /// @brief Get writable access to the underlaying container.
    /// @return Reference to the underlying container.
    value_type* data() {
        return _container.data();
    }

    /// @brief Extract the underlying container. This will leave LibAllocatedContainerBasedBuffer in an unspecified
    /// state.
    ///
    /// @return Moves the underlying container out of the LibAllocatedContainerBasedBuffer.
    Container extract() {
        return std::move(_container);
    }

    /// @brief Get the number of elements in the underlying storage.
    /// @return Number of elements in the underlying storage.
    size_t size() {
        return _container.size();
    }

private:
    Container _container; ///< Container which holds the actual data.
};

/// @brief Encapsulates the recv count in a collective operation.
/// @tparam Value type or reference type, depending on whether this is an input- our output parameter.
template <typename T>
class RecvCount {
public:
    static_assert(
        std::is_same_v<std::remove_cv_t<std::remove_reference_t<T>>, int>,
        "Underlaying recv count value type must be int.");

    static constexpr ParameterType parameter_type =
        ParameterType::recv_count; ///< The tag of the parameter that this object encapsulates.
    static constexpr bool is_modifiable =
        !std::is_const_v<T> && std::is_reference_v<T>; ///< Whether this is an input parameter or an output parameter.

    /// @brief Constructor for encapsulated recv count.
    /// @param recv_count Encapsulated recv count.
    RecvCount(T recv_count) : _recv_count{recv_count} {}

    /// @brief Returns the encapsulated recv count.
    /// @returns The encapsulated recv count.
    int recv_count() const {
        return _recv_count; // type of _recv_count is always based on int
    }

    /// @brief Updates the recv count (only if used to wrap an output parameter).
    /// @param recv_count New recv count.
    template <bool modifiable = is_modifiable, std::enable_if_t<modifiable, bool> = true>
    void set_recv_count(int const recv_count) {
        _recv_count = recv_count;
    }

    /// @brief Returns the encapsulated recv count. To be used when the receive count is part of MPIResult.
    /// @return The encapsulate recv count.
    int extract() const {
<<<<<<< HEAD
        return _recv_count;
=======
        return _recv_count; // type of _recv_count is always based on int
>>>>>>> 9c8d3cce
    }

private:
    T _recv_count; ///< Encapsulated recv count.
};

/// @brief Encapsulates rank of the root PE. This is needed for \c MPI collectives like \c MPI_Gather.
class Root {
public:
    static constexpr ParameterType parameter_type =
        ParameterType::root; ///< The type of parameter this object encapsulates.

    /// @ Constructor for Root.
    /// @param rank Rank of the root PE.
    Root(int rank) : _rank{rank} {}

    /// @brief Returns the rank of the root.
    /// @returns Rank of the root.
    int rank() const {
        return _rank;
    }

private:
    int _rank; ///< Rank of the root PE.
};


/// @brief Parameter wrapping an operation passed to reduce-like MPI collectives.
/// This wraps an MPI operation without the argument of the operation specified. This enables the user to construct such
/// wrapper using the parameter factory \c kamping::op without passing the type of the operation.
/// The library developer may then construct the actual operation wrapper with a given type later.
///
/// @tparam Op type of the operation (may be a function object or a lambda)
/// @tparam Commutative tag specifying if the operation is commutative
template <typename Op, typename Commutative>
class OperationBuilder {
public:
    static constexpr ParameterType parameter_type =
        ParameterType::op; ///< The type of parameter this object encapsulates.

    /// @brief constructs an Operation builder
    /// @param op the operation
    /// @param commutative_tag tag indicating if the operation is commutative (see \c kamping::op for details)
    OperationBuilder(Op&& op, Commutative commutative_tag [[maybe_unused]]) : _op(op) {}

    /// @brief constructs an operation for the given type T
    /// @tparam T argument type of the reduction operation
    template <typename T>
    [[nodiscard]] auto build_operation() {
        static_assert(std::is_invocable_r_v<T, Op, T&, T&>, "Type of custom operation does not match.");
        return ReduceOperation<T, Op, Commutative>(std::forward<Op>(_op), Commutative{});
    }

private:
    Op _op; ///< the operation which is encapsulated
};

} // namespace internal

/// @}

} // namespace kamping<|MERGE_RESOLUTION|>--- conflicted
+++ resolved
@@ -348,11 +348,7 @@
     /// @brief Returns the encapsulated recv count. To be used when the receive count is part of MPIResult.
     /// @return The encapsulate recv count.
     int extract() const {
-<<<<<<< HEAD
-        return _recv_count;
-=======
         return _recv_count; // type of _recv_count is always based on int
->>>>>>> 9c8d3cce
     }
 
 private:
