--- conflicted
+++ resolved
@@ -183,13 +183,8 @@
 
 /// @brief The set of parameter types that must be of type `int`
 constexpr std::array int_parameter_types{
-<<<<<<< HEAD
-    ParameterType::recv_count, ParameterType::recv_counts,
-    ParameterType::send_counts, ParameterType::recv_displs,
-    ParameterType::send_displs};
-=======
-    ParameterType::recv_counts, ParameterType::send_counts, ParameterType::recv_displs, ParameterType::send_displs};
->>>>>>> 0476c9af
+    ParameterType::recv_counts, ParameterType::send_counts,
+    ParameterType::recv_displs, ParameterType::send_displs};
 
 /// @brief Checks whether buffers of a given type should have `value_type`
 /// `int`.
@@ -234,7 +229,7 @@
                                             ///< modifiable.
     static constexpr bool is_single_element =
         !has_data_member_v<MemberType>; ///<`true` if the DataBuffer represents
-                                        ///< a singe element, `false` if the
+                                        ///<a singe element, `false` if the
                                         ///< DataBuffer represents a container.
     using MemberTypeWithConst = std::conditional_t<
         is_modifiable, MemberType,
