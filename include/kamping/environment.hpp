--- conflicted
+++ resolved
@@ -130,14 +130,8 @@
 
 /// @brief A global environment object to use when you don't want to create a new Environment object.
 ///
-<<<<<<< HEAD
-/// Because everything in Environment is const, it doesn't matter that every compilation unit will have its own copy of
-/// this.
-static Environment<InitMPIMode::NoInitFinalize> const mpi_env;
-=======
 /// Note that \c inline \c const results in external linkage since C++17 (see
 /// https://en.cppreference.com/w/cpp/language/inline).
-inline const Environment<InitMPIMode::NoInitFinalize> mpi_env;
->>>>>>> 1ee4e6b6
+inline Environment<InitMPIMode::NoInitFinalize> const mpi_env;
 
 } // namespace kamping