name: C/C++ CI

on:
  push:
    branches:
      - main
  pull_request:
    branches:
      - main
  workflow_dispatch:

jobs:
  build:
    runs-on: ubuntu-latest
    strategy:
      matrix:
        compiler:
          - { name: Clang, cc: clang, cxx: clang++}
          - { name: GNU, cc: gcc, cxx: g++}
          - { name: Intel, cc: icx, cxx: icpx}
        build-mode: [Debug, Release]
        mpi-implementation: [openmpi, mpich, intelmpi]
    timeout-minutes: 60
    steps:
    - uses: actions/checkout@v2
      with:
        submodules: 'recursive'
    - name: export-compiler
      run: |
        echo CXX=${{ matrix.compiler.cxx }} >> $GITHUB_ENV
        echo CC=${{ matrix.compiler.cc }} >> $GITHUB_ENV
    - name: install-openmpi
      if: matrix.mpi-implementation == 'openmpi'
      run: sudo apt-get install libopenmpi-dev
    - name: install-mpich
      if: matrix.mpi-implementation == 'mpich'
      run: sudo apt-get install -y mpich
    - name: setup-intel-oneapi
      if: matrix.mpi-implementation == 'intelmpi' || matrix.compiler.name == 'Intel'
      run: |
        wget https://apt.repos.intel.com/intel-gpg-keys/GPG-PUB-KEY-INTEL-SW-PRODUCTS.PUB
        sudo apt-key add GPG-PUB-KEY-INTEL-SW-PRODUCTS.PUB
        rm GPG-PUB-KEY-INTEL-SW-PRODUCTS.PUB
        sudo echo "deb https://apt.repos.intel.com/oneapi all main" | sudo tee /etc/apt/sources.list.d/oneAPI.list
        sudo apt-get update
        sudo apt-get install -y intel-oneapi-common-vars
    - name: install-intelmpi
      if: matrix.mpi-implementation == 'intelmpi'
      run: |
        sudo apt-get install -y intel-oneapi-mpi
        sudo apt-get install -y intel-oneapi-mpi-devel
    - name: install-icc
      if: matrix.compiler.name == 'Intel'
      run: |
        sudo apt-get install -y intel-oneapi-compiler-dpcpp-cpp-and-cpp-classic
    - name: source-intel-vars
      if: matrix.mpi-implementation == 'intelmpi' || matrix.compiler.name == 'Intel'
      run: |
        source /opt/intel/oneapi/setvars.sh
        printenv >> $GITHUB_ENV
    - name: print-mpi-version
      run: |
        echo $CXX
        echo $CC
        mpirun --version
        mpicxx --version
    - name: cmake
      run: cmake -E env CXXFLAGS="-Werror" cmake -B build .. -DCMAKE_BUILD_TYPE=${{ matrix.build-mode }} -DCMAKE_CXX_COMPILER=${{ matrix.compiler.cxx }} -DCMAKE_C_COMPILER=${{ matrix.compiler.cc }} -DCMAKE_EXPORT_COMPILE_COMMANDS=1
    - name: build
<<<<<<< HEAD
      run: cmake --build build/
=======
      run: cd build && cmake --build . --parallel 2
>>>>>>> 1596a827
    - name: run tests
      run: ctest build/<|MERGE_RESOLUTION|>--- conflicted
+++ resolved
@@ -67,10 +67,6 @@
     - name: cmake
       run: cmake -E env CXXFLAGS="-Werror" cmake -B build .. -DCMAKE_BUILD_TYPE=${{ matrix.build-mode }} -DCMAKE_CXX_COMPILER=${{ matrix.compiler.cxx }} -DCMAKE_C_COMPILER=${{ matrix.compiler.cc }} -DCMAKE_EXPORT_COMPILE_COMMANDS=1
     - name: build
-<<<<<<< HEAD
-      run: cmake --build build/
-=======
-      run: cd build && cmake --build . --parallel 2
->>>>>>> 1596a827
+      run: cmake --build build/ --parallel 2
     - name: run tests
       run: ctest build/