--- conflicted
+++ resolved
@@ -46,19 +46,8 @@
 target_include_directories(kamping_base INTERFACE include)
 
 # set C++ standard to C++17
-<<<<<<< HEAD
-target_compile_features(kamping INTERFACE cxx_std_17)
-target_link_libraries(kamping INTERFACE MPI::MPI_CXX)
-if ("${CMAKE_CXX_COMPILER_ID}" STREQUAL "GNU")
-  # gcc does not require the compiler -std=c++17 flag to support C++17
-  # but if the flag is omitted, it is not used in compile_command.json
-  # which leads to errors related to C++17 when using IDE-like features
-  target_compile_options(kamping INTERFACE -std=c++17)
-endif()
-=======
 target_compile_features(kamping_base INTERFACE cxx_std_17)
 target_link_libraries(kamping_base INTERFACE MPI::MPI_CXX)
->>>>>>> a7ae24c5
 
 list(
   APPEND KAMPING_WARNING_FLAGS
